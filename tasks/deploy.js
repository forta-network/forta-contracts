--- conflicted
+++ resolved
@@ -10,10 +10,7 @@
     formatParams,
     getDeployed,
     getDeploymentOutputWriter,
-<<<<<<< HEAD
     saveToDeployment,
-=======
->>>>>>> 31f12406
 } = require('../scripts/utils/deploymentFiles');
 const { tryFetchContract, tryFetchProxy, getBlockExplorerDomain, getContractVersion } = require('../scripts/utils/contractHelpers');
 const { camelize } = require('../scripts/utils/stringUtils');
@@ -61,44 +58,9 @@
     console.log('Saving output...');
     await saveImplementation(releaseWriter, name, params.impl.opts.constructorArgs, initArgs, implAddress, await getContractVersion(hre, contract));
     if (promoteDeployed) {
-        console.log('saving')
+        console.log('saving');
         await saveToDeployment(releaseWriter, deploymentWriter, name);
     }
-
-    return contract;
-}
-
-async function deployNonUpgradeable(params, deployment, contract, hre, name, releaseWriter, deploymentWriter) {
-    if (!params['constructor-args']) {
-        throw new Error('No constructor args, if none set []');
-    }
-    const constructorArgs = formatParams(deployment, params['constructor-args']);
-    console.log('Non upgradeable');
-    contract = await tryFetchContract(hre, name, constructorArgs, releaseWriter);
-    console.log('Saving output...');
-    await saveNonUpgradeable(releaseWriter, name, constructorArgs, contract.address, await getContractVersion(hre, contract));
-    // await saveToDeployment(releaseWriter, deploymentWriter, name);
-    return contract;
-}
-
-async function deployUpgradeable(params, deployment, contract, hre, name, releaseWriter, deploymentWriter, upgrades) {
-    console.log('Upgradeable');
-    if (!params.impl['init-args']) {
-        throw new Error('No init args, if none set []');
-    }
-    if (!params.impl?.opts['constructor-args']) {
-        throw new Error('No constructor args, if none set []');
-    }
-    const initArgs = formatParams(deployment, params.impl['init-args']);
-    for (const key of Object.keys(params.impl.opts)) {
-        params.impl.opts[camelize(key)] = params.impl.opts[key];
-    }
-    params.impl.opts.constructorArgs = formatParams(deployment, params.impl.opts.constructorArgs);
-    contract = await tryFetchProxy(hre, name, 'uups', initArgs, params.impl.opts, releaseWriter);
-    const implAddress = await upgrades.erc1967.getImplementationAddress(contract.address);
-    console.log('Saving output...');
-    await saveImplementation(releaseWriter, name, params.impl.opts.constructorArgs, initArgs, implAddress, await getContractVersion(hre, contract));
-    // await saveToDeployment(releaseWriter, deploymentWriter, name);
 
     return contract;
 }
@@ -109,7 +71,6 @@
     const commit = execSync(`/usr/bin/git log -1 --format='%H'`).toString().trim();
     const chainId = await ethers.provider.getNetwork().then((n) => n.chainId);
 
-<<<<<<< HEAD
     promoteDeployed = args.promotes ?? false;
     const deploymentConfig = args['manual-config'] ?? getDeployConfig(chainId, args.release);
     const contractNames = Object.keys(deploymentConfig);
@@ -123,41 +84,20 @@
     try {
         for (const name of contractNames) {
             console.log('----Deploying ', name, '...');
-=======
-    console.log(`Deploying contracts from commit ${commit} on chain ${chainId}`);
-
-    const deploymentConfig = getDeployConfig(chainId, args.release);
-    const contractNames = Object.keys(deploymentConfig);
-    const releaseWriter = getDeployReleaseWriter(chainId, args.release);
-    const deployment = getDeployment(chainId);
-    const deploymentWriter = getDeploymentOutputWriter(chainId);
-
-    let contract;
-
-    try {
-        for (const name of contractNames) {
-            console.log('Deploying ', name, '...');
->>>>>>> 31f12406
             const params = deploymentConfig[name];
             if (params.impl) {
                 contract = await deployUpgradeable(params, deployment, contract, hre, name, releaseWriter, deploymentWriter, upgrades);
             } else {
                 contract = await deployNonUpgradeable(params, deployment, contract, hre, name, releaseWriter, deploymentWriter);
             }
-<<<<<<< HEAD
             if (promoteDeployed) {
                 deployment = getDeployment(chainId);
             }
-=======
->>>>>>> 31f12406
         }
     } finally {
         console.log('Results:');
         const deployed = getDeployed(chainId, args.release);
-<<<<<<< HEAD
-        console.log('Deployed', deployed)
-=======
->>>>>>> 31f12406
+        console.log('Deployed', deployed);
         if (deployed && Object.entries(deployed).length > 0) {
             const list = Object.entries(deployed).map(([key, info]) => {
                 let result = `
@@ -167,30 +107,20 @@
                 }
                 return result;
             });
-<<<<<<< HEAD
             resultText = `## Contract deployed\n\n${list.join('\n')}\n`;
-=======
-            const resultText = `## Contract deployed\n\n${list.join('\n')}\n`;
->>>>>>> 31f12406
             if (summaryPath) {
                 appendFileSync(summaryPath, resultText);
             }
             console.log(resultText);
         }
     }
-<<<<<<< HEAD
     return resultText;
-=======
->>>>>>> 31f12406
 }
 
 task('deploy')
     .addPositionalParam('release', 'Release number (used to load /<release>/<network>/config/deploy.json)')
-<<<<<<< HEAD
     .addOptionalParam('manualConfig', 'Config object, if present the release will use this instead of deploy.json')
     .addOptionalParam('promotes', 'Copies the release "deployed.json" output to releases/deployments/<network_id>. Defaults to false', false, boolean)
-=======
->>>>>>> 31f12406
     .setDescription(
         `Deploys the contracts as described in the correspondent deploy.json config.
         Works both with non-upgradeable and uups upgradeable contracts.
