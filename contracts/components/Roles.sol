--- conflicted
+++ resolved
@@ -19,10 +19,5 @@
 bytes32 constant SLASHER_ROLE       = keccak256("SLASHER_ROLE");
 bytes32 constant SWEEPER_ROLE       = keccak256("SWEEPER_ROLE");
 bytes32 constant REWARDS_ADMIN      = keccak256("REWARDS_ADMIN_ROLE");
-<<<<<<< HEAD
 // Scanner Node Version
-=======
-
-// Scanner Node Vesion
->>>>>>> 7a535613
 bytes32 constant SCANNER_VERSION_ROLE = keccak256("SCANNER_VERSION_ROLE");