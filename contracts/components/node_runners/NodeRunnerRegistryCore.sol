--- conflicted
+++ resolved
@@ -305,7 +305,6 @@
     function isScannerOperational(address scanner) public view returns (bool) {
         // _isStakedOverMin already checks for disabled, but returns true in every case if stakeController is not set.
         // since isStakedOverMin() is external, we need to keep this duplicate check.
-<<<<<<< HEAD
         return
             _isStakedOverMin(_scannerNodes[scanner].nodeRunnerId) &&
             _scannerNodes[scanner].registered &&
@@ -318,11 +317,6 @@
             return true;
         }
         return allocatedStakePerScanner(_scannerNodes[scanner].nodeRunnerId) >= _scannerStakeThresholds[_scannerNodes[scanner].chainId].min;
-=======
-        return _scannerNodes[scanner].registered &&
-            !_scannerNodes[scanner].disabled; // && TODO: stake
-            // getStakeController().getStakeSubjectHandler(SCANNER_SUBJECT).isStakedOverMin(scannerAddressToId(scanner));
->>>>>>> 0de364c5
     }
 
     /**
@@ -423,16 +417,10 @@
     }
 
     /**
-<<<<<<< HEAD
      * Checks if nodeRunner is staked over minimum stake
      * @param nodeRunnerId nodeRunner
      * @return true if nodeRunner is staked over the minimum threshold,
      * or staking is not enabled (stakeController = address(0) or activated=false).
-=======
-     * Checks if node runner is staked over minimum stake
-     * @return true if scanner is staked over the minimum threshold for that chainId and is registered,
-     * or staking is not yet enabled (stakeController = 0).
->>>>>>> 0de364c5
      * false otherwise
      */
     function _isStakedOverMin(uint256 nodeRunnerId) internal view virtual override returns (bool) {
