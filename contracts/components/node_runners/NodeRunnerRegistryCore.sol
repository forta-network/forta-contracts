--- conflicted
+++ resolved
@@ -44,7 +44,6 @@
     /// ScannerNode data for each scanner address;
     mapping(address => ScannerNode) internal _scannerNodes;
     /// Set of Scanner Node addresses each nodeRunnerId owns;
-<<<<<<< HEAD
     mapping(uint256 => EnumerableSet.AddressSet) private _scannerNodeOwnership;
     /// Count of enabled scanners per nodeRunnerId (nodeRunnerId => total Enabled Scanners)
     mapping(uint256 => uint256) private _enabledScanners;
@@ -52,21 +51,11 @@
     mapping(uint256 => StakeThreshold) private _scannerStakeThresholds;
     /// nodeRunnerId => chainId. Limitation necessary to calculate stake allocations.
     mapping(uint256 => uint256) private _nodeRunnerChainId;
-=======
-    mapping(uint256 => EnumerableSet.AddressSet) internal _scannerNodeOwnership;
-    /// StakeThreshold of node runners
-    StakeThreshold private _stakeThreshold; // 3 storage slots
->>>>>>> 6bdda083
     /// Maximum amount of time allowed from scanner signing a ScannerNodeRegistration and its execution by NodeRunner
     uint256 public registrationDelay;
 
-
     event ScannerUpdated(uint256 indexed scannerId, uint256 indexed chainId, string metadata, uint256 nodeRunner);
-    event StakeThresholdChanged(uint256 min, uint256 max, bool activated);
-<<<<<<< HEAD
     event ManagedStakeThresholdChanged(uint256 indexed chainId, uint256 min, uint256 max, bool activated);
-=======
->>>>>>> 6bdda083
     event RegistrationDelaySet(uint256 delay);
     // TODO: discuss with the dev team if it breaks compatibility to change 'enabled' too 'operational'
     event ScannerEnabled(uint256 indexed scannerId, bool indexed enabled, address sender, bool disableFlag);
@@ -96,7 +85,7 @@
         if (!isScannerRegistered(scanner)) revert ScannerNotRegistered(scanner);
         _;
     }
-    
+
     /// @custom:oz-upgrades-unsafe-allow constructor
     constructor(address __stakeAllocator) {
         if (__stakeAllocator == address(0)) revert ZeroAddress("__stakeAllocator");
@@ -156,20 +145,8 @@
         return nodeRunnerId;
     }
 
-<<<<<<< HEAD
     function monitoredChainId(uint256 nodeRunnerId) public view returns (uint256) {
         return _nodeRunnerChainId[nodeRunnerId];
-=======
-    /**
-     * @notice checks if a node runner is operational in the network.
-     * @param nodeRunnerId ERC721 id for a Node Runner.
-     * returns true if id exists and is staked over minimum, false otherwise.
-     */
-    function isNodeRunnerOperational(uint256 nodeRunnerId) public view returns (bool) {
-        // _isStakedOverMin already checks for disabled, but returns true in every case if stakeController is not set.
-        // since isStakedOverMin() is external, we need to keep this duplicate check.
-        return _exists(nodeRunnerId) && _isStakedOverMin(nodeRunnerId);
->>>>>>> 6bdda083
     }
 
     // ************* Scanner Ownership *************
@@ -299,7 +276,6 @@
      * - (Scanner Node has more than minimum stake allocated to it OR staking is not activated for the Scanner Node's chain)
      */
     function isScannerOperational(address scanner) public view returns (bool) {
-<<<<<<< HEAD
         bool result = _scannerNodes[scanner].registered && !_scannerNodes[scanner].disabled;
         if (_scannerStakeThresholds[_scannerNodes[scanner].chainId].activated) {
             result = result && _isScannerStakedOverMin(scanner);
@@ -310,13 +286,6 @@
     /// Returns true if the owner of NodeRegistry (DELEGATED) has staked over min for scanner, false otherwise.
     function _isScannerStakedOverMin(address scanner) internal view returns (bool) {
         return _stakeAllocator.allocatedStakePerManaged(NODE_RUNNER_SUBJECT, _scannerNodes[scanner].nodeRunnerId) >= _scannerStakeThresholds[_scannerNodes[scanner].chainId].min;
-=======
-        // _isStakedOverMin already checks for disabled, but returns true in every case if stakeController is not set.
-        // since isStakedOverMin() is external, we need to keep this duplicate check.
-        return _scannerNodes[scanner].registered &&
-            !_scannerNodes[scanner].disabled; // && TODO: stake
-            // getStakeController().getStakeSubjectHandler(SCANNER_SUBJECT).isStakedOverMin(scannerAddressToId(scanner));
->>>>>>> 6bdda083
     }
 
     /**
@@ -354,7 +323,6 @@
     function _setScannerDisableFlag(address scanner, bool value) internal {
         _scannerNodes[scanner].disabled = value;
         emit ScannerEnabled(scannerAddressToId(scanner), isScannerOperational(scanner), _msgSender(), value);
-<<<<<<< HEAD
     }
 
     function _addEnabledScanner(uint256 nodeRunnerId) private {
@@ -365,8 +333,6 @@
     function _removeEnabledScanner(uint256 nodeRunnerId) private {
         _enabledScanners[nodeRunnerId] -= 1;
         emit EnabledScannersChanged(nodeRunnerId, _enabledScanners[nodeRunnerId]);
-=======
->>>>>>> 6bdda083
     }
 
     // ************* Scanner Getters *************
@@ -396,18 +362,13 @@
             scannerNode.chainId,
             scannerNode.metadata,
             isScannerOperational(scanner),
-<<<<<<< HEAD
             scannerNode.disabled
         );
-=======
-            scannerNode.disabled);
->>>>>>> 6bdda083
     }
 
     // ************* DelegatedStakeSubjectUpgradeable *************
 
     /**
-<<<<<<< HEAD
      * @notice Sets stake parameters (min, max, activated) for scanners. Restricted to NODE_RUNNER_ADMIN_ROLE
      * @param newStakeThreshold struct with stake parameters.
      * @param chainId scanned chain the thresholds applies to.
@@ -417,21 +378,11 @@
         if (newStakeThreshold.max <= newStakeThreshold.min) revert StakeThresholdMaxLessOrEqualMin();
         emit ManagedStakeThresholdChanged(chainId, newStakeThreshold.min, newStakeThreshold.max, newStakeThreshold.activated);
         _scannerStakeThresholds[chainId] = newStakeThreshold;
-=======
-     * @notice Sets stake parameters (min, max, activated) for node runners. Restricted to NODE_RUNNER_ADMIN_ROLE
-     * @param newStakeThreshold struct with stake parameters.
-     */
-    function setStakeThreshold(StakeThreshold calldata newStakeThreshold) external onlyRole(NODE_RUNNER_ADMIN_ROLE) {
-        if (newStakeThreshold.max <= newStakeThreshold.min) revert StakeThresholdMaxLessOrEqualMin();
-        emit StakeThresholdChanged(newStakeThreshold.min, newStakeThreshold.max, newStakeThreshold.activated);
-        _stakeThreshold = newStakeThreshold;
->>>>>>> 6bdda083
     }
 
     /**
      * @notice Getter for StakeThreshold for the scanner with id `subject`
      */
-<<<<<<< HEAD
     function getManagedStakeThreshold(uint256 managedId) public view returns (StakeThreshold memory) {
         return _scannerStakeThresholds[managedId];
     }
@@ -439,26 +390,6 @@
     /// Total scanners registered to a Node Runner
     function getTotalManagedSubjects(uint256 subject) public view virtual override returns (uint256) {
         return _enabledScanners[subject];
-=======
-    function getStakeThreshold(uint256 subject) public view returns (StakeThreshold memory) {
-        return _stakeThreshold;
-    }
-
-    /**
-     * Checks if node runner is staked over minimum stake
-     * @return true if scanner is staked over the minimum threshold for that chainId and is registered,
-     * or staking is not yet enabled (stakeController = 0).
-     * false otherwise
-     */
-    function _isStakedOverMin(uint256 nodeRunnerId) internal view virtual override returns (bool) {
-        if (address(getStakeController()) == address(0)) {
-            return true;
-        }
-        return
-            getStakeController().activeStakeFor(NODE_RUNNER_SUBJECT, nodeRunnerId) >=
-            _stakeThreshold.min &&
-            _exists(nodeRunnerId);
->>>>>>> 6bdda083
     }
 
     // ************* Privilege setters ***************
@@ -504,7 +435,6 @@
         return super._msgData();
     }
 
-<<<<<<< HEAD
     /**
      * @notice disambiguation of ownerOf.
      * @inheritdoc ERC721Upgradeable
@@ -514,9 +444,4 @@
     }
 
     uint256[44] private __gap;
-
-
-=======
-    uint256[42] private __gap;
->>>>>>> 6bdda083
 }