--- conflicted
+++ resolved
@@ -44,13 +44,8 @@
         __NodeRunnerRegistryCore_init(__name, __symbol, __stakeSubjectManager, __registrationDelay);
     }
 
-<<<<<<< HEAD
     function registerMigratedNodeRunner(address nodeRunnerAddress, uint256 chainId) external onlyRole(SCANNER_2_NODE_RUNNER_MIGRATOR_ROLE) returns (uint256 nodeRunnerId) {
         return _registerNodeRunner(nodeRunnerAddress, chainId);
-=======
-    function registerMigratedNodeRunner(address nodeRunnerAddress) external onlyRole(SCANNER_2_NODE_RUNNER_MIGRATOR_ROLE) returns(uint256 nodeRunnerId) {
-        return _registerNodeRunner(nodeRunnerAddress);
->>>>>>> 6bdda083
     }
 
     function registerMigratedScannerNode(ScannerNodeRegistration calldata req, bool disabled) external onlyRole(SCANNER_2_NODE_RUNNER_MIGRATOR_ROLE) {
@@ -63,13 +58,8 @@
     /**
      * @notice disambiguation of _canSetEnableState, adding SCANNER_2_NODE_RUNNER_MIGRATOR_ROLE to the allowed setters.
      * @inheritdoc NodeRunnerRegistryManaged
-<<<<<<< HEAD
-     */
-    function _canSetEnableState(address scanner) internal view virtual override(NodeRunnerRegistryCore, NodeRunnerRegistryManaged) returns (bool) {
-=======
      */ 
     function _canSetEnableState(address scanner) internal virtual override(NodeRunnerRegistryCore, NodeRunnerRegistryManaged) view returns (bool) {
->>>>>>> 6bdda083
         return super._canSetEnableState(scanner) || hasRole(SCANNER_2_NODE_RUNNER_MIGRATOR_ROLE, _msgSender());
     }
 
