// SPDX-License-Identifier: UNLICENSED
// See Forta Network License: https://github.com/forta-network/forta-contracts/blob/master/LICENSE.md

pragma solidity ^0.8.9;

import "../BaseComponentUpgradeable.sol";
import "./NodeRunnerRegistryCore.sol";
import "./NodeRunnerRegistryManaged.sol";

/**
 * ERC721 Registry of Node Runners. Each node runner controls a number of Scanner Nodes, represented by their EOA address.
 * NodeRunner must register themselves, then register node addresses to be controlled by their NodeRunner ID (incremental uint). Registered NodeRunners can also assign managers to manage the nodes.
 * Each scanner has a single "chainId" and metadata (string that can point to a URL, IPFS…). Node runners and managers can update said metadata.
 * Scanner Nodes can be enabled or disabled by:
 * - the Scanner itself,
 * - the NodeRunner
 * - any of the scanner managers
 * If the scannerId is staked under the minimum stake, it can’t be `enabled()` and `isEnabled()` will return false, regardless of the disabled flag.
 * If the scanner is not registered, `isEnabled()` will return false.
 * A Scanner Node that is not enabled will not receive work (bot assignments)
 */
contract NodeRunnerRegistry is BaseComponentUpgradeable, NodeRunnerRegistryCore, NodeRunnerRegistryManaged {
    string public constant version = "0.1.0";

    /// @custom:oz-upgrades-unsafe-allow constructor
    constructor(address forwarder) initializer ForwardedContext(forwarder) {}

    /**
     * @notice Initializer method, access point to initialize inheritance tree.
     * @param __manager address of AccessManager.
     * @param __name ERC721 token name.
     * @param __symbol ERC721 token symbol.
     * @param __stakeSubjectManager address of StakeSubjectManager
     * @param __registrationDelay amount of time allowed from scanner signing a ScannerNodeRegistration and it's execution by NodeRunner
     */
    function initialize(
        address __manager,
        string calldata __name,
        string calldata __symbol,
        address __stakeSubjectManager,
        uint256 __registrationDelay
    ) public initializer {
        __BaseComponentUpgradeable_init(__manager);
        __NodeRunnerRegistryCore_init(__name, __symbol, __stakeSubjectManager, __registrationDelay);
    }

<<<<<<< HEAD
    function migrateToNodeRunner(address nodeRunnerAddress) external onlyRole(NODE_RUNNER_MIGRATOR_ROLE) returns(uint256 nodeRunnerId) {
        return _registerNodeRunner(nodeRunnerAddress);
    }

    function migrateScannerNode(ScannerNodeRegistration calldata req) external onlyRole(NODE_RUNNER_MIGRATOR_ROLE) {
        _registerScannerNode(req); 
=======
    function registerMigratedNodeRunner(address nodeRunnerAddress) external onlyRole(NODE_RUNNER_MIGRATOR_ROLE) returns(uint256 nodeRunnerId) {
        return _registerNodeRunner(nodeRunnerAddress);
    }

    function registerMigratedScannerNode(ScannerNodeRegistration calldata req, bool disabled) external onlyRole(NODE_RUNNER_MIGRATOR_ROLE) {
        _registerScannerNode(req);
        if (disabled) {
            _setScannerDisableFlag(req.scanner, true);
        } 
>>>>>>> bf731fbb
    }

    /**
     * @notice disambiguation of _canSetEnableState, adding NODE_RUNNER_MIGRATOR_ROLE to the allowed setters.
     * @inheritdoc NodeRunnerRegistryManaged
     */ 
    function _canSetEnableState(address scanner) internal virtual override(NodeRunnerRegistryCore, NodeRunnerRegistryManaged) view returns (bool) {
        return super._canSetEnableState(scanner) || hasRole(NODE_RUNNER_MIGRATOR_ROLE, _msgSender());
    }


    /**
     * @notice Helper to get either msg msg.sender if not a meta transaction, signer of forwarder metatx if it is.
     * @inheritdoc ForwardedContext
     */
    function _msgSender() internal view virtual override(BaseComponentUpgradeable, NodeRunnerRegistryCore) returns (address sender) {
        return super._msgSender();
    }

    /**
     * @notice Helper to get msg.data if not a meta transaction, forwarder data in metatx if it is.
     * @inheritdoc ForwardedContext
     */
    function _msgData() internal view virtual override(BaseComponentUpgradeable, NodeRunnerRegistryCore) returns (bytes calldata) {
        return super._msgData();
    }

    uint256[50] private __gap;
}<|MERGE_RESOLUTION|>--- conflicted
+++ resolved
@@ -44,14 +44,6 @@
         __NodeRunnerRegistryCore_init(__name, __symbol, __stakeSubjectManager, __registrationDelay);
     }
 
-<<<<<<< HEAD
-    function migrateToNodeRunner(address nodeRunnerAddress) external onlyRole(NODE_RUNNER_MIGRATOR_ROLE) returns(uint256 nodeRunnerId) {
-        return _registerNodeRunner(nodeRunnerAddress);
-    }
-
-    function migrateScannerNode(ScannerNodeRegistration calldata req) external onlyRole(NODE_RUNNER_MIGRATOR_ROLE) {
-        _registerScannerNode(req); 
-=======
     function registerMigratedNodeRunner(address nodeRunnerAddress) external onlyRole(NODE_RUNNER_MIGRATOR_ROLE) returns(uint256 nodeRunnerId) {
         return _registerNodeRunner(nodeRunnerAddress);
     }
@@ -61,7 +53,6 @@
         if (disabled) {
             _setScannerDisableFlag(req.scanner, true);
         } 
->>>>>>> bf731fbb
     }
 
     /**
