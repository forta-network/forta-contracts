// SPDX-License-Identifier: MIT
pragma solidity ^0.8.0;

import "@openzeppelin/contracts/token/ERC1155/utils/ERC1155Receiver.sol";

import "../../token/FortaBridged.sol";
import "../staking/FortaStaking.sol";
import "../utils/ForwardedContext.sol";

<<<<<<< HEAD
contract StakingEscrow is IRewardReceiver, Initializable, ForwardedContext, ERC1155Receiver {
    FortaBridged public immutable l2token;
    FortaStaking public immutable l2staking;
    address      public           l1vesting;
    address      public           l2manager;
=======
contract StakingEscrow is Initializable, IRewardReceiver, ForwardedContext, ERC1155Receiver {
    FortaBridged public immutable token;
    FortaStaking public immutable staking;
    address      public           vesting;
    address      public           manager;
>>>>>>> ed6bd4b0
    uint256      public           pendingReward;

    modifier onlyManager() {
        require(_msgSender() == l2manager, "restricted to manager");
        _;
    }

    constructor(
        address      __trustedForwarder,
        FortaBridged __token,
        FortaStaking __staking
    ) ForwardedContext(__trustedForwarder) initializer() {
        l2token   = __token;
        l2staking = __staking;
    }

    function initialize(
        address __l1vesting,
        address __l2manager
    ) public initializer {
        l1vesting = __l1vesting;
        l2manager = __l2manager;
    }

    /**
     * Tunnel calls to the staking contract.
     */
    function deposit(address subject, uint256 stakeValue) public onlyManager() returns (uint256) {
        SafeERC20.safeApprove(
            IERC20(address(l2token)),
            address(l2staking),
            stakeValue
        );
        return l2staking.deposit(subject, stakeValue);
    }

    function initiateWithdrawal(address subject, uint256 sharesValue) public onlyManager() returns (uint64) {
        return l2staking.initiateWithdrawal(subject, sharesValue);
    }

    function initiateFullWithdrawal(address subject) public returns (uint64) {
        return initiateWithdrawal(subject, l2staking.balanceOf(address(this), uint256(uint160(subject))));
    }

    function withdraw(address subject) public onlyManager() returns (uint256) {
        return l2staking.withdraw(subject);
    }

    function claimReward(address subject) public returns (uint256) {
        return l2staking.releaseReward(subject, address(this));
    }

    /**
     * Release reward to any account chossen by the beneficiary. Rewards shouldn't be bridged back to prevent them
     * from being subject to vesting.
     */
    function release(address releaseToken, address receiver, uint256 amount) public onlyManager() {
        if (address(l2token) == releaseToken) {
            pendingReward -= amount; // reverts is overflow;
        }

        SafeERC20.safeTransfer(
            IERC20(releaseToken),
            receiver,
            amount
        );
    }

    function releaseAllReward(address receiver) public {
        release(address(l2token), receiver, pendingReward);
    }

    /**
     * Bridge operation
     */
    function bridge(uint256 amount) public onlyManager() {
        require(l2token.balanceOf(address(this)) >= amount + pendingReward, "rewards should not be bridged to L1");
        l2token.withdrawTo(amount, l1vesting);
    }

    function bridge() public {
        bridge(l2token.balanceOf(address(this)) - pendingReward);
    }

    /**
     * Hook for reward accounting
     */
    function onRewardReceived(address, uint256 amount) public {
        require(msg.sender == address(l2staking));

        pendingReward += amount;
    }

    /**
     * This account is going to hold staking shares
     */
    function onERC1155Received(address, address, uint256, uint256, bytes calldata) external view returns (bytes4) {
        require(msg.sender == address(l2staking));
        return this.onERC1155Received.selector;
    }

    function onERC1155BatchReceived(address, address, uint256[] calldata, uint256[] calldata, bytes calldata) external view returns (bytes4) {
        require(msg.sender == address(l2staking));
        return this.onERC1155BatchReceived.selector;
    }
}<|MERGE_RESOLUTION|>--- conflicted
+++ resolved
@@ -7,19 +7,11 @@
 import "../staking/FortaStaking.sol";
 import "../utils/ForwardedContext.sol";
 
-<<<<<<< HEAD
-contract StakingEscrow is IRewardReceiver, Initializable, ForwardedContext, ERC1155Receiver {
+contract StakingEscrow is Initializable, IRewardReceiver, ForwardedContext, ERC1155Receiver {
     FortaBridged public immutable l2token;
     FortaStaking public immutable l2staking;
     address      public           l1vesting;
     address      public           l2manager;
-=======
-contract StakingEscrow is Initializable, IRewardReceiver, ForwardedContext, ERC1155Receiver {
-    FortaBridged public immutable token;
-    FortaStaking public immutable staking;
-    address      public           vesting;
-    address      public           manager;
->>>>>>> ed6bd4b0
     uint256      public           pendingReward;
 
     modifier onlyManager() {
