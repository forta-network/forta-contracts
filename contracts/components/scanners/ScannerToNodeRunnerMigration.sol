// SPDX-License-Identifier: UNLICENSED
// See Forta Network License: https://github.com/forta-network/forta-contracts/blob/master/LICENSE.md

pragma solidity ^0.8.9;

import "../BaseComponentUpgradeable.sol";
import "./ScannerRegistry.sol";
import "../node_runners/NodeRunnerRegistry.sol";

/**
 * Migration of ScannerRegistry to NodeRunnerRegistry
 */
contract ScannerToNodeRunnerMigration is BaseComponentUpgradeable {
    /** Contract version */
    string public constant version = "0.1.0";
    uint256 public constant NODE_RUNNER_NOT_MIGRATED = 0;

    /// @custom:oz-upgrades-unsafe-allow state-variable-immutable
    ScannerRegistry public immutable scannerNodeRegistry;
    /// @custom:oz-upgrades-unsafe-allow state-variable-immutable
    NodeRunnerRegistry public immutable nodeRunnerRegistry;
<<<<<<< HEAD
    
    /// chainId => nodeRunnerAddress => nodeRunnerId
    mapping(uint256 => mapping(address => uint256)) private _migratedNodeRunners;
=======
>>>>>>> 6bdda083

    event MigrationExecuted(uint256 scannersMigrated, uint256 scannersIgnored, uint256 indexed nodeRunnerId, bool mintedNodeRunner);

    error NotOwnerOfNodeRunner(address pretender, uint256 nodeRunnerId);
    error WrongScannerChainId(uint256 expected, uint256 provided, address scanner);
    error WrongNodeRunnerChainId(uint256 expected, uint256 provided, uint256 nodeRunnerId);
    error NodeRunnerAlreadyMigrated(uint256 nodeRunnerId);

    /// @custom:oz-upgrades-unsafe-allow constructor
    constructor(
        address _forwarder,
        address _scannerNodeRegistry,
        address _nodeRunnerRegistry
    ) initializer ForwardedContext(_forwarder) {
        if (_scannerNodeRegistry == address(0)) revert ZeroAddress("_scannerNodeRegistry");
        if (_nodeRunnerRegistry == address(0)) revert ZeroAddress("_nodeRunnerRegistry");
        scannerNodeRegistry = ScannerRegistry(_scannerNodeRegistry);
        nodeRunnerRegistry = NodeRunnerRegistry(_nodeRunnerRegistry);
    }

    /**
     * @notice Initializer method, access point to initialize inheritance tree.
     * @param __manager address of AccessManager.
     */
    function initialize(address __manager) public initializer {
        __BaseComponentUpgradeable_init(__manager);
    }

    /**
     * @notice Method to self migrate from the old ScannerRegistry NFTs to a single NodeRunnerRegistry NFT, per chain.
     * WARNING: ScannerNodeRegistry's manager addresses will not be migrated, please user NodeRunnerRegistry's methods to set them again.
     * @param scanners array of scanner addresses to be migrated.
     * All the scanners willing to migrate (optingOutOfMigration flags set to false) ScannerRegistry ERC721 identified by the uint256(address)
     * in the input array will be:
     * - Registered in NodeRunnerRegistry to the nodeRunnerId either indicated or generated, with the same chainId and metadata.
     * - Deleted in ScannerNodeRegistry. The ERC721 will be burned, disabled flags and managers deleted from storage.
     * Scanners with optingOutOfMigration flags == true will be ignored (opted out), and will stay in ScannerNodeRegistry.
     * At migration end, they will stop receiving work and rewards.
     * @param nodeRunnerId If set as 0, a new NodeRunnerRegistry ERC721 will be minted to nodeRunner (but it must not own any prior),
     * otherwise must be set as a valid NodeRunnerRegistry ERC721 id owned by nodeRunner.
     * @return NodeRunnerRegistry ERC721 id the scanners are migrated to.
     */
    function selfMigrate(address[] calldata scanners, uint256 nodeRunnerId, uint256 chainId) external returns (uint256) {
        return _migrate(scanners, nodeRunnerId, _msgSender(), chainId);
    }

    /**
     * @notice Method to migrate from the old ScannerRegistry NFTs to a single NodeRunnerRegistry NFT, executed by an address with the role
     * MIGRATION_EXECUTOR_ROLE.
     * WARNING: ScannerNodeRegistry's manager addresses will not be migrated, please user NodeRunnerRegistry's methods to set them again.
     * @param scanners array of scanner addresses to be migrated.
     * All the scanners willing to migrate (optingOutOfMigration flags set to false) ScannerRegistry ERC721 identified by the uint256(address)
     * in the input array will be:
     * - Registered in NodeRunnerRegistry to the nodeRunnerId either indicated or generated, with the same chainId and metadata.
     * - Deleted in ScannerNodeRegistry. The ERC721 will be burned, disabled flags and managers deleted from storage.
     * Scanners with with optingOutOfMigration flags == true will be ignored (opted out), and will stay in ScannerNodeRegistry.
     * @param nodeRunnerId If set as 0, a new NodeRunnerRegistry ERC721 will be minted to nodeRunner (but it must not own any prior),
     * otherwise must be set as a valid NodeRunnerRegistry ERC721 id owned by nodeRunner.
     * @param nodeRunner address that owns the scanners and will own the NodeRunnerRegistry ERC721
     * @return NodeRunnerRegistry ERC721 id the scanners are migrated to.
     */
    function migrate(
        address[] calldata scanners,
        uint256 nodeRunnerId,
        address nodeRunner,
        uint256 chainId
    ) external onlyRole(MIGRATION_EXECUTOR_ROLE) returns (uint256) {
        return _migrate(scanners, nodeRunnerId, nodeRunner, chainId);
    }

    function _migrate(
        address[] calldata scanners,
        uint256 inputNodeRunnerId,
        address nodeRunner,
        uint256 chainId
    ) private returns (uint256) {
        uint256 nodeRunnerId = _getNodeRunnerIdOrMint(nodeRunner, inputNodeRunnerId, chainId);
        if (nodeRunnerRegistry.balanceOf(nodeRunner) == 0 && nodeRunnerId == NODE_RUNNER_NOT_MIGRATED) {
            nodeRunnerId = nodeRunnerRegistry.registerMigratedNodeRunner(nodeRunner, chainId);
        } else if (nodeRunnerRegistry.ownerOf(nodeRunnerId) != nodeRunner) {
            revert NotOwnerOfNodeRunner(nodeRunner, nodeRunnerId);
        }
        uint256 total = scanners.length;
        uint256 scannersMigrated = 0;
        for (uint256 i = 0; i < total; i++) {
            address scanner = scanners[i];
            uint256 scannerId = scannerNodeRegistry.scannerAddressToId(scanner);
            if (scannerNodeRegistry.ownerOf(scannerId) != nodeRunner) revert SenderNotOwner(nodeRunner, scannerId);
            (, , uint256 scannerChainId, string memory metadata, , uint256 disabledFlags) = scannerNodeRegistry.getScannerState(scannerId);
            if (scannerChainId != chainId) revert WrongScannerChainId(chainId, scannerChainId, scanner);

            if (!scannerNodeRegistry.optingOutOfMigration(scannerId)) {
                nodeRunnerRegistry.registerMigratedScannerNode(
                    NodeRunnerRegistryCore.ScannerNodeRegistration({
                        scanner: scanner,
                        nodeRunnerId: nodeRunnerId,
                        chainId: chainId,
                        metadata: metadata,
                        timestamp: block.timestamp
                    }),
                    disabledFlags != 0
                );
                scannerNodeRegistry.deregisterScannerNode(scannerId);
                scannersMigrated++;
            }
        }
        emit MigrationExecuted(scannersMigrated, total - scannersMigrated, nodeRunnerId, inputNodeRunnerId == NODE_RUNNER_NOT_MIGRATED);
        return nodeRunnerId;
    }

<<<<<<< HEAD
    function _getNodeRunnerIdOrMint(address nodeRunner, uint256 nodeRunnerId, uint256 chainId) private returns(uint256) {
        if (nodeRunnerId == NODE_RUNNER_NOT_MIGRATED) {
            if (_migratedNodeRunners[chainId][nodeRunner] != 0) {
                revert NodeRunnerAlreadyMigrated(_migratedNodeRunners[chainId][nodeRunner]);
            } else {
                uint256 newNodeRunnerId = nodeRunnerRegistry.registerMigratedNodeRunner(nodeRunner, chainId);
                _migratedNodeRunners[chainId][nodeRunner] = newNodeRunnerId;
                return newNodeRunnerId;
            }
        } else if (nodeRunnerRegistry.ownerOf(nodeRunnerId) != nodeRunner) {
            revert NotOwnerOfNodeRunner(nodeRunner, nodeRunnerId);
        } else if (nodeRunnerRegistry.monitoredChainId(nodeRunnerId) != chainId) {
            revert WrongNodeRunnerChainId(chainId, nodeRunnerRegistry.monitoredChainId(nodeRunnerId), nodeRunnerId);
        }
        return nodeRunnerId;
    }
=======
>>>>>>> 6bdda083
    uint256[48] private __gap;
}<|MERGE_RESOLUTION|>--- conflicted
+++ resolved
@@ -19,12 +19,8 @@
     ScannerRegistry public immutable scannerNodeRegistry;
     /// @custom:oz-upgrades-unsafe-allow state-variable-immutable
     NodeRunnerRegistry public immutable nodeRunnerRegistry;
-<<<<<<< HEAD
-    
     /// chainId => nodeRunnerAddress => nodeRunnerId
     mapping(uint256 => mapping(address => uint256)) private _migratedNodeRunners;
-=======
->>>>>>> 6bdda083
 
     event MigrationExecuted(uint256 scannersMigrated, uint256 scannersIgnored, uint256 indexed nodeRunnerId, bool mintedNodeRunner);
 
@@ -135,7 +131,6 @@
         return nodeRunnerId;
     }
 
-<<<<<<< HEAD
     function _getNodeRunnerIdOrMint(address nodeRunner, uint256 nodeRunnerId, uint256 chainId) private returns(uint256) {
         if (nodeRunnerId == NODE_RUNNER_NOT_MIGRATED) {
             if (_migratedNodeRunners[chainId][nodeRunner] != 0) {
@@ -152,7 +147,5 @@
         }
         return nodeRunnerId;
     }
-=======
->>>>>>> 6bdda083
     uint256[48] private __gap;
 }