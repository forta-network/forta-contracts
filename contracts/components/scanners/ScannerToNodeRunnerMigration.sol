--- conflicted
+++ resolved
@@ -20,11 +20,8 @@
     ScannerRegistry public immutable scannerNodeRegistry;
     /// @custom:oz-upgrades-unsafe-allow state-variable-immutable
     NodeRunnerRegistry public immutable nodeRunnerRegistry;
-<<<<<<< HEAD
     /// @custom:oz-upgrades-unsafe-allow state-variable-immutable
     IStakeMigrator public immutable stakeMigrator;
-=======
->>>>>>> 9d669170
     /// chainId => nodeRunnerAddress => nodeRunnerId
     mapping(uint256 => mapping(address => uint256)) private _migratedNodeRunners;
 
@@ -73,15 +70,11 @@
      * otherwise must be set as a valid NodeRunnerRegistry ERC721 id owned by nodeRunner.
      * @return NodeRunnerRegistry ERC721 id the scanners are migrated to.
      */
-<<<<<<< HEAD
     function selfMigrate(
         address[] calldata scanners,
         uint256 nodeRunnerId,
         uint256 chainId
     ) external returns (uint256) {
-=======
-    function selfMigrate(address[] calldata scanners, uint256 nodeRunnerId, uint256 chainId) external returns (uint256) {
->>>>>>> 9d669170
         return _migrate(scanners, nodeRunnerId, _msgSender(), chainId);
     }
 
@@ -115,22 +108,12 @@
         address nodeRunner,
         uint256 chainId
     ) private returns (uint256) {
-<<<<<<< HEAD
         uint256 nodeRunnerId = _registerNodeRunner(nodeRunner, inputNodeRunnerId, chainId);
-=======
-        uint256 nodeRunnerId = _getNodeRunnerIdOrMint(nodeRunner, inputNodeRunnerId, chainId);
-        if (nodeRunnerRegistry.balanceOf(nodeRunner) == 0 && nodeRunnerId == NODE_RUNNER_NOT_MIGRATED) {
-            nodeRunnerId = nodeRunnerRegistry.registerMigratedNodeRunner(nodeRunner, chainId);
-        } else if (nodeRunnerRegistry.ownerOf(nodeRunnerId) != nodeRunner) {
-            revert NotOwnerOfNodeRunner(nodeRunner, nodeRunnerId);
-        }
->>>>>>> 9d669170
         uint256 total = scanners.length;
         uint256 scannersMigrated = 0;
         for (uint256 i = 0; i < total; i++) {
             uint256 scannerId = scannerNodeRegistry.scannerAddressToId(scanners[i]);
             if (scannerNodeRegistry.ownerOf(scannerId) != nodeRunner) revert SenderNotOwner(nodeRunner, scannerId);
-<<<<<<< HEAD
             
             (string memory metadata, uint256 disabledFlags) = _checksScanner(scannerId, chainId, scanners[i]);
 
@@ -140,23 +123,6 @@
                     stakeMigrator.migrate(SCANNER_SUBJECT, scannerId, NODE_RUNNER_SUBJECT, nodeRunnerId, nodeRunner);
 
                 }
-=======
-            (, , uint256 scannerChainId, string memory metadata, , uint256 disabledFlags) = scannerNodeRegistry.getScannerState(scannerId);
-            if (scannerChainId != chainId) revert WrongScannerChainId(chainId, scannerChainId, scanner);
-
-            if (!scannerNodeRegistry.optingOutOfMigration(scannerId)) {
-                nodeRunnerRegistry.registerMigratedScannerNode(
-                    NodeRunnerRegistryCore.ScannerNodeRegistration({
-                        scanner: scanner,
-                        nodeRunnerId: nodeRunnerId,
-                        chainId: chainId,
-                        metadata: metadata,
-                        timestamp: block.timestamp
-                    }),
-                    disabledFlags != 0
-                );
-                scannerNodeRegistry.deregisterScannerNode(scannerId);
->>>>>>> 9d669170
                 scannersMigrated++;
             }
         }
@@ -164,7 +130,6 @@
         return nodeRunnerId;
     }
 
-<<<<<<< HEAD
     function _checksScanner(uint256 scannerId, uint256 chainId, address scanner) private view returns (string memory metadata, uint256 disabledFlags) {
         (, , uint256 scannerChainId, string memory data, , uint256 flags) = scannerNodeRegistry.getScannerState(scannerId);
         if (scannerChainId != chainId) revert WrongScannerChainId(chainId, scannerChainId, scanner);
@@ -205,9 +170,6 @@
         uint256 nodeRunnerId,
         uint256 chainId
     ) private returns (uint256) {
-=======
-    function _getNodeRunnerIdOrMint(address nodeRunner, uint256 nodeRunnerId, uint256 chainId) private returns(uint256) {
->>>>>>> 9d669170
         if (nodeRunnerId == NODE_RUNNER_NOT_MIGRATED) {
             if (_migratedNodeRunners[chainId][nodeRunner] != 0) {
                 revert NodeRunnerAlreadyMigrated(_migratedNodeRunners[chainId][nodeRunner]);
@@ -223,9 +185,5 @@
         }
         return nodeRunnerId;
     }
-<<<<<<< HEAD
-
-=======
->>>>>>> 9d669170
     uint256[48] private __gap;
 }