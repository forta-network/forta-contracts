--- conflicted
+++ resolved
@@ -36,19 +36,11 @@
         super._scannerUpdate(scannerId, chainId);
     }
 
-<<<<<<< HEAD
-    function _msgSender() internal view virtual override(BaseComponent, ScannerRegistryCore, ScannerRegistryEnable) returns (address sender) {
+    function _msgSender() internal view virtual override(BaseComponentUpgradeable, ScannerRegistryCore, ScannerRegistryEnable) returns (address sender) {
         return super._msgSender();
     }
 
-    function _msgData() internal view virtual override(BaseComponent, ScannerRegistryCore, ScannerRegistryEnable) returns (bytes calldata) {
-=======
-    function _msgSender() internal view virtual override(BaseComponentUpgradeable, ScannerRegistryCore) returns (address sender) {
-        return super._msgSender();
-    }
-
-    function _msgData() internal view virtual override(BaseComponentUpgradeable, ScannerRegistryCore) returns (bytes calldata) {
->>>>>>> 81bf07ac
+    function _msgData() internal view virtual override(BaseComponentUpgradeable, ScannerRegistryCore, ScannerRegistryEnable) returns (bytes calldata) {
         return super._msgData();
     }
 
