// SPDX-License-Identifier: MIT
pragma solidity ^0.8.4;

import "../BaseComponentUpgradeable.sol";

/**
 * Contract that will trigger software autoupdate of the Scanner Node software.
 * Forta Governance, through SCANNER_VERSION_ROLE, will propose and approve updates and
 * the nodes will listen to the resulting event, downloading the new version from IPFS
 */
contract ScannerNodeVersion is BaseComponentUpgradeable {

    /**
     * Version of the scanner image software the network expects (IPFS hash)
     * Starts empty
     */
    string public scannerNodeVersion;

    string public constant version = "0.1.0";

    event ScannerNodeVersionUpdated(string newVersion, string oldVersion);

    error SameScannerNodeVersion();

    /// @custom:oz-upgrades-unsafe-allow constructor
    constructor(address forwarder) initializer ForwardedContext(forwarder) {}

    function initialize(
        address __manager,
        address __router
    ) public initializer {
        __AccessManaged_init(__manager);
        __Routed_init(__router);
        __UUPSUpgradeable_init();
    }

<<<<<<< HEAD
    function setScannerNodeVersion(string calldata version) public onlyRole(SCANNER_VERSION_ROLE) {
        if(
            keccak256(abi.encodePacked(scannerNodeVersion)) == keccak256(abi.encodePacked(version))
        ) revert SameScannerNodeVersion();
        emit ScannerNodeVersionUpdated(version, scannerNodeVersion);
        scannerNodeVersion = version;
=======
    function setScannerNodeVersion(string calldata newVersion) public onlyRole(SCANNER_VERSION_ROLE) {
        require(
            keccak256(abi.encodePacked(scannerNodeVersion)) != keccak256(abi.encodePacked(newVersion)),
            "must update to different scannerNodeVersion"
        );
        emit ScannerNodeVersionUpdated(newVersion, scannerNodeVersion);
        scannerNodeVersion = newVersion;
>>>>>>> e3103c9f
    }

    uint256[49] private __gap;
}<|MERGE_RESOLUTION|>--- conflicted
+++ resolved
@@ -34,22 +34,12 @@
         __UUPSUpgradeable_init();
     }
 
-<<<<<<< HEAD
     function setScannerNodeVersion(string calldata version) public onlyRole(SCANNER_VERSION_ROLE) {
         if(
             keccak256(abi.encodePacked(scannerNodeVersion)) == keccak256(abi.encodePacked(version))
         ) revert SameScannerNodeVersion();
         emit ScannerNodeVersionUpdated(version, scannerNodeVersion);
         scannerNodeVersion = version;
-=======
-    function setScannerNodeVersion(string calldata newVersion) public onlyRole(SCANNER_VERSION_ROLE) {
-        require(
-            keccak256(abi.encodePacked(scannerNodeVersion)) != keccak256(abi.encodePacked(newVersion)),
-            "must update to different scannerNodeVersion"
-        );
-        emit ScannerNodeVersionUpdated(newVersion, scannerNodeVersion);
-        scannerNodeVersion = newVersion;
->>>>>>> e3103c9f
     }
 
     uint256[49] private __gap;
