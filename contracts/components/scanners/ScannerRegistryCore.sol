--- conflicted
+++ resolved
@@ -14,11 +14,7 @@
     mapping(uint256 => StakeThreshold) internal _stakeThresholds;
     
     event ScannerUpdated(uint256 indexed scannerId, uint256 indexed chainId, string metadata);
-<<<<<<< HEAD
     event StakeThresholdChanged(uint256 indexed chainId, uint256 min, uint256 max, bool activated);
-=======
-    event StakeThresholdChanged(uint256 indexed chainId, uint256 min, uint256 max);
->>>>>>> a672a12b
 
     modifier onlyOwnerOf(uint256 scannerId) {
         require(_msgSender() == ownerOf(scannerId), "ScannerRegistryCore: Restricted to scanner owner");
@@ -34,11 +30,7 @@
     }
 
     function register(address owner, uint256 chainId, string calldata metadata) virtual public {
-<<<<<<< HEAD
         require(_stakeThresholds[chainId].activated, "ScannerRegistryEnable: public registration available if staking activated");
-=======
-        require(_stakeThresholds[chainId].min > 0, "ScannerRegistryEnable: public registration available if staking activated");
->>>>>>> a672a12b
         _register(_msgSender(), owner, chainId, metadata);
     }
 
@@ -68,11 +60,7 @@
     */
     function setStakeThreshold(StakeThreshold calldata newStakeThreshold, uint256 chainId) external onlyRole(SCANNER_ADMIN_ROLE) {
         require(newStakeThreshold.max > newStakeThreshold.min, "ScannerRegistryEnable: StakeThreshold max <= min");
-<<<<<<< HEAD
         emit StakeThresholdChanged(chainId, newStakeThreshold.min, newStakeThreshold.max, newStakeThreshold.activated);
-=======
-        emit StakeThresholdChanged(chainId, newStakeThreshold.min, newStakeThreshold.max);
->>>>>>> a672a12b
         _stakeThresholds[chainId] = newStakeThreshold;
     }
 
