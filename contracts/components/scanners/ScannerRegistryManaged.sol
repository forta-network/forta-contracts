// SPDX-License-Identifier: MIT
pragma solidity ^0.8.4;

import "@openzeppelin/contracts/utils/structs/EnumerableSet.sol";

import "./ScannerRegistryCore.sol";

abstract contract ScannerRegistryManaged is ScannerRegistryCore {
    using EnumerableSet for EnumerableSet.AddressSet;

    mapping(uint256 => EnumerableSet.AddressSet) private _managers;

    event ManagerEnabled(uint256 indexed scannerId, address indexed manager, bool enabled);

<<<<<<< HEAD
    /**
     * @notice Checks sender (or metatx signer) is manager of the scanner token.
     * @param scannerId ERC1155 token id of the scanner.
     */
=======
    error SenderNotManager(address sender, uint256 scannerId);

>>>>>>> 20049803
    modifier onlyManagerOf(uint256 scannerId) {
        if (!_managers[scannerId].contains(_msgSender())) revert SenderNotManager(_msgSender(), scannerId);
        _;
    }

    /**
     * @notice Checks if address is defined as a manager for a scanner.
     * @param scannerId ERC1155 token id of the scanner.
     * @param manager address to check.
     * @return true if defined as manager for scanner, false otherwise.
     */
    function isManager(uint256 scannerId, address manager) public view virtual returns (bool) {
        return _managers[scannerId].contains(manager);
    }

    /**
     * @notice Gets total managers defined for a scanner.
     * @dev helper for external iteration.
     * @param scannerId ERC1155 token id of the scanner.
     * @return total managers defined for a scanner.
     */
    function getManagerCount(uint256 scannerId) public view virtual returns (uint256) {
        return _managers[scannerId].length();
    }

    /**
     * @notice Gets manager address at certain position of the scanner's manager set.
     * @dev helper for external iteration.
     * @param scannerId ERC1155 token id of the scanner.
     * @param index position in the set.
     * @return address of the manager at index.
     */
    function getManagerAt(uint256 scannerId, uint256 index) public view virtual returns (address) {
        return _managers[scannerId].at(index);
    }

    /**
     * @notice Adds or removes a manager to a certain scanner. Restricted to scanner owner.
     * @param scannerId ERC1155 token id of the scanner.
     * @param manager address to be added or removed fromm manager list for the scanner.
     * @param enable true for adding, false for removing.
     */
    function setManager(uint256 scannerId, address manager, bool enable) public onlyOwnerOf(scannerId) {
        if (enable) {
            _managers[scannerId].add(manager);
        } else {
            _managers[scannerId].remove(manager);
        }
        emit ManagerEnabled(scannerId, manager, enable);
    }

    uint256[49] private __gap;
}<|MERGE_RESOLUTION|>--- conflicted
+++ resolved
@@ -12,15 +12,12 @@
 
     event ManagerEnabled(uint256 indexed scannerId, address indexed manager, bool enabled);
 
-<<<<<<< HEAD
+    error SenderNotManager(address sender, uint256 scannerId);
+
     /**
      * @notice Checks sender (or metatx signer) is manager of the scanner token.
      * @param scannerId ERC1155 token id of the scanner.
      */
-=======
-    error SenderNotManager(address sender, uint256 scannerId);
-
->>>>>>> 20049803
     modifier onlyManagerOf(uint256 scannerId) {
         if (!_managers[scannerId].contains(_msgSender())) revert SenderNotManager(_msgSender(), scannerId);
         _;
