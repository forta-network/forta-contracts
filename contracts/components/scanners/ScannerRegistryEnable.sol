--- conflicted
+++ resolved
@@ -4,15 +4,9 @@
 import "@openzeppelin/contracts/utils/structs/BitMaps.sol";
 
 import "./ScannerRegistryManaged.sol";
-<<<<<<< HEAD
-import "../utils/MinStakeAware.sol";
-
-abstract contract ScannerRegistryEnable is ScannerRegistryManaged, MinStakeAwareUpgradeable {
-=======
 import "../utils/StakeAware.sol";
 
 abstract contract ScannerRegistryEnable is ScannerRegistryManaged, StakeAwareUpgradeable {
->>>>>>> 52e937c8
     using BitMaps for BitMaps.BitMap;
 
     enum Permission {
@@ -27,19 +21,6 @@
 
     event ScannerEnabled(uint256 indexed scannerId, bool indexed enabled, Permission permission, bool value);
 
-<<<<<<< HEAD
-    
-    function isEnabled(uint256 scannerId) public view virtual returns (bool) {
-        // Permission.length < 256 → we don't have to loop
-        return _disabled[scannerId]._data[0] == 0 && _isStakedOverMinimum(SCANNER_SUBJECT, scannerId); 
-    }
-
-    function register(address owner, uint256 chainId) virtual override public {
-        require(_getMinStake(SCANNER_SUBJECT) > 0, "ScannerRegistryEnable: staking for public registration not enabled");
-        super.register(owner, chainId);
-    }
-
-=======
     /**
     * Check if scanner is enabled
     * @param scannerId token Id
@@ -53,20 +34,15 @@
     }
 
     function register(address owner, uint256 chainId) virtual override public {
-        require(_getMinStake(SCANNER_SUBJECT) > 0, "ScannerRegistryEnable: public registration only when staking activated");
+        require(_getMinStake(SCANNER_SUBJECT) > 0, "ScannerRegistryEnable: public registration available if staking activated");
         super.register(owner, chainId);
     }
 
->>>>>>> 52e937c8
     /**
      * @dev Enable/Disable scaner
      */
     function enableScanner(uint256 scannerId, Permission permission) public virtual {
-<<<<<<< HEAD
-        require(_isStakedOverMinimum(SCANNER_SUBJECT, scannerId), "ScannerRegistryEnable: scanner staked under minimum");
-=======
         require(_isStakedOverMin(SCANNER_SUBJECT, scannerId), "ScannerRegistryEnable: scanner staked under minimum");
->>>>>>> 52e937c8
         require(_hasPermission(scannerId, permission), "ScannerRegistryEnable: invalid permission");
         _enable(scannerId, permission, true);
     }
