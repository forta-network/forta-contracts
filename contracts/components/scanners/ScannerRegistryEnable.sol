// SPDX-License-Identifier: MIT
pragma solidity ^0.8.4;

import "@openzeppelin/contracts/utils/structs/BitMaps.sol";

import "./ScannerRegistryManaged.sol";

/**
* @dev ScannerRegistry methods and state handling disabling and enabling scanners, and
* recognizing stake changes that might disable a scanner.
* NOTE: This contract was deployed before StakeAwareUpgradeable was created, so __StakeAwareUpgradeable_init
* is not called.
*/
abstract contract ScannerRegistryEnable is ScannerRegistryManaged {
    using BitMaps for BitMaps.BitMap;

    enum Permission {
        ADMIN,
        SELF,
        OWNER,
        MANAGER,
        length
    }

    mapping(uint256 => BitMaps.BitMap) private _disabled;

    event ScannerEnabled(uint256 indexed scannerId, bool indexed enabled, Permission permission, bool value);

    /**
    * @notice Check if scanner is enabled
    * @param scannerId ERC1155 token id of the scanner.
    * @return true if the scanner is registered, has not been disabled, and is staked over minimum value.
    * Returns false if otherwise
    */
    function isEnabled(uint256 scannerId) public view virtual returns (bool) {
        return isRegistered(scannerId) &&
            _getDisableFlags(scannerId) == 0 &&
            _isStakedOverMin(scannerId); 
    }

    /**
     * @notice Public method to enable a scanner, if caller has permission. Scanner must be staked over minimum defined
     * for the scanner's chainId.
     * @param scannerId ERC1155 token id of the scanner.
     * @param permission the caller claims to have.
     */
    function enableScanner(uint256 scannerId, Permission permission) public virtual {
        if (!_isStakedOverMin(scannerId)) revert StakedUnderMinimum(scannerId);
        if (!_hasPermission(scannerId, permission)) revert DoesNotHavePermission(_msgSender(), uint8(permission), scannerId);
        _enable(scannerId, permission, true);
    }

    /**
     * @notice Public method to disable a scanner, if caller has permission.
     * @param scannerId ERC1155 token id of the scanner.
     * @param permission the caller claims to have.
     */
    function disableScanner(uint256 scannerId, Permission permission) public virtual {
        if (!_hasPermission(scannerId, permission)) revert DoesNotHavePermission(_msgSender(), uint8(permission), scannerId);
        _enable(scannerId, permission, false);
    }

    /**
     * @notice Method that does permission checks.
     * @dev AccessManager is not used since the permission is specific for scannerId
     * @param scannerId ERC1155 token id of the scanner.
     * @param permission the caller claims to have.
     * @return true if (ADMIN and _msgSender() has SCANNER_ADMIN_ROLE), if _msgSender() is the scanner itself, its owner
     * or manager for each respective permission, false otherwise.
     */
    function _hasPermission(uint256 scannerId, Permission permission) internal view returns (bool) {
        if (permission == Permission.ADMIN)   { return hasRole(SCANNER_ADMIN_ROLE, _msgSender()); }
        if (permission == Permission.SELF)    { return uint256(uint160(_msgSender())) == scannerId; }
        if (permission == Permission.OWNER)   { return _msgSender() == ownerOf(scannerId); }
        if (permission == Permission.MANAGER) { return isManager(scannerId, _msgSender()); }
        return false;
    }

    /**
     * @notice Internal method to enable a scanner.
     * @dev will trigger _before and _after enable hooks within the inheritance tree.
     * @param scannerId ERC1155 token id of the scanner.
     * @param permission the caller claims to have.
     * @param enable true for enabling, false for disabling
     */
    function _enable(uint256 scannerId, Permission permission, bool enable) internal {
        _beforeScannerEnable(scannerId, permission, enable);
        _scannerEnable(scannerId, permission, enable);
        _afterScannerEnable(scannerId, permission, enable);
    }

    /**
     * Get the disabled flags for an agentId. Permission (uint8) is used for indexing, so we don't
     * need to loop. 
     * If not disabled, all flags will be 0
     * @param scannerId ERC1155 token id of the scanner.
     * @return uint256 containing the byte flags.
     */
    function _getDisableFlags(uint256 scannerId) internal view returns (uint256) {
        return _disabled[scannerId]._data[0];
    }

    /**
     * @notice Hook _before scanner enable
     * @dev does nothing in this contract
     * @param scannerId ERC1155 token id of the scanner.
     * @param permission the sender claims to have to enable the agent.
     * @param value true if enabling, false if disabling.
     */
    function _beforeScannerEnable(uint256 scannerId, Permission permission, bool value) internal virtual {
    }

    /**
     * @notice Logic for enabling or disabling the scanner.
     * @dev sets the corresponding byte in _disabled bitmap for scannerId. Emits ScannerEnabled event.
     * @param scannerId ERC1155 token id of the scanner.
     * @param permission the sender claims to have to enable the agent.
     * @param value true if enabling, false if disabling.
     */
    function _scannerEnable(uint256 scannerId, Permission permission, bool value) internal virtual {
        _disabled[scannerId].setTo(uint8(permission), !value);
        emit ScannerEnabled(scannerId, isEnabled(scannerId), permission, value);
    }

    /**
     * @notice Hook _after scanner enable
     * @dev emits Router hook.
     * @param scannerId ERC1155 token id of the scanner.
     * @param permission the sender claims to have to enable the agent.
     * @param value true if enabling, false if disabling.
     */
    function _afterScannerEnable(uint256 scannerId, Permission permission, bool value) internal virtual {
        _emitHook(abi.encodeWithSignature("hook_afterScannerEnable(uint256,uint8,bool)", scannerId, uint8(permission), value));
    }

<<<<<<< HEAD
    /**
     * Obligatory inheritance dismambiguation of ForwardedContext's _msgSender()
     * @return sender msg.sender if not a meta transaction, signer of forwarder metatx if it is.
     */
    function _msgSender() internal view virtual override(ContextUpgradeable, ScannerRegistryCore) returns (address sender) {
        return super._msgSender();
    }

    /**
     * Obligatory inheritance dismambiguation of ForwardedContext's _msgSender()
     * @return sender msg.data if not a meta transaction, forwarder data in metatx if it is.
     */
    function _msgData() internal view virtual override(ContextUpgradeable, ScannerRegistryCore) returns (bytes calldata) {
=======

    /**
     * Overrides
     */
    function _msgSender() internal view virtual override(ScannerRegistryCore) returns (address sender) {
        return super._msgSender();
    }

    function _msgData() internal view virtual override(ScannerRegistryCore) returns (bytes calldata) {
>>>>>>> 20049803
        return super._msgData();
    }

    uint256[49] private __gap;
}<|MERGE_RESOLUTION|>--- conflicted
+++ resolved
@@ -133,31 +133,18 @@
         _emitHook(abi.encodeWithSignature("hook_afterScannerEnable(uint256,uint8,bool)", scannerId, uint8(permission), value));
     }
 
-<<<<<<< HEAD
     /**
      * Obligatory inheritance dismambiguation of ForwardedContext's _msgSender()
      * @return sender msg.sender if not a meta transaction, signer of forwarder metatx if it is.
      */
-    function _msgSender() internal view virtual override(ContextUpgradeable, ScannerRegistryCore) returns (address sender) {
+    function _msgSender() internal view virtual override(ScannerRegistryCore) returns (address sender) {
         return super._msgSender();
     }
-
     /**
      * Obligatory inheritance dismambiguation of ForwardedContext's _msgSender()
      * @return sender msg.data if not a meta transaction, forwarder data in metatx if it is.
      */
-    function _msgData() internal view virtual override(ContextUpgradeable, ScannerRegistryCore) returns (bytes calldata) {
-=======
-
-    /**
-     * Overrides
-     */
-    function _msgSender() internal view virtual override(ScannerRegistryCore) returns (address sender) {
-        return super._msgSender();
-    }
-
     function _msgData() internal view virtual override(ScannerRegistryCore) returns (bytes calldata) {
->>>>>>> 20049803
         return super._msgData();
     }
 
