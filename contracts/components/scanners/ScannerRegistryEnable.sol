--- conflicted
+++ resolved
@@ -26,8 +26,6 @@
 
     event ScannerEnabled(uint256 indexed scannerId, bool indexed enabled, Permission permission, bool value);
 
-    error PublicRegistrationDisabled(uint256 chainId);
-
     /**
     * Check if scanner is enabled
     * @param scannerId token Id
@@ -37,29 +35,15 @@
     function isEnabled(uint256 scannerId) public view virtual returns (bool) {
         return isRegistered(scannerId) &&
             _getDisableFlags(scannerId) == 0 &&
-<<<<<<< HEAD
-            _isStakedOverMin(SCANNER_SUBJECT, scannerId); 
-    }
-
-    function register(address owner, uint256 chainId, string calldata metadata) virtual override public {
-        if (_getMinStake(SCANNER_SUBJECT) == 0) revert PublicRegistrationDisabled(chainId);
-        super.register(owner, chainId, metadata);
-=======
             _isStakedOverMin(scannerId); 
->>>>>>> e3103c9f
     }
 
     /**
      * @dev Enable/Disable scaner
      */
     function enableScanner(uint256 scannerId, Permission permission) public virtual {
-<<<<<<< HEAD
-        if (!_isStakedOverMin(SCANNER_SUBJECT, scannerId)) revert StakedUnderMinimum(scannerId);
+        if (!_isStakedOverMin(scannerId)) revert StakedUnderMinimum(scannerId);
         if (!_hasPermission(scannerId, permission)) revert DoesNotHavePermission(_msgSender(), uint8(permission), scannerId);
-=======
-        require(_isStakedOverMin(scannerId), "ScannerRegistryEnable: scanner staked under minimum");
-        require(_hasPermission(scannerId, permission), "ScannerRegistryEnable: invalid permission");
->>>>>>> e3103c9f
         _enable(scannerId, permission, true);
     }
 
