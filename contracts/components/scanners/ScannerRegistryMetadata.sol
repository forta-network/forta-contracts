// SPDX-License-Identifier: MIT
pragma solidity ^0.8.4;

import "./ScannerRegistryCore.sol";

abstract contract ScannerRegistryMetadata is ScannerRegistryCore {
    struct ScannerMetadata {
        uint256 chainId;
        string metadata;
    }

    mapping(uint256 => ScannerMetadata) private _scannerMetadata;

    /**
     * @notice Gets scanner metadata, and chain Ids.
     * @param scannerId ERC1155 token id of the scanner.
     * @return chainId the scanner scans.
     * @return metadata IPFS pointer for the scanner's JSON metadata.
     */
    function getScanner(uint256 scannerId) public view returns (uint256 chainId, string memory metadata) {
        return (
            _scannerMetadata[scannerId].chainId,
            _scannerMetadata[scannerId].metadata
        );
    }

<<<<<<< HEAD
    /**
     * @notice internal logic for scanner update.
     * @dev adds metadata and chainId for that scanner
     * @param scannerId ERC1155 token id of the scanner.
     * @param chainId the scanner scans.
     * @param metadata IPFS pointer for the scanner's JSON metadata.
     */
=======
    function _getStakeThreshold(uint256 subject) override virtual internal view returns(StakeThreshold memory) {
        (uint256 chainId, ) = getScanner(subject);
        return _stakeThresholds[chainId];
    }


>>>>>>> 20049803
    function _scannerUpdate(uint256 scannerId, uint256 chainId, string calldata metadata) internal virtual override {
        super._scannerUpdate(scannerId, chainId, metadata);
        _scannerMetadata[scannerId] = ScannerMetadata({ chainId: chainId, metadata: metadata });
    }

    uint256[49] private __gap;
}<|MERGE_RESOLUTION|>--- conflicted
+++ resolved
@@ -23,8 +23,12 @@
             _scannerMetadata[scannerId].metadata
         );
     }
+    
+    function _getStakeThreshold(uint256 subject) override virtual internal view returns(StakeThreshold memory) {
+        (uint256 chainId, ) = getScanner(subject);
+        return _stakeThresholds[chainId];
+    }
 
-<<<<<<< HEAD
     /**
      * @notice internal logic for scanner update.
      * @dev adds metadata and chainId for that scanner
@@ -32,14 +36,6 @@
      * @param chainId the scanner scans.
      * @param metadata IPFS pointer for the scanner's JSON metadata.
      */
-=======
-    function _getStakeThreshold(uint256 subject) override virtual internal view returns(StakeThreshold memory) {
-        (uint256 chainId, ) = getScanner(subject);
-        return _stakeThresholds[chainId];
-    }
-
-
->>>>>>> 20049803
     function _scannerUpdate(uint256 scannerId, uint256 chainId, string calldata metadata) internal virtual override {
         super._scannerUpdate(scannerId, chainId, metadata);
         _scannerMetadata[scannerId] = ScannerMetadata({ chainId: chainId, metadata: metadata });
