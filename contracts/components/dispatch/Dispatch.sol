// SPDX-License-Identifier: MIT
pragma solidity ^0.8.4;

import "@openzeppelin/contracts/utils/structs/EnumerableSet.sol";

import "../BaseComponentUpgradeable.sol";
import "../agents/AgentRegistry.sol";
import "../scanners/ScannerRegistry.sol";

contract Dispatch is BaseComponentUpgradeable {
    using EnumerableSet for EnumerableSet.UintSet;

    AgentRegistry   private _agents;
    ScannerRegistry private _scanners;

    string public constant version = "0.1.1";

    mapping(uint256 => EnumerableSet.UintSet) private scannerToAgents;
    mapping(uint256 => EnumerableSet.UintSet) private agentToScanners;

    error Disabled(string name);
    error InvalidId(string name, uint256 id);
    error AlreadyLinked(string name, uint256 id);
    error AlreadyUnlinked(string name, uint256 id);

    event Link(uint256 agentId, uint256 scannerId, bool enable);

    /// @custom:oz-upgrades-unsafe-allow constructor
    constructor(address forwarder) initializer ForwardedContext(forwarder) {}

    /**
     * @notice Initializer method, access point to initialize inheritance tree.
     * @param __manager address of AccessManager.
     * @param __router address of Router.
     * @param __agents address of AgentRegistry.
     * @param __scanners address of ScannerRegistry.
     */
    function initialize(
        address __manager,
        address __router,
        address __agents,
        address __scanners
    ) public initializer {
        __AccessManaged_init(__manager);
        __Routed_init(__router);
        _agents   = AgentRegistry(__agents);
        _scanners = ScannerRegistry(__scanners);
    }

    /**
    * @notice Getter for AgentRegistry.
    * @return AgentRegistry.
    */
    function agentRegistry() public view returns (AgentRegistry) {
        return _agents;
    }

    /**
    * @notice Getter for ScannerRegistry.
    * @return ScannerRegistry.
    */
    function scannerRegistry() public view returns (ScannerRegistry) {
        return _scanners;
    }

<<<<<<< HEAD
    /**
    * @notice Get total agents linked to a scanner.
    * @dev helper for external iteration.
    * @param scannerId ERC1155 token id of the scanner.
    * @return total agents linked to a scanner
    */
    function agentsFor(uint256 scannerId) public view returns (uint256) {
        return scannerToAgents[scannerId].length();
    }

    /**
    * @notice Get total scanners where an agent is running in.
    * @dev helper for external iteration.
    * @param agentId ERC1155 token id of the agent.
    * @return total scanners running an scanner
    */
    function scannersFor(uint256 agentId) public view returns (uint256) {
        return agentToScanners[agentId].length();
    }

    /**
    * @notice Get agentId linked to a scanner in certain position.  
    * @dev helper for external iteration.
    * @param scannerId ERC1155 token id of the scanner.
    * @param pos index for iteration.
    * @return ERC1155 token id of the agent. 
    */
    function agentsAt(uint256 scannerId, uint256 pos) public view returns (uint256) {
=======
    function numAgentsFor(uint256 scannerId) public view returns (uint256) {
        return scannerToAgents[scannerId].length();
    }

    function numScannersFor(uint256 agentId) public view returns (uint256) {
        return agentToScanners[agentId].length();
    }

    function agentAt(uint256 scannerId, uint256 pos) public view returns (uint256) {
>>>>>>> 20049803
        return scannerToAgents[scannerId].at(pos);
    }

    /**
    * @notice Get data of an agent linked to a scanner at a certain position.  
    * @dev helper for external iteration.
    * @param scannerId ERC1155 token id of the scanner.
    * @param pos index for iteration.
    * @return agentId ERC1155 token id of the agent. 
    * @return enabled bool if agent is enabled, false otherwise.
    * @return agentVersion agent version number.
    * @return metadata IPFS pointer for agent metadata
    * @return chainIds ordered
    */
    function agentRefAt(uint256 scannerId, uint256 pos) external view returns (uint256 agentId, bool enabled, uint256 agentVersion, string memory metadata, uint256[] memory chainIds) {
        agentId = agentAt(scannerId, pos);
        enabled = _agents.isEnabled(agentId);
        (agentVersion, metadata, chainIds) = _agents.getAgent(agentId);
    }

<<<<<<< HEAD
    /**
    * @notice Get scannerId running an agent at a certain position.  
    * @dev helper for external iteration.
    * @param agentId ERC1155 token id of the scanner.
    * @param pos index for iteration.
    * @return ERC1155 token id of the scanner. 
    */
    function scannersAt(uint256 agentId, uint256 pos) public view returns (uint256) {
=======
    function scannerAt(uint256 agentId, uint256 pos) public view returns (uint256) {
>>>>>>> 20049803
        return agentToScanners[agentId].at(pos);
    }

    /**
    * @notice Get data of ascanner running an agent at a certain position.  
    * @dev helper for external iteration.
    * @param agentId ERC1155 token id of the agent.
    * @param pos index for iteration.
    * @return scannerId ERC1155 token id of the scanner. 
    * @return enabled bool if scanner is enabled, false otherwise.
    */
    function scannerRefAt(uint256 agentId, uint256 pos) external view returns (uint256 scannerId, bool enabled) {
        scannerId = scannerAt(agentId, pos);
        enabled   = _scanners.isEnabled(agentId);
    }

    /**
     * @notice Assigns the job of running an agent to a scanner.
     * @dev currently only allowed for DISPATCHER_ROLE (Assigner software).
     * @dev emits Link(agentId, scannerId, true) event.
     * @param agentId ERC1155 token id of the agent.
     * @param scannerId ERC1155 token id of the scanner.
     */
    function link(uint256 agentId, uint256 scannerId) public onlyRole(DISPATCHER_ROLE) {
        if (!_agents.isEnabled(agentId)) revert Disabled("Agent");
        if (!_scanners.isEnabled(scannerId)) revert Disabled("Scanner");

        if (!scannerToAgents[scannerId].add(agentId)) revert AlreadyLinked("Agent", agentId);
        if (!agentToScanners[agentId].add(scannerId)) revert AlreadyLinked("Scanner", scannerId);

        emit Link(agentId, scannerId, true);
    }

    /**
     * @notice Unassigns the job of running an agent to a scanner.
     * @dev currently only allowed for DISPATCHER_ROLE (Assigner software).
     * @dev emits Link(agentId, scannerId, false) event.
     * @param agentId ERC1155 token id of the agent.
     * @param scannerId ERC1155 token id of the scanner.
     */
    function unlink(uint256 agentId, uint256 scannerId) public onlyRole(DISPATCHER_ROLE) {
        if (!_agents.isCreated(agentId)) revert InvalidId("Agent", agentId);
        if (!_scanners.isRegistered(scannerId)) revert InvalidId("Scanner", scannerId);

        if (!(scannerToAgents[scannerId].remove(agentId))) revert AlreadyUnlinked("Agent", agentId);
        if (!(agentToScanners[agentId].remove(scannerId))) revert AlreadyUnlinked("Scanner", scannerId);

        emit Link(agentId, scannerId, false);
    }

    /**
     * @notice Sets agent registry address.
     * @dev only DEFAULT_ADMIN_ROLE (governance).
     * @param newAgentRegistry agent of the new AgentRegistry.
     */
    function setAgentRegistry(address newAgentRegistry) public onlyRole(DEFAULT_ADMIN_ROLE) {
        _agents = AgentRegistry(newAgentRegistry);
    }

    /**
     * @notice Sets scanner registry address.
     * @dev only DEFAULT_ADMIN_ROLE (governance).
     * @param newScannerRegistry agent of the new ScannerRegistry.
     */
    function setScannerRegistry(address newScannerRegistry) public onlyRole(DEFAULT_ADMIN_ROLE) {
        _scanners = ScannerRegistry(newScannerRegistry);
    }

    /**
     * Method to hash the amount of scanners an agent is running in, and their status
     * @dev method marked for deprecation in next version.
     */
    function agentHash(uint256 agentId) external view returns (uint256 length, bytes32 manifest) {
        uint256[] memory scanners = agentToScanners[agentId].values();
        bool[]    memory enabled = new bool[](scanners.length);

        for (uint256 i = 0; i < scanners.length; i++) {
            enabled[i] = _scanners.isEnabled(scanners[i]);
        }

        return (
            scanners.length,
            keccak256(abi.encodePacked(scanners, enabled))
        );
    }

    /**
     * @dev method used by Scanner Node software to know if their list of assigned agents has changed,
     * their enabled state or version has changed so they can start managing changes
     * (loading new agent images, removing not assigned agents, updating agents...).
     * @param scannerId ERC1155 token id of the scanner.
     * @return length amount of agents.
     * @return manifest keccak256 of list of agents, list of agentVersion and list of enabled states.
     */
    function scannerHash(uint256 scannerId) external view returns (uint256 length, bytes32 manifest) {
        uint256[] memory agents  = scannerToAgents[scannerId].values();
        uint256[] memory agentVersion = new uint256[](agents.length);
        bool[]    memory enabled = new bool[](agents.length);

        for (uint256 i = 0; i < agents.length; i++) {
            (agentVersion[i],,) = _agents.getAgent(agents[i]);
            enabled[i]     = _agents.isEnabled(agents[i]);
        }

        return (
            agents.length,
            keccak256(abi.encodePacked(agents, agentVersion, enabled))
        );
    }

    uint256[48] private __gap;
}<|MERGE_RESOLUTION|>--- conflicted
+++ resolved
@@ -63,14 +63,13 @@
         return _scanners;
     }
 
-<<<<<<< HEAD
     /**
     * @notice Get total agents linked to a scanner.
     * @dev helper for external iteration.
     * @param scannerId ERC1155 token id of the scanner.
     * @return total agents linked to a scanner
     */
-    function agentsFor(uint256 scannerId) public view returns (uint256) {
+    function numAgentsFor(uint256 scannerId) public view returns (uint256) {
         return scannerToAgents[scannerId].length();
     }
 
@@ -80,29 +79,18 @@
     * @param agentId ERC1155 token id of the agent.
     * @return total scanners running an scanner
     */
-    function scannersFor(uint256 agentId) public view returns (uint256) {
-        return agentToScanners[agentId].length();
-    }
-
-    /**
-    * @notice Get agentId linked to a scanner in certain position.  
-    * @dev helper for external iteration.
-    * @param scannerId ERC1155 token id of the scanner.
-    * @param pos index for iteration.
-    * @return ERC1155 token id of the agent. 
-    */
-    function agentsAt(uint256 scannerId, uint256 pos) public view returns (uint256) {
-=======
-    function numAgentsFor(uint256 scannerId) public view returns (uint256) {
-        return scannerToAgents[scannerId].length();
-    }
-
     function numScannersFor(uint256 agentId) public view returns (uint256) {
         return agentToScanners[agentId].length();
     }
 
+    /**
+    * @notice Get agentId linked to a scanner in certain position.  
+    * @dev helper for external iteration.
+    * @param scannerId ERC1155 token id of the scanner.
+    * @param pos index for iteration.
+    * @return ERC1155 token id of the agent. 
+    */
     function agentAt(uint256 scannerId, uint256 pos) public view returns (uint256) {
->>>>>>> 20049803
         return scannerToAgents[scannerId].at(pos);
     }
 
@@ -121,9 +109,9 @@
         agentId = agentAt(scannerId, pos);
         enabled = _agents.isEnabled(agentId);
         (agentVersion, metadata, chainIds) = _agents.getAgent(agentId);
-    }
-
-<<<<<<< HEAD
+        return (agentVersion, enabled, agentVersion, metadata, chainIds);
+    }
+
     /**
     * @notice Get scannerId running an agent at a certain position.  
     * @dev helper for external iteration.
@@ -131,10 +119,7 @@
     * @param pos index for iteration.
     * @return ERC1155 token id of the scanner. 
     */
-    function scannersAt(uint256 agentId, uint256 pos) public view returns (uint256) {
-=======
     function scannerAt(uint256 agentId, uint256 pos) public view returns (uint256) {
->>>>>>> 20049803
         return agentToScanners[agentId].at(pos);
     }
 
