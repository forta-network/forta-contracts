//SPDX-License-Identifier: Unlicensed
pragma solidity ^0.8.0;

import "../BaseComponentUpgradeable.sol";
import "../scanners/ScannerRegistry.sol";

contract Alerts is BaseComponentUpgradeable {
    ScannerRegistry public scannerRegistry;

    event AlertBatch(
        bytes32 indexed alertsId,
        address indexed scanner,
        uint256 indexed chainId,
        uint256 blockStart,
        uint256 blockEnd,
        uint256 alertCount,
        uint256 maxSeverity,
        string ref
    );

    event ScannerRegistryChanged(address from, address to, address by);

    modifier onlyValidScanner() {
<<<<<<< HEAD
        require(scannerRegistry.isEnabled(uint256(uint160(_msgSender()))), "Alerts: Scanner not enabled");
=======
        require(scannerRegistry.ownerOf(uint256(uint160(_msgSender()))) != address(0), "AlertBatch: Scanner does not exist");
        //TODO this will validate stake requirements
>>>>>>> 81bf07ac
        _;
    }

    /// @custom:oz-upgrades-unsafe-allow constructor
    constructor(address forwarder) initializer ForwardedContext(forwarder) {}

    function initialize(
        address __manager,
        address __router,
        address __scannerRegistry
    ) public initializer {
        __AccessManaged_init(__manager);
        __Routed_init(__router);
        __UUPSUpgradeable_init();
        scannerRegistry = ScannerRegistry(__scannerRegistry);
    }

    function addAlertBatch(
        uint256 _chainId,
        uint256 _blockStart,
        uint256 _blockEnd,
        uint256 _alertCount,
        uint256 _maxSeverity,
        string memory _ref
    ) public onlyValidScanner() {
        require(_blockEnd >= _blockStart, "AlertBatch: _blockEnd must be >= _blockStart");

        emit AlertBatch(
            keccak256(abi.encodePacked(_ref)),
            _msgSender(),
            _chainId,
            _blockStart,
            _blockEnd,
            _alertCount,
            _maxSeverity,
            _ref
        );
    }

    function setScannerRegistry(address newScannerRegistry)
        public
        onlyRole(DEFAULT_ADMIN_ROLE)
    {
        require(newScannerRegistry != address(0), "AlertBatch: Address(0) is not allowed");
        emit ScannerRegistryChanged(address(scannerRegistry), newScannerRegistry, _msgSender());

        scannerRegistry = ScannerRegistry(newScannerRegistry);
    }


    uint256[49] private __gap;
}<|MERGE_RESOLUTION|>--- conflicted
+++ resolved
@@ -21,12 +21,7 @@
     event ScannerRegistryChanged(address from, address to, address by);
 
     modifier onlyValidScanner() {
-<<<<<<< HEAD
         require(scannerRegistry.isEnabled(uint256(uint160(_msgSender()))), "Alerts: Scanner not enabled");
-=======
-        require(scannerRegistry.ownerOf(uint256(uint160(_msgSender()))) != address(0), "AlertBatch: Scanner does not exist");
-        //TODO this will validate stake requirements
->>>>>>> 81bf07ac
         _;
     }
 
