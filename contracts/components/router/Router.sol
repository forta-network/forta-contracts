// SPDX-License-Identifier: MIT
pragma solidity ^0.8.4;

import "@openzeppelin/contracts/utils/Multicall.sol";
import "@openzeppelin/contracts/utils/structs/EnumerableSet.sol";
import "@openzeppelin/contracts-upgradeable/proxy/utils/UUPSUpgradeable.sol";
import "../Roles.sol";
import "../utils/AccessManaged.sol";
import "../utils/ForwardedContext.sol";
import "../utils/IVersioned.sol";
import "../../tools/ENSReverseRegistration.sol";
import "./IRouter.sol";

// This should be BaseComponentUpgradeable, but it can't be because BaseComponentUpgradeable is Routed, so we
// share almost the same inheritance structure.
contract Router is IRouter, ForwardedContext, AccessManagedUpgradeable, UUPSUpgradeable, Multicall, IVersioned {
    using EnumerableSet for EnumerableSet.AddressSet;

    mapping(bytes4 => EnumerableSet.AddressSet) private _routingTable;
    mapping(bytes4 => bool) private _revertsOnFail;

    uint256 private constant SIGNATURE_SIZE = 4;
    string public constant version = "0.1.0";

    event RoutingUpdated(bytes4 indexed sig, address indexed target, bool enable, bool revertsOnFail);

    /// @custom:oz-upgrades-unsafe-allow constructor
    constructor(address forwarder) initializer ForwardedContext(forwarder) {}

    function initialize(address __manager) public initializer {
        __AccessManaged_init(__manager);
        __UUPSUpgradeable_init();
    }

    function hookHandler(bytes calldata payload) external override {
        bytes4 sig = bytes4(payload[:SIGNATURE_SIZE]);
        uint256 length = _routingTable[sig].length();
        for (uint256 i = 0; i < length; ++i) {
            (bool success, bytes memory returndata) = _routingTable[sig].at(i).call(payload);
            if (_revertsOnFail[sig]) {
                require(success, "Router: hook failed");
            }
            success;
            returndata;
        }
    }

    function setRoutingTable(bytes4 sig, address target, bool enable, bool revertsOnFail) external onlyRole(ROUTER_ADMIN_ROLE) {
        if (enable) {
<<<<<<< HEAD
            require(_routingTable[sig].add(target), "Router: already routed");
        } else {
            require(_routingTable[sig].remove(target), "Router: not in routing table");
=======
            _routingTable[sig].add(target);
            _revertsOnFail[sig] = revertsOnFail;
        } else {
            _routingTable[sig].remove(target);
            _revertsOnFail[sig] = false;
>>>>>>> 94da5fb2
        }
        emit RoutingUpdated(sig, target, enable, revertsOnFail);
    }


    // Access control for the upgrade process
    function _authorizeUpgrade(address newImplementation) internal virtual override onlyRole(UPGRADER_ROLE) {
    }

    // Allow the upgrader to set ENS reverse registration
    function setName(address ensRegistry, string calldata ensName) public onlyRole(ENS_MANAGER_ROLE) {
        ENSReverseRegistration.setName(ensRegistry, ensName);
    }

    function _msgSender() internal view virtual override(ContextUpgradeable, ForwardedContext) returns (address sender) {
        return super._msgSender();
    }

    function _msgData() internal view virtual override(ContextUpgradeable, ForwardedContext) returns (bytes calldata) {
        return super._msgData();
    }

    uint256[48] private __gap;
}<|MERGE_RESOLUTION|>--- conflicted
+++ resolved
@@ -47,21 +47,14 @@
 
     function setRoutingTable(bytes4 sig, address target, bool enable, bool revertsOnFail) external onlyRole(ROUTER_ADMIN_ROLE) {
         if (enable) {
-<<<<<<< HEAD
             require(_routingTable[sig].add(target), "Router: already routed");
+            _revertsOnFail[sig] = revertsOnFail;
         } else {
             require(_routingTable[sig].remove(target), "Router: not in routing table");
-=======
-            _routingTable[sig].add(target);
-            _revertsOnFail[sig] = revertsOnFail;
-        } else {
-            _routingTable[sig].remove(target);
             _revertsOnFail[sig] = false;
->>>>>>> 94da5fb2
         }
         emit RoutingUpdated(sig, target, enable, revertsOnFail);
     }
-
 
     // Access control for the upgrade process
     function _authorizeUpgrade(address newImplementation) internal virtual override onlyRole(UPGRADER_ROLE) {
