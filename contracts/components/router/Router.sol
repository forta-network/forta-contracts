// SPDX-License-Identifier: MIT
pragma solidity ^0.8.4;

import "@openzeppelin/contracts/utils/Multicall.sol";
import "@openzeppelin/contracts/utils/structs/EnumerableSet.sol";
import "@openzeppelin/contracts-upgradeable/proxy/utils/UUPSUpgradeable.sol";
import "../Roles.sol";
import "../utils/AccessManaged.sol";
import "../utils/ForwardedContext.sol";
import "../utils/IVersioned.sol";
import "../../tools/ENSReverseRegistration.sol";
import "./IRouter.sol";

<<<<<<< HEAD
// This should be BaseComponent, because BaseComponent is Routed
contract Router is IRouter, ForwardedContext, AccessManagedUpgradeable, UUPSUpgradeable, Multicall {
=======
// This should be BaseComponentUpgradeable, because BaseComponentUpgradeable is Routed
contract Router is IRouter, ForwardedContext, AccessManagedUpgradeable, UUPSUpgradeable, Multicall, IVersioned {
>>>>>>> 2ddc66d4
    using EnumerableSet for EnumerableSet.AddressSet;

    mapping(bytes4 => EnumerableSet.AddressSet) private _routingTable;
    mapping(bytes4 => bool) private _revertsOnFail;

    string public constant version = "0.1.0";
<<<<<<< HEAD

    event RoutingUpdated(bytes4 indexed sig, address indexed target, bool enable, bool revertsOnFail);
=======
    uint256 private constant SIGNATURE_SIZE = 4;
    
    event RoutingUpdated(bytes4 indexed sig, address indexed target, bool enable);
>>>>>>> 2ddc66d4

    /// @custom:oz-upgrades-unsafe-allow constructor
    constructor(address forwarder) initializer ForwardedContext(forwarder) {}

    function initialize(address __manager) public initializer {
        __AccessManaged_init(__manager);
        __UUPSUpgradeable_init();
    }

    function hookHandler(bytes calldata payload) external override {
        bytes4 sig = bytes4(payload[:SIGNATURE_SIZE]);
        uint256 length = _routingTable[sig].length();
        for (uint256 i = 0; i < length; ++i) {
            (bool success, bytes memory returndata) = _routingTable[sig].at(i).call(payload);
            if (_revertsOnFail[sig]) {
                require(success, "Router: hook failed");
            }
            success;
            returndata;
        }
    }

    function setRoutingTable(bytes4 sig, address target, bool enable, bool revertsOnFail) external onlyRole(ROUTER_ADMIN_ROLE) {
        if (enable) {
            _routingTable[sig].add(target);
            _revertsOnFail[sig] = revertsOnFail;
        } else {
            _routingTable[sig].remove(target);
            _revertsOnFail[sig] = false;
        }
        emit RoutingUpdated(sig, target, enable, revertsOnFail);
    }


    // Access control for the upgrade process
    function _authorizeUpgrade(address newImplementation) internal virtual override onlyRole(UPGRADER_ROLE) {
    }

    // Allow the upgrader to set ENS reverse registration
    function setName(address ensRegistry, string calldata ensName) public onlyRole(ENS_MANAGER_ROLE) {
        ENSReverseRegistration.setName(ensRegistry, ensName);
    }

    function _msgSender() internal view virtual override(ContextUpgradeable, ForwardedContext) returns (address sender) {
        return super._msgSender();
    }

    function _msgData() internal view virtual override(ContextUpgradeable, ForwardedContext) returns (bytes calldata) {
        return super._msgData();
    }

    uint256[48] private __gap;
}<|MERGE_RESOLUTION|>--- conflicted
+++ resolved
@@ -11,27 +11,17 @@
 import "../../tools/ENSReverseRegistration.sol";
 import "./IRouter.sol";
 
-<<<<<<< HEAD
-// This should be BaseComponent, because BaseComponent is Routed
-contract Router is IRouter, ForwardedContext, AccessManagedUpgradeable, UUPSUpgradeable, Multicall {
-=======
 // This should be BaseComponentUpgradeable, because BaseComponentUpgradeable is Routed
 contract Router is IRouter, ForwardedContext, AccessManagedUpgradeable, UUPSUpgradeable, Multicall, IVersioned {
->>>>>>> 2ddc66d4
     using EnumerableSet for EnumerableSet.AddressSet;
 
     mapping(bytes4 => EnumerableSet.AddressSet) private _routingTable;
     mapping(bytes4 => bool) private _revertsOnFail;
 
+    uint256 private constant SIGNATURE_SIZE = 4;
     string public constant version = "0.1.0";
-<<<<<<< HEAD
 
     event RoutingUpdated(bytes4 indexed sig, address indexed target, bool enable, bool revertsOnFail);
-=======
-    uint256 private constant SIGNATURE_SIZE = 4;
-    
-    event RoutingUpdated(bytes4 indexed sig, address indexed target, bool enable);
->>>>>>> 2ddc66d4
 
     /// @custom:oz-upgrades-unsafe-allow constructor
     constructor(address forwarder) initializer ForwardedContext(forwarder) {}
