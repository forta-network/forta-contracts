// SPDX-License-Identifier: MIT
<<<<<<< HEAD

pragma solidity ^0.8.0;

import "@openzeppelin/contracts/utils/cryptography/draft-EIP712.sol";

abstract contract EIP712WithNonce is EIP712 {
    event NonceUsed(address indexed user, uint256 indexed timeline, uint256 nonce);

    mapping(address => mapping(uint256 => uint256)) private _nonces;

    /**
     * @notice Domain Separator as defined in EIP712
     * @return keccak256(typeHash, nameHash, versionHash, block.chainid, address(this))
     */
    function DOMAIN_SEPARATOR() external view returns (bytes32) {
        return _domainSeparatorV4();
    }

    /**
     * @notice Gets nonce for the from address in the "default" timeline
     * @dev For a detailed explanation: https://github.com/amxx/permit#out-of-order-execution 
     * @param from address
     * @return nonce
     */
    function getNonce(address from) public view virtual returns (uint256) {
        return _nonces[from][0];
    }

    /**
     * @notice Gets nonce for the from address in the specified timeline
     * @dev For a detailed explanation: https://github.com/amxx/permit#out-of-order-execution 
     * @param from address
     * @param timeline where the nonce lives
     * @return nonce
     */
    function getNonce(address from, uint256 timeline) public view virtual returns (uint256) {
        return _nonces[from][timeline];
    }

    /**
     * @notice Extract timeline from nonce, iterates it to consume it, checks for replay protection.
     * @dev emits NonceUsed(user, timeline, nonce).
     * @param user address sending the nonce.
     * @param fullNonce nonce and timeline info in uint256 space
     */
    function _verifyAndConsumeNonce(address user, uint256 fullNonce) internal virtual {
        uint256 timeline = fullNonce >> 128;
        uint256 nonce    = uint128(fullNonce);
        uint256 expected = _nonces[user][timeline]++;

        require(nonce == expected, "EIP712WithNonce: invalid-nonce");

        emit NonceUsed(user, timeline, nonce);
    }
}
=======
pragma solidity ^0.8.4;
>>>>>>> 20049803

import "@openzeppelin/contracts/utils/cryptography/SignatureChecker.sol";
import "./EIP712WithNonce.sol";

contract Forwarder is EIP712WithNonce {
    struct ForwardRequest {
        address from;
        address to;
        uint256 value;
        uint256 gas;
        uint256 nonce;
        uint256 deadline;
        bytes   data;
    }

    bytes32 private constant _FORWARDREQUEST_TYPEHASH =
        keccak256("ForwardRequest(address from,address to,uint256 value,uint256 gas,uint256 nonce,uint256 deadline,bytes data)");

    error DeadlineExpired();
    error SignatureDoesNotMatch();

    constructor() EIP712("Forwarder", "1") {}

    /**
     * @notice Executes a ForwardRequest (meta-tx) if signature is verified, deadline is met and nonce is valid
     * @dev This implementations allows for out of order execution, by allowing several "timelines" per nonce
     * by splitting the uint256 type space into 128 bit subspaces where each subspace is interpreted as maintaining
     * an ordered timeline. The intent of the design is to allow multiple nonces to be valid at any given time.
     * For a detailed explanation: https://github.com/amxx/permit#out-of-order-execution
     * For an example on how to leverage this functionality, see tests/forwarder/forwarder.test.js
     * Will emit NonceUsed(user, timeline, nonce) for better reporting / UX 
     * WARNING: failed transactions do not consume a nonce, unlinke regular ethereum transactions. Please make use
     * of the deadline functionality, and if you want to cancel a request, submit a successful transaction with the same
     * nonce. 
     * @param req  ForwardRequest to be executed
     * @param signature EIP-712 signature of the ForwardRequest
     * @return (success, returnData) of the executed request 
     */
    function execute(ForwardRequest calldata req, bytes calldata signature)
        external
        payable
        returns (bool, bytes memory)
    {
        _verifyAndConsumeNonce(req.from, req.nonce); // revert if failure

        if (!(req.deadline == 0 || req.deadline > block.timestamp)) revert DeadlineExpired();
        if (
            !SignatureChecker.isValidSignatureNow(
                req.from,
                _hashTypedDataV4(keccak256(abi.encode(_FORWARDREQUEST_TYPEHASH, req.from, req.to, req.value, req.gas, req.nonce, req.deadline, keccak256(req.data)))),
                signature
            )
        ) revert SignatureDoesNotMatch();

        (bool success, bytes memory returndata) = req.to.call{gas: req.gas, value: req.value}(
            abi.encodePacked(req.data, req.from)
        );
        // Validate that the relayer has sent enough gas for the call.
        // See https://ronan.eth.link/blog/ethereum-gas-dangers/
        if (gasleft() <= req.gas / 63) {
          // We explicitly trigger invalid opcode to consume all gas and bubble-up the effects, since
          // Panic error do not consume all gas since Solidity 0.8.0
          // https://docs.soliditylang.org/en/v0.8.0/control-structures.html#panic-via-assert-and-error-via-require
          assembly {
            invalid()
          }
        }
        return (success, returndata);
    }
}<|MERGE_RESOLUTION|>--- conflicted
+++ resolved
@@ -1,63 +1,5 @@
 // SPDX-License-Identifier: MIT
-<<<<<<< HEAD
-
-pragma solidity ^0.8.0;
-
-import "@openzeppelin/contracts/utils/cryptography/draft-EIP712.sol";
-
-abstract contract EIP712WithNonce is EIP712 {
-    event NonceUsed(address indexed user, uint256 indexed timeline, uint256 nonce);
-
-    mapping(address => mapping(uint256 => uint256)) private _nonces;
-
-    /**
-     * @notice Domain Separator as defined in EIP712
-     * @return keccak256(typeHash, nameHash, versionHash, block.chainid, address(this))
-     */
-    function DOMAIN_SEPARATOR() external view returns (bytes32) {
-        return _domainSeparatorV4();
-    }
-
-    /**
-     * @notice Gets nonce for the from address in the "default" timeline
-     * @dev For a detailed explanation: https://github.com/amxx/permit#out-of-order-execution 
-     * @param from address
-     * @return nonce
-     */
-    function getNonce(address from) public view virtual returns (uint256) {
-        return _nonces[from][0];
-    }
-
-    /**
-     * @notice Gets nonce for the from address in the specified timeline
-     * @dev For a detailed explanation: https://github.com/amxx/permit#out-of-order-execution 
-     * @param from address
-     * @param timeline where the nonce lives
-     * @return nonce
-     */
-    function getNonce(address from, uint256 timeline) public view virtual returns (uint256) {
-        return _nonces[from][timeline];
-    }
-
-    /**
-     * @notice Extract timeline from nonce, iterates it to consume it, checks for replay protection.
-     * @dev emits NonceUsed(user, timeline, nonce).
-     * @param user address sending the nonce.
-     * @param fullNonce nonce and timeline info in uint256 space
-     */
-    function _verifyAndConsumeNonce(address user, uint256 fullNonce) internal virtual {
-        uint256 timeline = fullNonce >> 128;
-        uint256 nonce    = uint128(fullNonce);
-        uint256 expected = _nonces[user][timeline]++;
-
-        require(nonce == expected, "EIP712WithNonce: invalid-nonce");
-
-        emit NonceUsed(user, timeline, nonce);
-    }
-}
-=======
 pragma solidity ^0.8.4;
->>>>>>> 20049803
 
 import "@openzeppelin/contracts/utils/cryptography/SignatureChecker.sol";
 import "./EIP712WithNonce.sol";
