--- conflicted
+++ resolved
@@ -21,10 +21,6 @@
         return _nonces[from][timeline];
     }
 
-<<<<<<< HEAD
-    function _verifyAndConsumeNonce(address owner, uint256 idx) internal virtual {
-        require(idx % (1 << 128) == _nonces[owner][idx >> 128]++, "EIP712WithNonce: invalid-nonce");
-=======
     function _verifyAndConsumeNonce(address user, uint256 fullNonce) internal virtual {
         uint256 timeline = fullNonce >> 128;
         uint256 nonce    = uint128(fullNonce);
@@ -33,7 +29,6 @@
         require(nonce == expected, "EIP712WithNonce: invalid-nonce");
 
         emit NonceUsed(user, timeline, nonce);
->>>>>>> bfcaa61a
     }
 }
 
