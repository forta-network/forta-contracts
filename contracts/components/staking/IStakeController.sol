// SPDX-License-Identifier: MIT
pragma solidity ^0.8.0;

import "./IStakeSubject.sol";

interface IStakeController {
    event StakeSubjectHandlerChanged(address newHandler, address oldHandler);
    function setStakeSubjectHandler(uint8 subjectType, IStakeSubject subjectHandler) external;
    function activeStakeFor(uint8 subjectType, uint256 subject) external view returns(uint256);
    function maxStakeFor(uint8 subjectType, uint256 subject) external view returns(uint256);
    function minStakeFor(uint8 subjectType, uint256 subject) external view returns(uint256);
<<<<<<< HEAD
    function isStakeActivatedFor(uint8 subjectType, uint256 subject) external view returns(bool);
}
interface IStakeSubject {
    struct StakeThreshold {
        uint256 min;
        uint256 max;
        bool activated;
    }
    function getStakeThreshold(uint256 subject) external view returns (StakeThreshold memory);
    function isStakedOverMin(uint256 subject) external view returns (bool);
=======
>>>>>>> 36671f8a
}<|MERGE_RESOLUTION|>--- conflicted
+++ resolved
@@ -9,17 +9,5 @@
     function activeStakeFor(uint8 subjectType, uint256 subject) external view returns(uint256);
     function maxStakeFor(uint8 subjectType, uint256 subject) external view returns(uint256);
     function minStakeFor(uint8 subjectType, uint256 subject) external view returns(uint256);
-<<<<<<< HEAD
     function isStakeActivatedFor(uint8 subjectType, uint256 subject) external view returns(bool);
-}
-interface IStakeSubject {
-    struct StakeThreshold {
-        uint256 min;
-        uint256 max;
-        bool activated;
-    }
-    function getStakeThreshold(uint256 subject) external view returns (StakeThreshold memory);
-    function isStakedOverMin(uint256 subject) external view returns (bool);
-=======
->>>>>>> 36671f8a
 }