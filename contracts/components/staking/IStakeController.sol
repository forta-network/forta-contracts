--- conflicted
+++ resolved
@@ -1,12 +1,8 @@
-<<<<<<< HEAD
+// SPDX-License-Identifier: MIT
 pragma solidity ^0.8.4;
-=======
-// SPDX-License-Identifier: MIT
-pragma solidity ^0.8.0;
 
 import "./IStakeSubject.sol";
 
->>>>>>> e650c9a7
 interface IStakeController {
     event StakeSubjectHandlerChanged(address newHandler, address oldHandler);
     function setStakeSubjectHandler(uint8 subjectType, IStakeSubject subjectHandler) external;
