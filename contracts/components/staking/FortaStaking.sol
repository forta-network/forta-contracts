// SPDX-License-Identifier: MIT
pragma solidity ^0.8.4;

import "@openzeppelin/contracts/interfaces/draft-IERC2612.sol";
import "@openzeppelin/contracts/token/ERC20/utils/SafeERC20.sol";
import "@openzeppelin/contracts/utils/introspection/ERC165Checker.sol";
import "@openzeppelin/contracts/utils/math/Math.sol";
import "@openzeppelin/contracts/utils/math/SafeCast.sol";
import "@openzeppelin/contracts/utils/Timers.sol";
import "@openzeppelin/contracts-upgradeable/token/ERC1155/extensions/ERC1155SupplyUpgradeable.sol";

import "./FortaStakingUtils.sol";
import "./SubjectTypes.sol";
import "./IStakeController.sol";
import "../BaseComponentUpgradeable.sol";
import "../../tools/Distributions.sol";
import "../../tools/FullMath.sol";

interface IRewardReceiver {
    function onRewardReceived(uint8 subjectType, uint256 subject, uint256 amount) external;
}

/**
 * @dev This is a generic staking contract for the Forta platform. It allows any account to deposit ERC20 tokens to
 * delegate their "power" by staking on behalf of a particular subject. The subject can be scanner, or any other actor
 * in the Forta ecosystem, who need to lock assets in order to contribute to the system.
 *
 * Stakers take risks with their funds, as bad action from a subject can lead to slashing of the funds. In the
 * meantime, stakers are elligible for rewards. Rewards distributed to a particular subject's stakers are distributed
 * following to each staker's share in the subject.
 *
 * Stakers can withdraw their funds, following a withdrawal delay. During the withdrawal delay, funds are no longer
 * counting toward the active stake of a subject, but are still slashable.
 *
 * The SLASHER_ROLE should be given to a future smart contract that will be in charge of resolving disputes.
 *
 * Stakers receive ERC1155 shares in exchange for their stake, making the active stake transferable. When a withdrawal
 * is initiated, similarly the ERC1155 tokens representing the (transferable) active shares are burned in exchange for
 * non-transferable ERC1155 tokens representing the inactive shares.
 *
 * ERC1155 shares representing active stake are transferable, and can be used in an AMM. Their value is however subject
 * to quick devaluation in case of slashing event for the corresponding subject. Thus, trading of such shares should be
 * be done very carefully.
 * 
 * WARNING: To stake from another smart contract (smart contract wallets included), it must be fully ERC1155 compatible,
 * implementing ERC1155Receiver. If not, minting of active and inactive shares will fail.
 * Do not deposit on the constructor if you don't implement ERC1155Receiver. During the construction, the minting will
 * succeed but you will not be able to withdraw or mint new shares from the contract. If this happens, transfer your
 * shares to an EOA or fully ERC1155 compatible contract.
 */
contract FortaStaking is BaseComponentUpgradeable, ERC1155SupplyUpgradeable, SubjectTypeValidator {
    using Distributions for Distributions.Balances;
    using Distributions for Distributions.SignedBalances;
    using Timers        for Timers.Timestamp;
    using ERC165Checker for address;

    IERC20 public stakedToken;

    // subject => active stake
    Distributions.Balances private _activeStake;
    // subject => inactive stake
    Distributions.Balances private _inactiveStake;
    

    // subject => staker => inactive stake timer
    mapping(uint256 => mapping(address => Timers.Timestamp)) private _lockingDelay;

    // subject => reward
    Distributions.Balances private _rewards;
    // subject => staker => released reward
    mapping(uint256 => Distributions.SignedBalances) private _released;

    // frozen tokens
    mapping(uint256 => bool) private _frozen;

    // withdrawal delay
    uint64 private _withdrawalDelay;

    // treasury for slashing
    address private _treasury;

    IStakeController private _stakingParameters;

    event StakeDeposited(uint8 indexed subjectType, uint256 indexed subject, address indexed account, uint256 amount);
    event WithdrawalInitiated(uint8 indexed subjectType, uint256 indexed subject, address indexed account, uint64 deadline);
    event WithdrawalExecuted(uint8 indexed subjectType, uint256 indexed subject, address indexed account);
    event Froze(uint8 indexed subjectType, uint256 indexed subject, address indexed by, bool isFrozen);
    event Slashed(uint8 indexed subjectType, uint256 indexed subject, address indexed by, uint256 value);
    event Rewarded(uint8 indexed subjectType, uint256 indexed subject, address indexed from, uint256 value);
    event Released(uint8 indexed subjectType, uint256 indexed subject, address indexed to, uint256 value);
    event DelaySet(uint256 newWithdrawalDelay);
    event TreasurySet(address newTreasury);
    event StakeParamsManagerSet(address indexed newManager);
    event MaxStakeReached(uint8 indexed subjectType, uint256 indexed subject);
    event TokensSwept(address indexed token, address to, uint256 amount);

    error InvalidSubjectType(uint8 subjectType);
    error WithdrawalNotReady();
    error SlashingOver90Percent();
    error WithdrawalSharesNotTransferible();
    error FrozenSubject();

    modifier onlyValidSubjectType(uint8 subjectType) {
        if (
            !(
                subjectType == SCANNER_SUBJECT ||
                subjectType == AGENT_SUBJECT
            )
        ) revert InvalidSubjectType(subjectType);
        _;
    }

    string public constant version = "0.1.0";

    /// @custom:oz-upgrades-unsafe-allow constructor
    constructor(address forwarder) initializer ForwardedContext(forwarder) {}

    function initialize(
        address __manager,
        address __router,
        IERC20 __stakedToken,
        uint64 __withdrawalDelay,
        address __treasury
    ) public initializer {
        require(__treasury != address(0), "FS: address 0");
        __AccessManaged_init(__manager);
        __Routed_init(__router);
        __UUPSUpgradeable_init();
        __ERC1155_init("");
        __ERC1155Supply_init();
        stakedToken = __stakedToken;
        _withdrawalDelay = __withdrawalDelay;
        _treasury = __treasury;
        emit DelaySet(__withdrawalDelay);
        emit TreasurySet(__treasury);
    }

    /**
     * @dev Get stake of a subject
     */
    function activeStakeFor(uint8 subjectType, uint256 subject) public view returns (uint256) {
        return _activeStake.balanceOf(FortaStakingUtils.subjectToActive(subjectType, subject));
    }

    /**
     * @dev Get total stake of all subjects
     */
    function totalActiveStake() public view returns (uint256) {
        return _activeStake.totalSupply();
    }

    /**
     * @dev Get stake inactive for withdrawal of a subject
     */
    function inactiveStakeFor(uint8 subjectType, uint256 subject) external view returns (uint256) {
        return _inactiveStake.balanceOf(FortaStakingUtils.subjectToInactive(subjectType, subject));
    }


    /**
     * @dev Get total stake inactive for withdrawal of all subjects
     */
    function totalInactiveStake() public view returns (uint256) {
        return _inactiveStake.totalSupply();
    }

    /**
     * @dev Get (active) shares of an account on a subject, corresponding to a fraction of the subject stake.
     * NOTE: This is equivalent to getting the ERC1155 balanceOf for keccak256(abi.encodePacked(subjectType, subject)),
     * shifted 9 bits, with the 9th bit set and uint8(subjectType) masked in
     */
    function sharesOf(uint8 subjectType, uint256 subject, address account) public view returns (uint256) {
        return balanceOf(account, FortaStakingUtils.subjectToActive(subjectType, subject));
    }

    /**
     * @dev Get the total (active) shares on a subject.
     *
     * NOTE: This is equivalent to getting the ERC1155 totalSupply for keccak256(abi.encodePacked(subjectType, subject)),
     * shifted 9 bits, with the 9th bit set and uint8(subjectType) masked in
     */
    function totalShares(uint8 subjectType, uint256 subject) external view returns (uint256) {
        return totalSupply(FortaStakingUtils.subjectToActive(subjectType, subject));
    }

    /**
     * @dev Get inactive shares of an account on a subject, corresponding to a fraction of the subject inactive stake.
     *
     * NOTE: This is equivalent to getting the ERC1155 balanceOf for keccak256(abi.encodePacked(subjectType, subject)),
     * shifted 9 bits, with the 9th bit unset and uint8(subjectType) masked in
     */
    function inactiveSharesOf(uint8 subjectType, uint256 subject, address account) external view returns (uint256) {
        return balanceOf(account, FortaStakingUtils.subjectToInactive(subjectType, subject));
    }

    /**
     * @dev Get the total inactive shares on a subject.
     *
     * NOTE: This is equivalent to getting the ERC1155 totalSupply for keccak256(abi.encodePacked(subjectType, subject)),
     * shifted 9 bits, with the 9th bit unset and uint8(subjectType) masked in
     */
    function totalInactiveShares(uint8 subjectType, uint256 subject) external view returns (uint256) {
        return totalSupply(FortaStakingUtils.subjectToInactive(subjectType, subject));
    }

    /**
     * @dev Is a subject frozen (stake of frozen subject cannot be withdrawn).
     */
    function isFrozen(uint8 subjectType, uint256 subject) public view returns (bool) {
        return _frozen[FortaStakingUtils.subjectToActive(subjectType, subject)];
    }

    /**
     * @dev Deposit `stakeValue` tokens for a given `subject`, and mint the corresponding shares.
     * will return tokens staked over maximum for the subject.
     * If stakeValue would drive the stake over the maximum, only stakeValue - excess is transferred, but transaction will
     * not fail.
     * Reverts if max stake for subjectType not set, or subject not found
     * NOTE: Subject type is necessary because we can't infer subject ID uniqueness between scanners, agents, etc
     * Emits a ERC1155.TransferSingle event and StakeDeposited (to allow accounting per subject type)
     * Emits MaxStakeReached(subjectType, activeSharesId)
     * WARNING: To stake from another smart contract (smart contract wallets included), it must be fully ERC1155 compatible,
     * implementing ERC1155Receiver. If not, minting of active and inactive shares will fail.
     * Do not deposit on the constructor if you don't implement ERC1155Receiver. During the construction, the minting will
     * succeed but you will not be able to withdraw or mint new shares from the contract. If this happens, transfer your
     * shares to an EOA or fully ERC1155 compatible contract.
     */
    function deposit(uint8 subjectType, uint256 subject, uint256 stakeValue)
        public
        returns (uint256)
    {
        _onlyValidSubjectType(subjectType);
        require(address(_stakingParameters) != address(0), "FS: staking params unset");
        require(_stakingParameters.isStakeActivatedFor(subjectType, subject), "FS: max stake 0 or not found");
        address staker = _msgSender();
        uint256 activeSharesId = FortaStakingUtils.subjectToActive(subjectType, subject);
        bool reachedMax;
        (stakeValue, reachedMax) = _getInboundStake(subjectType, subject, stakeValue);
        if (reachedMax) {
            emit MaxStakeReached(subjectType, subject);
        }
        uint256 sharesValue = _stakeToActiveShares(activeSharesId, stakeValue);
        SafeERC20.safeTransferFrom(stakedToken, staker, address(this), stakeValue);

        _activeStake.mint(activeSharesId, stakeValue);
        _mint(staker, activeSharesId, sharesValue, new bytes(0));
        emit StakeDeposited(subjectType, subject, staker, stakeValue);
        // NOTE: hooks will be reintroduced (with more info) when first use case is implemented. For now they are removed
        // to reduce attack surface.
        // _emitHook(abi.encodeWithSignature("hook_afterStakeChanged(uint8, uint256)", subjectType, subject));
        return sharesValue;
    }

    /**
    * Calculates how much of the incoming stake fits for subject.
    * @param subjectType valid subect type
    * @param subject the id of the subject
    * @param stakeValue stake sent by staker
    * @return stakeValue - excess
    * @return true if reached max
    */
    function _getInboundStake(uint8 subjectType, uint256 subject, uint256 stakeValue) private view returns (uint256, bool) {
        uint256 max = _stakingParameters.maxStakeFor(subjectType, subject);
        if (activeStakeFor(subjectType, subject) >= max) {
            return (0, true);
        } else {
            uint256 stakeLeft = max - activeStakeFor(subjectType, subject);
            return (
                Math.min(
                    stakeValue, // what the user wants to stake
                    stakeLeft // what is actually left
                ),
                activeStakeFor(subjectType, subject) + stakeValue >= max
            );
        }
    }

    /**
     * @dev Schedule the withdrawal of shares.
     *
     * Emits a WithdrawalInitiated event.
     */
    function initiateWithdrawal(uint8 subjectType, uint256 subject, uint256 sharesValue)
        public
        returns (uint64)
    {
        _onlyValidSubjectType(subjectType);
        address staker = _msgSender();
        uint256 activeSharesId = FortaStakingUtils.subjectToActive(subjectType, subject);
        require(balanceOf(staker, activeSharesId) != 0, "FS: no active shares");
        uint64 deadline = SafeCast.toUint64(block.timestamp) + _withdrawalDelay;

        _lockingDelay[activeSharesId][staker].setDeadline(deadline);

        uint256 activeShares   = Math.min(sharesValue, balanceOf(staker, activeSharesId));
        uint256 stakeValue     = _activeSharesToStake(activeSharesId, activeShares);
        uint256 inactiveShares = _stakeToInactiveShares(FortaStakingUtils.activeToInactive(activeSharesId), stakeValue);

        _activeStake.burn(activeSharesId, stakeValue);
        _inactiveStake.mint(FortaStakingUtils.activeToInactive(activeSharesId), stakeValue);
        _burn(staker, activeSharesId, activeShares);
        _mint(staker, FortaStakingUtils.activeToInactive(activeSharesId), inactiveShares, new bytes(0));

        emit WithdrawalInitiated(subjectType, subject, staker, deadline);
        // NOTE: hooks will be reintroduced (with more info) when first use case is implemented. For now they are removed
        // to reduce attack surface.
        // _emitHook(abi.encodeWithSignature("hook_afterStakeChanged(uint8, uint256)", subjectType, subject));
        return deadline;
    }

    /**
     * @dev Burn `sharesValue` shares for a given `subject`, and withdraw the corresponding tokens.
     *
     * Emits events WithdrawalExecuted and ERC1155.TransferSingle.
     */
    function withdraw(uint8 subjectType, uint256 subject)
        public
        returns (uint256)
    {
        _onlyValidSubjectType(subjectType);
        address staker = _msgSender();
        uint256 inactiveSharesId = FortaStakingUtils.subjectToInactive(subjectType, subject);
<<<<<<< HEAD
        if (_frozen[FortaStakingUtils.inactiveToActive(inactiveSharesId)]) revert FrozenSubject();

        Timers.Timestamp storage timer = _lockingDelay[FortaStakingUtils.inactiveToActive(inactiveSharesId)][staker];
        if (!timer.isExpired()) revert WithdrawalNotReady();
=======
        require(balanceOf(staker, inactiveSharesId) != 0, "FS: no inactive shares");
        require(!_frozen[FortaStakingUtils.inactiveToActive(inactiveSharesId)], "FS: stake frozen");

        Timers.Timestamp storage timer = _lockingDelay[FortaStakingUtils.inactiveToActive(inactiveSharesId)][staker];
        require(timer.isExpired(), "FS: not ready");
>>>>>>> e3103c9f
        timer.reset();
        emit WithdrawalExecuted(subjectType, subject, staker);

        uint256 inactiveShares = balanceOf(staker, inactiveSharesId);
        uint256 stakeValue     = _inactiveSharesToStake(inactiveSharesId, inactiveShares);

        _inactiveStake.burn(inactiveSharesId, stakeValue);
        _burn(staker, inactiveSharesId, inactiveShares);
        SafeERC20.safeTransfer(stakedToken, staker, stakeValue);
        // NOTE: hooks will be reintroduced (with more info) when first use case is implemented. For now they are removed
        // to reduce attack surface.
        // _emitHook(abi.encodeWithSignature("hook_afterStakeChanged(uint8, uint256)", subjectType, subject));

        return stakeValue;
    }

    /**
     * @dev Slash a fraction of a subject stake, and transfer it to the treasury. Restricted to the `SLASHER_ROLE`.
     *
     * Emits a Slashed event.
     */
    function slash(uint8 subjectType, uint256 subject, uint256 stakeValue)
        public
        onlyRole(SLASHER_ROLE)
        returns (uint256)
    {
        _onlyValidSubjectType(subjectType);
        uint256 activeSharesId = FortaStakingUtils.subjectToActive(subjectType, subject);
        uint256 activeStake       = _activeStake.balanceOf(activeSharesId);
        uint256 inactiveStake     = _inactiveStake.balanceOf(FortaStakingUtils.activeToInactive(activeSharesId));

        // We set the slash limit at 90% of the stake, so new depositors on slashed pools (with now 0 stake) won't mint 
        // an amounts of shares so big that they might cause overflows. 
        // New shares = pool shares * new staked amount / pool stake
        // See deposit and _stakeToActiveShares methods.
        uint256 maxSlashableStake = FullMath.mulDiv(9, 10, activeStake + inactiveStake);
<<<<<<< HEAD
        if (stakeValue > maxSlashableStake) revert SlashingOver90Percent();
=======
        require(stakeValue <= maxSlashableStake, "FS: slashed over 90%");
>>>>>>> e3103c9f

        uint256 slashFromActive   = FullMath.mulDiv(activeStake, activeStake + inactiveStake, stakeValue);
        uint256 slashFromInactive = stakeValue - slashFromActive;
        stakeValue                = slashFromActive + slashFromInactive;

        _activeStake.burn(activeSharesId, slashFromActive);
        _inactiveStake.burn(FortaStakingUtils.activeToInactive(activeSharesId), slashFromInactive);
        SafeERC20.safeTransfer(stakedToken, _treasury, stakeValue);

        emit Slashed(subjectType, subject, _msgSender(), stakeValue);
        // NOTE: hooks will be reintroduced (with more info) when first use case is implemented. For now they are removed
        // to reduce attack surface.
        // _emitHook(abi.encodeWithSignature("hook_afterStakeChanged(uint8, uint256)", subjectType, subject));

        return stakeValue;
    }

    /**
     * @dev Freeze/unfreeze a subject stake. Restricted to the `SLASHER_ROLE`.
     *
     * Emits a Freeze event.
     */
    function freeze(uint8 subjectType, uint256 subject, bool frozen)
        public
        onlyRole(SLASHER_ROLE)
    {
        _onlyValidSubjectType(subjectType);
        _frozen[FortaStakingUtils.subjectToActive(subjectType, subject)] = frozen;
        emit Froze(subjectType, subject, _msgSender(), frozen);
    }

    /**
    * @dev Deposit reward value for a given `subject`. The corresponding tokens will be shared amongst the shareholders
    * of this subject.
    *
    * Emits a Reward event.
    */
    function reward(uint8 subjectType, uint256 subject, uint256 value) public {   
        _onlyValidSubjectType(subjectType);
        SafeERC20.safeTransferFrom(stakedToken, _msgSender(), address(this), value);
        _rewards.mint(FortaStakingUtils.subjectToActive(subjectType, subject), value);

        emit Rewarded(subjectType, subject, _msgSender(), value);
    }

    /**
     * @dev Sweep all the balance of a token that might be mistakenly sent to FortaStaking.
     * This covers both unrelated tokens and staked tokens that would be sent through a direct transfer.
     * @param token ERC20 token that we attempt to sweep
     * @param recipient destination address of the swept tokens
     * @return amount of tokens swept. For unrelated tokens is FortaStaking's balance, for stakedToken its
     * the balance over the active stake + inactive stake + rewards 
     */
    function sweep(IERC20 token, address recipient) public onlyRole(SWEEPER_ROLE) returns (uint256) {
        uint256 amount = token.balanceOf(address(this));

        if (token == stakedToken) {
            amount -= totalActiveStake();
            amount -= totalInactiveStake();
            amount -= _rewards.totalSupply();
        }

        SafeERC20.safeTransfer(token, recipient, amount);
        emit TokensSwept(address(token), recipient, amount);
        return amount;
    }

    /**
     * @dev Release reward owed by given `account` for its current or past share for a given `subject`.
     * If staking from a contract, said contract may optionally implement ERC165 for IRewardReceiver
     * Emits a Release event.
     */
    function releaseReward(uint8 subjectType, uint256 subject, address account)
        public
        onlyValidSubjectType(subjectType)
        returns (uint256)
    {
        uint256 activeSharesId = FortaStakingUtils.subjectToActive(subjectType, subject);
        uint256 value = _availableReward(activeSharesId, account);
        _rewards.burn(activeSharesId, value);
        _released[activeSharesId].mint(account, SafeCast.toInt256(value));

        SafeERC20.safeTransfer(stakedToken, account, value);

        emit Released(subjectType, subject, account, value);

        if (Address.isContract(account) && account.supportsInterface(type(IRewardReceiver).interfaceId)) {
            IRewardReceiver(account).onRewardReceived(subjectType, subject, value);
        }

        return value;
    }


    /**
     * @dev Amount of reward tokens owed by given `account` for its current or past share for a given `subject`.
     * @param activeSharesId ERC1155 id representing the active shares of a subject / subjectType pair.
     * @param account address of the staker
     * @return rewards available for staker on that subject.
     */
    function _availableReward(uint256 activeSharesId, address account) internal view returns (uint256) {
        return SafeCast.toUint256(
            SafeCast.toInt256(_historicalRewardFraction(activeSharesId, balanceOf(account, activeSharesId)))
            -
            _released[activeSharesId].balanceOf(account)
        );
    }

    /**
     * @dev Amount of reward tokens owed by given `account` for its current or past share for a given `subject`.
     * @param subjectType type of staking subject (see FortaStakingSubjectTypes.sol)
     * @param subject ID of subject
     * @param account address of the staker
     * @return rewards available for staker on that subject.
     */
    function availableReward(uint8 subjectType, uint256 subject, address account) external view returns (uint256) {
        uint256 activeSharesId = FortaStakingUtils.subjectToActive(subjectType, subject);
        return _availableReward(activeSharesId, account);
    }

    /**
     * @dev Relay a ERC2612 permit signature to the staked token. This cal be bundled with a {deposit} or a {reward}
     * operation using Multicall.
     */
    function relayPermit(
        uint256 value,
        uint256 deadline,
        uint8 v,
        bytes32 r,
        bytes32 s
    ) public {
        IERC2612(address(stakedToken)).permit(_msgSender(), address(this), value, deadline, v, r, s);
    }

    // Internal helpers
    function _totalHistoricalReward(uint256 activeSharesId) internal view returns (uint256) {
        return SafeCast.toUint256(
            SafeCast.toInt256(_rewards.balanceOf(activeSharesId))
            +
            _released[activeSharesId].totalSupply()
        );
    }

    function _historicalRewardFraction(uint256 activeSharesId, uint256 amount) internal view returns (uint256) {
        uint256 supply = totalSupply(activeSharesId);
        return amount > 0 && supply > 0 ? FullMath.mulDiv(amount, supply, _totalHistoricalReward(activeSharesId)) : 0;
    }

    function _beforeTokenTransfer(
        address operator,
        address from,
        address to,
        uint256[] memory ids,
        uint256[] memory amounts,
        bytes memory data
    ) internal virtual override {

        // Order is important here, we must do the virtual release, which uses totalSupply(activeSharesId) in
        // _historicalRewardFraction, BEFORE the super call updates the totalSupply()
        for (uint256 i = 0; i < ids.length; i++) {
            if (FortaStakingUtils.isActive(ids[i])) {
                // Mint, burn, or transfer of subject shares would by default affect the distribution of the
                // currently available reward for the subject. We create a "virtual release" that should preserve
                // reward distribution as it was prior to the transfer.
                int256 virtualRelease = SafeCast.toInt256(
                    _historicalRewardFraction(
                        ids[i],
                        amounts[i]
                    )
                );
                if (from == address(0)) {
                    _released[ids[i]].mint(to, virtualRelease);
                } else if (to == address(0)) {
                    _released[ids[i]].burn(from, virtualRelease);
                } else {
                    _released[ids[i]].transfer(from, to, virtualRelease);
                }
            } else {
<<<<<<< HEAD
                if (!(from == address(0) || to == address(0))) revert WithdrawalSharesNotTransferible();
=======
                require(from == address(0) || to == address(0), "FS: cant transfer inactive");
>>>>>>> e3103c9f
            }
        }

        super._beforeTokenTransfer(operator, from, to, ids, amounts, data);
    }

    // Conversions
    function _stakeToActiveShares(uint256 activeSharesId, uint256 amount) internal view returns (uint256) {
        uint256 activeStake = _activeStake.balanceOf(activeSharesId);
        return activeStake == 0 ? amount : FullMath.mulDiv(amount, activeStake, totalSupply(activeSharesId));
    }

    function _stakeToInactiveShares(uint256 inactiveSharesId, uint256 amount) internal view returns (uint256) {
        uint256 inactiveStake = _inactiveStake.balanceOf(inactiveSharesId);
        return inactiveStake == 0 ? amount : FullMath.mulDiv(amount, inactiveStake, totalSupply(inactiveSharesId));
    }

    function _activeSharesToStake(uint256 activeSharesId, uint256 amount) internal view returns (uint256) {
        uint256 activeSupply = totalSupply(activeSharesId);
        return activeSupply == 0 ? 0 : FullMath.mulDiv(amount, activeSupply, _activeStake.balanceOf(activeSharesId));
    }
    function _inactiveSharesToStake(uint256 inactiveSharesId, uint256 amount) internal view returns (uint256) {
        uint256 inactiveSupply = totalSupply(inactiveSharesId);
        return inactiveSupply == 0 ? 0 : FullMath.mulDiv(amount, inactiveSupply, _inactiveStake.balanceOf(inactiveSharesId));
    }

    // Admin: change withdrawal delay
    function setDelay(uint64 newDelay) public onlyRole(DEFAULT_ADMIN_ROLE) {
        _withdrawalDelay = newDelay;
        emit DelaySet(newDelay);
    }

    // Admin: change recipient of slashed funds
    function setTreasury(address newTreasury) public onlyRole(DEFAULT_ADMIN_ROLE) {
        require(newTreasury != address(0), "FS: address 0");
        _treasury = newTreasury;
        emit TreasurySet(newTreasury);
    }

    // Admin: change staking parameters manager
    function setStakingParametersManager(IStakeController newStakingParameters) public onlyRole(DEFAULT_ADMIN_ROLE) {
        require(address(newStakingParameters) != address(0), "FS: address 0");
        emit StakeParamsManagerSet(address(newStakingParameters));
        _stakingParameters = newStakingParameters;
    }


    // Overrides

    function setURI(string memory newUri) public onlyRole(DEFAULT_ADMIN_ROLE) {
        _setURI(newUri);
    }

    function _msgSender() internal view virtual override(ContextUpgradeable, BaseComponentUpgradeable) returns (address sender) {
        return super._msgSender();
    }

    function _msgData() internal view virtual override(ContextUpgradeable, BaseComponentUpgradeable) returns (bytes calldata) {
        return super._msgData();
    }

    uint256[40] private __gap;
}<|MERGE_RESOLUTION|>--- conflicted
+++ resolved
@@ -94,21 +94,11 @@
     event MaxStakeReached(uint8 indexed subjectType, uint256 indexed subject);
     event TokensSwept(address indexed token, address to, uint256 amount);
 
-    error InvalidSubjectType(uint8 subjectType);
     error WithdrawalNotReady();
     error SlashingOver90Percent();
     error WithdrawalSharesNotTransferible();
     error FrozenSubject();
-
-    modifier onlyValidSubjectType(uint8 subjectType) {
-        if (
-            !(
-                subjectType == SCANNER_SUBJECT ||
-                subjectType == AGENT_SUBJECT
-            )
-        ) revert InvalidSubjectType(subjectType);
-        _;
-    }
+    error NoInactiveShares();
 
     string public constant version = "0.1.0";
 
@@ -227,9 +217,9 @@
      */
     function deposit(uint8 subjectType, uint256 subject, uint256 stakeValue)
         public
+        onlyValidSubjectType(subjectType)
         returns (uint256)
     {
-        _onlyValidSubjectType(subjectType);
         require(address(_stakingParameters) != address(0), "FS: staking params unset");
         require(_stakingParameters.isStakeActivatedFor(subjectType, subject), "FS: max stake 0 or not found");
         address staker = _msgSender();
@@ -282,9 +272,9 @@
      */
     function initiateWithdrawal(uint8 subjectType, uint256 subject, uint256 sharesValue)
         public
+        onlyValidSubjectType(subjectType)
         returns (uint64)
     {
-        _onlyValidSubjectType(subjectType);
         address staker = _msgSender();
         uint256 activeSharesId = FortaStakingUtils.subjectToActive(subjectType, subject);
         require(balanceOf(staker, activeSharesId) != 0, "FS: no active shares");
@@ -315,23 +305,16 @@
      */
     function withdraw(uint8 subjectType, uint256 subject)
         public
+        onlyValidSubjectType(subjectType)
         returns (uint256)
     {
-        _onlyValidSubjectType(subjectType);
         address staker = _msgSender();
         uint256 inactiveSharesId = FortaStakingUtils.subjectToInactive(subjectType, subject);
-<<<<<<< HEAD
+        if (balanceOf(staker, inactiveSharesId) == 0) revert NoInactiveShares();
         if (_frozen[FortaStakingUtils.inactiveToActive(inactiveSharesId)]) revert FrozenSubject();
 
         Timers.Timestamp storage timer = _lockingDelay[FortaStakingUtils.inactiveToActive(inactiveSharesId)][staker];
         if (!timer.isExpired()) revert WithdrawalNotReady();
-=======
-        require(balanceOf(staker, inactiveSharesId) != 0, "FS: no inactive shares");
-        require(!_frozen[FortaStakingUtils.inactiveToActive(inactiveSharesId)], "FS: stake frozen");
-
-        Timers.Timestamp storage timer = _lockingDelay[FortaStakingUtils.inactiveToActive(inactiveSharesId)][staker];
-        require(timer.isExpired(), "FS: not ready");
->>>>>>> e3103c9f
         timer.reset();
         emit WithdrawalExecuted(subjectType, subject, staker);
 
@@ -356,9 +339,9 @@
     function slash(uint8 subjectType, uint256 subject, uint256 stakeValue)
         public
         onlyRole(SLASHER_ROLE)
+        onlyValidSubjectType(subjectType)
         returns (uint256)
     {
-        _onlyValidSubjectType(subjectType);
         uint256 activeSharesId = FortaStakingUtils.subjectToActive(subjectType, subject);
         uint256 activeStake       = _activeStake.balanceOf(activeSharesId);
         uint256 inactiveStake     = _inactiveStake.balanceOf(FortaStakingUtils.activeToInactive(activeSharesId));
@@ -368,11 +351,7 @@
         // New shares = pool shares * new staked amount / pool stake
         // See deposit and _stakeToActiveShares methods.
         uint256 maxSlashableStake = FullMath.mulDiv(9, 10, activeStake + inactiveStake);
-<<<<<<< HEAD
         if (stakeValue > maxSlashableStake) revert SlashingOver90Percent();
-=======
-        require(stakeValue <= maxSlashableStake, "FS: slashed over 90%");
->>>>>>> e3103c9f
 
         uint256 slashFromActive   = FullMath.mulDiv(activeStake, activeStake + inactiveStake, stakeValue);
         uint256 slashFromInactive = stakeValue - slashFromActive;
@@ -398,8 +377,9 @@
     function freeze(uint8 subjectType, uint256 subject, bool frozen)
         public
         onlyRole(SLASHER_ROLE)
+        onlyValidSubjectType(subjectType)
     {
-        _onlyValidSubjectType(subjectType);
+        
         _frozen[FortaStakingUtils.subjectToActive(subjectType, subject)] = frozen;
         emit Froze(subjectType, subject, _msgSender(), frozen);
     }
@@ -410,8 +390,7 @@
     *
     * Emits a Reward event.
     */
-    function reward(uint8 subjectType, uint256 subject, uint256 value) public {   
-        _onlyValidSubjectType(subjectType);
+    function reward(uint8 subjectType, uint256 subject, uint256 value) public onlyValidSubjectType(subjectType)  {   
         SafeERC20.safeTransferFrom(stakedToken, _msgSender(), address(this), value);
         _rewards.mint(FortaStakingUtils.subjectToActive(subjectType, subject), value);
 
@@ -465,7 +444,6 @@
 
         return value;
     }
-
 
     /**
      * @dev Amount of reward tokens owed by given `account` for its current or past share for a given `subject`.
@@ -551,11 +529,7 @@
                     _released[ids[i]].transfer(from, to, virtualRelease);
                 }
             } else {
-<<<<<<< HEAD
                 if (!(from == address(0) || to == address(0))) revert WithdrawalSharesNotTransferible();
-=======
-                require(from == address(0) || to == address(0), "FS: cant transfer inactive");
->>>>>>> e3103c9f
             }
         }
 
