--- conflicted
+++ resolved
@@ -90,10 +90,8 @@
     event Released(uint8 indexed subjectType, uint256 indexed subject, address indexed to, uint256 value);
     event DelaySet(uint256 newWithdrawalDelay);
     event TreasurySet(address newTreasury);
-<<<<<<< HEAD
     event StakeParamsManagerSet(address indexed newManager);
     event MaxStakeReached(uint8 indexed subjectType, uint256 indexed subject);
-=======
     event TokensSwept(address indexed token, address to, uint256 amount);
 
     modifier onlyValidSubjectType(uint8 subjectType) {
@@ -104,7 +102,6 @@
         );
         _;
     }
->>>>>>> 6a8c0dbb
 
     string public constant version = "0.1.0";
 
@@ -213,16 +210,12 @@
      * Reverts if max stake for subjectType not set, or subject not found
      * NOTE: Subject type is necessary because we can't infer subject ID uniqueness between scanners, agents, etc
      * Emits a ERC1155.TransferSingle event and StakeDeposited (to allow accounting per subject type)
-<<<<<<< HEAD
      * Emits MaxStakeReached(subjectType, activeSharesId)
-=======
-     *
      * WARNING: To stake from another smart contract (smart contract wallets included), it must be fully ERC1155 compatible,
      * implementing ERC1155Receiver. If not, minting of active and inactive shares will fail.
      * Do not deposit on the constructor if you don't implement ERC1155Receiver. During the construction, the minting will
      * succeed but you will not be able to withdraw or mint new shares from the contract. If this happens, transfer your
      * shares to an EOA or fully ERC1155 compatible contract.
->>>>>>> 6a8c0dbb
      */
     function deposit(uint8 subjectType, uint256 subject, uint256 stakeValue)
         public
