--- conflicted
+++ resolved
@@ -424,17 +424,11 @@
      * If staking from a contract, said contract may optionally implement ERC165 for IRewardReceiver
      * Emits a Release event.
      */
-<<<<<<< HEAD
     function releaseReward(uint8 subjectType, uint256 subject, address account)
         public
         onlyValidSubjectType(subjectType)
         returns (uint256)
     {
-=======
-    function releaseReward(uint8 subjectType, uint256 subject, address account) public returns (uint256) {
-        _onlyValidSubjectType(subjectType);
-        uint256 value = availableReward(subjectType, subject, account);
->>>>>>> 37c68b2b
         uint256 activeSharesId = FortaStakingUtils.subjectToActive(subjectType, subject);
         uint256 value = _availableReward(activeSharesId, account);
         _rewards.burn(activeSharesId, value);
