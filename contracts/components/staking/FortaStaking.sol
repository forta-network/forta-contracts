--- conflicted
+++ resolved
@@ -17,10 +17,7 @@
 import "./allocation/IStakeAllocator.sol";
 import "./stake_subjects/IStakeSubjectGateway.sol";
 import "./slashing/ISlashingExecutor.sol";
-<<<<<<< HEAD
 import "./rewards/IRewardsDistributor.sol";
-=======
->>>>>>> 0a5bd018
 import "../BaseComponentUpgradeable.sol";
 import "../../tools/Distributions.sol";
 
@@ -91,10 +88,7 @@
 
     uint256 public slashDelegatorsPercent;
     IStakeAllocator private _allocator;
-<<<<<<< HEAD
     IRewardsDistributor private _rewardsDistributor;
-=======
->>>>>>> 0a5bd018
 
     uint256 public constant MIN_WITHDRAWAL_DELAY = 1 days;
     uint256 public constant MAX_WITHDRAWAL_DELAY = 90 days;
@@ -109,11 +103,7 @@
     event SlashedShareSent(uint8 indexed subjectType, uint256 indexed subject, address indexed by, uint256 value);
     event DelaySet(uint256 newWithdrawalDelay);
     event TreasurySet(address newTreasury);
-<<<<<<< HEAD
     event StakeHelpersConfigured(address indexed subjectGateway, address indexed allocator, address indexed rewardsDistributor);
-=======
-    event StakeHelpersConfigured(address indexed subjectGateway, address indexed allocator);
->>>>>>> 0a5bd018
     event MaxStakeReached(uint8 indexed subjectType, uint256 indexed subject);
     event TokensSwept(address indexed token, address to, uint256 amount);
     event SlashDelegatorsPercentSet(uint256 percent);
@@ -290,11 +280,7 @@
         uint8 subjectType,
         uint256 subject,
         uint256 stakeValue
-<<<<<<< HEAD
-    ) public onlyValidSubjectType(subjectType) notAgencyType(subjectType, SubjectStakeAgency.MANAGED) returns (uint256) {
-=======
     ) external onlyValidSubjectType(subjectType) notAgencyType(subjectType, SubjectStakeAgency.MANAGED) returns (uint256) {
->>>>>>> 0a5bd018
         if (address(subjectGateway) == address(0)) revert ZeroAddress("subjectGateway");
         if (!subjectGateway.isStakeActivatedFor(subjectType, subject)) revert StakeInactiveOrSubjectNotFound();
         address staker = _msgSender();
@@ -314,8 +300,6 @@
         return sharesValue;
     }
     
-<<<<<<< HEAD
-=======
 
     /**
      * deposits active stake from SCANNER to NODE_RUNNER if not frozen. Inactive stake remains for withdrawal in old subject
@@ -346,7 +330,6 @@
         emit StakeDeposited(newSubjectType, newSubject, staker, stake);
         _allocator.depositAllocation(newSharesId, newSubjectType, newSubject, staker, stake);
     }
->>>>>>> 0a5bd018
 
     /**
      * Calculates how much of the incoming stake fits for subject.
@@ -401,11 +384,7 @@
         uint256 stakeValue = activeSharesToStake(activeSharesId, activeShares);
         uint256 inactiveShares = stakeToInactiveShares(FortaStakingUtils.activeToInactive(activeSharesId), stakeValue);
         SubjectStakeAgency agency = getSubjectTypeAgency(subjectType);
-<<<<<<< HEAD
-        if (agency== SubjectStakeAgency.DELEGATED || agency == SubjectStakeAgency.DELEGATOR) {
-=======
         if (agency == SubjectStakeAgency.DELEGATED || agency == SubjectStakeAgency.DELEGATOR) {
->>>>>>> 0a5bd018
             _allocator.withdrawAllocation(activeSharesId, subjectType, subject, stakeValue);
         }
         _activeStake.burn(activeSharesId, stakeValue);
@@ -468,30 +447,6 @@
         uint256 stakeValue,
         address proposer,
         uint256 proposerPercent
-<<<<<<< HEAD
-    ) public override onlyRole(SLASHER_ROLE) notAgencyType(subjectType, SubjectStakeAgency.DELEGATOR) returns (uint256) {
-        uint256 activeSharesId = FortaStakingUtils.subjectToActive(subjectType, subject);
-        uint256 slashFromActive = _slash(activeSharesId, subjectType, subject, stakeValue);
-        uint256 slashedFromDelegators;
-        if (getSubjectTypeAgency(subjectType) == SubjectStakeAgency.DELEGATED) {
-            _allocator.withdrawAllocation(activeSharesId, subjectType, subject, slashFromActive);
-
-            if (slashDelegatorsPercent > 0) {
-                slashedFromDelegators = _slashDelegator(getDelegatorSubjectType(subjectType), subject, stakeValue);
-            }
-        }
-
-        if (proposerPercent > 0) {
-            if (proposer == address(0)) revert ZeroAddress("proposer");
-            uint256 proposerShare = Math.mulDiv(stakeValue + slashedFromDelegators, proposerPercent, HUNDRED_PERCENT);
-            SafeERC20.safeTransfer(stakedToken, proposer, proposerShare);
-            emit SlashedShareSent(subjectType, subject, proposer, proposerShare);
-            SafeERC20.safeTransfer(stakedToken, _treasury, stakeValue + slashedFromDelegators - proposerShare);
-        } else {
-            SafeERC20.safeTransfer(stakedToken, _treasury, stakeValue + slashedFromDelegators);
-        }
-
-=======
     ) external override onlyRole(SLASHER_ROLE) notAgencyType(subjectType, SubjectStakeAgency.DELEGATOR) returns (uint256) {
         uint256 activeSharesId = FortaStakingUtils.subjectToActive(subjectType, subject);
 
@@ -520,7 +475,6 @@
         SafeERC20.safeTransfer(stakedToken, _treasury, stakeValue - proposerShare);
         emit SlashedShareSent(subjectType, subject, proposer, proposerShare);
 
->>>>>>> 0a5bd018
         return stakeValue;
     }
 
@@ -536,11 +490,7 @@
         uint8 subjectType,
         uint256 subject,
         uint256 stakeValue
-<<<<<<< HEAD
-    ) private returns (uint256 slashFromActive) {
-=======
     ) private {
->>>>>>> 0a5bd018
         uint256 activeStake = _activeStake.balanceOf(activeSharesId);
         uint256 inactiveStake = _inactiveStake.balanceOf(FortaStakingUtils.activeToInactive(activeSharesId));
         // We set the slash limit at 90% of the stake, so new depositors on slashed pools (with now 0 stake) won't mint
@@ -556,23 +506,6 @@
 
         _activeStake.burn(activeSharesId, slashFromActive);
         _inactiveStake.burn(FortaStakingUtils.activeToInactive(activeSharesId), slashFromInactive);
-<<<<<<< HEAD
-        emit Slashed(subjectType, subject, _msgSender(), stakeValue);
-        return slashFromActive;
-    }
-
-    /**
-     * @notice slashes delegator and withdraws allocation, according to slashDelegatorsPercent
-     * @param delegatorType type id of DELEGATOR for DELEGATED being slashed
-     * @param subject id identifying subject (external to FortaStaking).
-     * @param stakeValue amount of staked token to be slashed.
-     */
-    function _slashDelegator(uint8 delegatorType, uint256 subject, uint256 stakeValue) private returns(uint256 slashedFromDelegators) {
-        slashedFromDelegators = Math.mulDiv(stakeValue, slashDelegatorsPercent, HUNDRED_PERCENT);
-        uint256 slashActiveDelegator = _slash(FortaStakingUtils.subjectToActive(delegatorType, subject), delegatorType, subject, slashedFromDelegators);
-        _allocator.withdrawAllocation(FortaStakingUtils.subjectToActive(delegatorType, subject), delegatorType, subject, slashActiveDelegator);
-        return slashedFromDelegators;
-=======
 
         SubjectStakeAgency subjectAgency = getSubjectTypeAgency(subjectType);
         if (subjectAgency == SubjectStakeAgency.DELEGATED || subjectAgency == SubjectStakeAgency.DELEGATOR) {
@@ -580,7 +513,6 @@
         }
 
         emit Slashed(subjectType, subject, _msgSender(), stakeValue);
->>>>>>> 0a5bd018
     }
 
     /**
@@ -643,10 +575,6 @@
         IERC2612(address(stakedToken)).permit(_msgSender(), address(this), value, deadline, v, r, s);
     }
 
-<<<<<<< HEAD
-    // Internal helpers
-=======
->>>>>>> 0a5bd018
     function _beforeTokenTransfer(
         address operator,
         address from,
@@ -658,27 +586,7 @@
         // Order is important here, we must do the virtual release, which uses totalSupply(activeSharesId) in
         // _historicalRewardFraction, BEFORE the super call updates the totalSupply()
         for (uint256 i = 0; i < ids.length; i++) {
-<<<<<<< HEAD
-            if (FortaStakingUtils.isActive(ids[i])) {
-                // Mint, burn, or transfer of subject shares would by default affect the distribution of the
-                // currently available reward for the subject.
-                /*
-                if (
-                    FortaStakingUtils.subjectTypeOfShares(ids[i]) == NODE_RUNNER_SUBJECT ||
-                    FortaStakingUtils.subjectTypeOfShares(ids[i]) == DELEGATOR_NODE_RUNNER_SUBJECT
-                ) {
-                    if (from != address(0)) {
-                        _rewardsDistributor.didRemoveStake(ids[i], activeSharesToStake(ids[i], amounts[i]), from);
-                    }
-                    if (to != address(0)) {
-                        _rewardsDistributor.didAddStake(ids[i], activeSharesToStake(ids[i], amounts[i]), to);
-                    }   
-                }*/
-                
-            } else {
-=======
             if (!FortaStakingUtils.isActive(ids[i])) {
->>>>>>> 0a5bd018
                 if (!(from == address(0) || to == address(0))) revert WithdrawalSharesNotTransferible();
             }
         }
@@ -756,24 +664,6 @@
     }
 
     // Admin: change staking parameters manager
-<<<<<<< HEAD
-    function configureStakeHelpers(
-        IStakeSubjectGateway __subjectGateway,
-        IStakeAllocator __allocator,
-        IRewardsDistributor __rewardsDistributor
-    ) public onlyRole(DEFAULT_ADMIN_ROLE) {
-        if (address(__subjectGateway) == address(0)) revert ZeroAddress("__subjectGateway");
-        if (address(__allocator) == address(0)) revert ZeroAddress("__allocator");
-        if (address(__rewardsDistributor) == address(0)) revert ZeroAddress("__rewardsDistributor");
-
-        subjectGateway = __subjectGateway;
-        _allocator = __allocator;
-        _rewardsDistributor = __rewardsDistributor;
-        emit StakeHelpersConfigured(address(__subjectGateway), address(__allocator), address(__rewardsDistributor));
-    }
-
-    function setSlashDelegatorsPercent(uint256 percent) public onlyRole(STAKING_ADMIN_ROLE) {
-=======
     function configureStakeHelpers(IStakeSubjectGateway __subjectGateway, IStakeAllocator __allocator) external onlyRole(DEFAULT_ADMIN_ROLE) {
         if (address(__subjectGateway) == address(0)) revert ZeroAddress("__subjectGateway");
         if (address(__allocator) == address(0)) revert ZeroAddress("__allocator");
@@ -783,7 +673,6 @@
     }
 
     function setSlashDelegatorsPercent(uint256 percent) external onlyRole(STAKING_ADMIN_ROLE) {
->>>>>>> 0a5bd018
         slashDelegatorsPercent = percent;
         emit SlashDelegatorsPercentSet(percent);
     }
