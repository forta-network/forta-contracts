--- conflicted
+++ resolved
@@ -545,10 +545,7 @@
         IERC2612(address(stakedToken)).permit(_msgSender(), address(this), value, deadline, v, r, s);
     }
 
-<<<<<<< HEAD
     // Internal helpers
-=======
->>>>>>> fe58d987
     function _beforeTokenTransfer(
         address operator,
         address from,
