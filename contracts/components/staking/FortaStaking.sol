// SPDX-License-Identifier: MIT
pragma solidity ^0.8.0;

import "@openzeppelin/contracts/interfaces/draft-IERC2612.sol";
import "@openzeppelin/contracts/token/ERC20/utils/SafeERC20.sol";
import "@openzeppelin/contracts/utils/introspection/ERC165Checker.sol";
import "@openzeppelin/contracts/utils/math/Math.sol";
import "@openzeppelin/contracts/utils/math/SafeCast.sol";
import "@openzeppelin/contracts/utils/Timers.sol";
import "@openzeppelin/contracts-upgradeable/token/ERC1155/extensions/ERC1155SupplyUpgradeable.sol";

import "./FortaStakingUtils.sol";
import "./FortaStakingSubjectTypes.sol";
<<<<<<< HEAD
import "./IMinimumStakeController.sol";
=======
import "./IStakeController.sol";
>>>>>>> 52e937c8
import "../BaseComponentUpgradeable.sol";
import "../../tools/Distributions.sol";
import "../../tools/FullMath.sol";

interface IRewardReceiver {
    function onRewardReceived(uint8 subjectType, uint256 subject, uint256 amount) external;
}

/**
 * @dev This is a generic staking contract for the Forta platform. It allows any account to deposit ERC20 tokens to
 * delegate their "power" by staking on behalf of a particular subject. The subject can be scanner, or any other actor
 * in the Forta ecosystem, who need to lock assets in order to contribute to the system.
 *
 * Stakers take risks with their funds, as bad action from a subject can lead to slashing of the funds. In the
 * meantime, stakers are elligible for rewards. Rewards distributed to a particular subject's stakers are distributed
 * following to each staker's share in the subject.
 *
 * Stakers can withdraw their funds, following a withdrawal delay. During the withdrawal delay, funds are no longer
 * counting toward the active stake of a subject, but are still slashable.
 *
 * The SLASHER_ROLE should be given to a future smart contract that will be in charge of resolving disputes.
 *
 * Stakers receive ERC1155 shares in exchange for their stake, making the active stake transferable. When a withdrawal
 * is initiated, similarly the ERC1155 tokens representing the (transferable) active shares are burned in exchange for
 * non-transferable ERC1155 tokens representing the inactive shares.
 *
 * ERC1155 shares representing active stake are transferable, and can be used in an AMM. Their value is however subject
 * to quick devaluation in case of slashing event for the corresponding subject. Thus, trading of such shares should be
 * be done very carefully.
 */
<<<<<<< HEAD
contract FortaStaking is BaseComponentUpgradeable, ERC1155SupplyUpgradeable, IMinimumStakeController {
=======
contract FortaStaking is BaseComponentUpgradeable, ERC1155SupplyUpgradeable, IStakeController {
>>>>>>> 52e937c8
    using Distributions for Distributions.Balances;
    using Distributions for Distributions.SignedBalances;
    using Timers        for Timers.Timestamp;
    using ERC165Checker for address;

    IERC20 public stakedToken;

    // subject => active stake
    Distributions.Balances private _activeStake;
    // subject => inactive stake
    Distributions.Balances private _inactiveStake;
    

    // subject => staker => inactive stake timer
    mapping(uint256 => mapping(address => Timers.Timestamp)) private _lockingDelay;

    // subject => reward
    Distributions.Balances private _rewards;
    // subject => staker => released reward
    mapping(uint256 => Distributions.SignedBalances) private _released;

    // frozen tokens
    mapping(uint256 => bool) private _frozen;

    // withdrawal delay
    uint64 private _withdrawalDelay;

    // treasury for slashing
    address private _treasury;

    // minimum stake per subject type
    mapping(uint8 => uint256) _minimumStakes;

    event StakeDeposited(uint8 indexed subjectType, uint256 indexed subject, address indexed account, uint256 amount);
    event WithdrawalInitiated(uint8 indexed subjectType, uint256 indexed subject, address indexed account, uint64 deadline);
    event WithdrawalExecuted(uint8 indexed subjectType, uint256 indexed subject, address indexed account);
    event Froze(uint8 indexed subjectType, uint256 indexed subject, address indexed by, bool isFrozen);
    event Slashed(uint8 indexed subjectType, uint256 indexed subject, address indexed by, uint256 value);
    event Rewarded(uint8 indexed subjectType, uint256 indexed subject, address indexed from, uint256 value);
    event Released(uint8 indexed subjectType, uint256 indexed subject, address indexed to, uint256 value);
    event DelaySet(uint256 newWithdrawalDelay);
    event TreasurySet(address newTreasury);

    modifier onlyValidSubjectType(uint8 subjectType) {
        require(
            subjectType == SCANNER_SUBJECT ||
            subjectType == AGENT_SUBJECT,
            "FortaStaking: invalid subjectType"
        );
        _;
    }

    string public constant version = "0.1.0";

    /// @custom:oz-upgrades-unsafe-allow constructor
    constructor(address forwarder) initializer ForwardedContext(forwarder) {}

    function initialize(
        address __manager,
        address __router,
        IERC20 __stakedToken,
        uint64 __withdrawalDelay,
        address __treasury
    ) public initializer {
        __AccessManaged_init(__manager);
        __Routed_init(__router);
        __UUPSUpgradeable_init();
        __ERC1155_init("");

        stakedToken = __stakedToken;
        _withdrawalDelay = __withdrawalDelay;
        _treasury = __treasury;
        emit DelaySet(__withdrawalDelay);
        emit TreasurySet(__treasury);
    }

    /**
     * @dev Get stake of a subject
     */
    function activeStakeFor(uint8 subjectType, uint256 subject) public view returns (uint256) {
        return _activeStake.balanceOf(FortaStakingUtils.subjectToActive(subjectType, subject));
    }

    /**
     * @dev Get total stake of all subjects
     */
    function totalActiveStake() public view returns (uint256) {
        return _activeStake.totalSupply();
    }

    /**
     * @dev Get stake inactive for withdrawal of a subject
     */
    function inactiveStakeFor(uint8 subjectType, uint256 subject) external view returns (uint256) {
        return _inactiveStake.balanceOf(FortaStakingUtils.subjectToInactive(subjectType, subject));
    }

    /**
     * @dev Get total stake inactive for withdrawal of all subjects
     */
    function totalInactiveStake() public view returns (uint256) {
        return _inactiveStake.totalSupply();
    }

    /**
     * @dev Get (active) shares of an account on a subject, corresponding to a fraction of the subject stake.
     * NOTE: This is equivalent to getting the ERC1155 balanceOf for keccak256(abi.encodePacked(subjectType, subject)),
     * shifted 9 bits, with the 9th bit set and uint8(subjectType) masked in
     */
    function sharesOf(uint8 subjectType, uint256 subject, address account) public view returns (uint256) {
        return balanceOf(account, FortaStakingUtils.subjectToActive(subjectType, subject));
    }

    /**
     * @dev Get the total (active) shares on a subject.
     *
     * NOTE: This is equivalent to getting the ERC1155 totalSupply for keccak256(abi.encodePacked(subjectType, subject)),
     * shifted 9 bits, with the 9th bit set and uint8(subjectType) masked in
     */
    function totalShares(uint8 subjectType, uint256 subject) external view returns (uint256) {
        return totalSupply(FortaStakingUtils.subjectToActive(subjectType, subject));
    }

    /**
     * @dev Get inactive shares of an account on a subject, corresponding to a fraction of the subject inactive stake.
     *
     * NOTE: This is equivalent to getting the ERC1155 balanceOf for keccak256(abi.encodePacked(subjectType, subject)),
     * shifted 9 bits, with the 9th bit unset and uint8(subjectType) masked in
     */
    function inactiveSharesOf(uint8 subjectType, uint256 subject, address account) external view returns (uint256) {
        return balanceOf(account, FortaStakingUtils.subjectToInactive(subjectType, subject));
    }

    /**
     * @dev Get the total inactive shares on a subject.
     *
     * NOTE: This is equivalent to getting the ERC1155 totalSupply for keccak256(abi.encodePacked(subjectType, subject)),
     * shifted 9 bits, with the 9th bit unset and uint8(subjectType) masked in
     */
    function totalInactiveShares(uint8 subjectType, uint256 subject) external view returns (uint256) {
        return totalSupply(FortaStakingUtils.subjectToInactive(subjectType, subject));
    }

    /**
     * @dev Is a subject frozen (stake of frozen subject cannot be withdrawn).
     */
    function isFrozen(uint8 subjectType, uint256 subject) public view returns (bool) {
        return _frozen[FortaStakingUtils.subjectToActive(subjectType, subject)];
    }

    /**
     * @dev Deposit `stakeValue` tokens for a given `subject`, and mint the corresponding shares.
     * NOTE: Subject type is necessary because we can't infer subject ID uniqueness between scanners, agents, etc
     * Emits a ERC1155.TransferSingle event and StakeDeposited (to allow accounting per subject type)
     */
    function deposit(uint8 subjectType, uint256 subject, uint256 stakeValue)
        public
        onlyValidSubjectType(subjectType)
        returns (uint256)
    {
        address staker = _msgSender();
        uint256 activeSharesId = FortaStakingUtils.subjectToActive(subjectType, subject);

        uint256 sharesValue = _stakeToActiveShares(activeSharesId, stakeValue);
        SafeERC20.safeTransferFrom(stakedToken, staker, address(this), stakeValue);

        _activeStake.mint(activeSharesId, stakeValue);
        _mint(staker, activeSharesId, sharesValue, new bytes(0));
        emit StakeDeposited(subjectType, subject, staker, stakeValue);
        _emitHook(abi.encodeWithSignature("hook_afterStakeChanged(uint8, uint256)", subjectType, subject));
        return sharesValue;
    }

    /**
     * @dev Schedule the withdrawal of shares.
     *
     * Emits a WithdrawalInitiated event.
     */
    function initiateWithdrawal(uint8 subjectType, uint256 subject, uint256 sharesValue)
        public
        onlyValidSubjectType(subjectType)
        returns (uint64)
    {
        address staker = _msgSender();
        uint256 activeSharesId = FortaStakingUtils.subjectToActive(subjectType, subject);
        uint64 deadline = SafeCast.toUint64(block.timestamp) + _withdrawalDelay;

        _lockingDelay[activeSharesId][staker].setDeadline(deadline);

        uint256 activeShares   = Math.min(sharesValue, balanceOf(staker, activeSharesId));
        uint256 stakeValue     = _activeSharesToStake(activeSharesId, activeShares);
        uint256 inactiveShares = _stakeToInactiveShares(FortaStakingUtils.activeToInactive(activeSharesId), stakeValue);

        _activeStake.burn(activeSharesId, stakeValue);
        _inactiveStake.mint(FortaStakingUtils.activeToInactive(activeSharesId), stakeValue);
        _burn(staker, activeSharesId, activeShares);
        _mint(staker, FortaStakingUtils.activeToInactive(activeSharesId), inactiveShares, new bytes(0));

        emit WithdrawalInitiated(subjectType, subject, staker, deadline);

        _emitHook(abi.encodeWithSignature("hook_afterStakeChanged(uint8, uint256)", subjectType, subject));
        return deadline;
    }

    /**
     * @dev Burn `sharesValue` shares for a given `subject`, and withdraw the corresponding tokens.
     *
     * Emits events WithdrawalExecuted and ERC1155.TransferSingle.
     */
    function withdraw(uint8 subjectType, uint256 subject)
        public
        onlyValidSubjectType(subjectType)
        returns (uint256)
    {
        address staker = _msgSender();
        uint256 inactiveSharesId = FortaStakingUtils.subjectToInactive(subjectType, subject);
        require(!_frozen[FortaStakingUtils.inactiveToActive(inactiveSharesId)], "Subject unstaking is currently frozen");

        Timers.Timestamp storage timer = _lockingDelay[FortaStakingUtils.inactiveToActive(inactiveSharesId)][staker];
        require(timer.isExpired(), 'Withdrawal is not ready');
        timer.reset();
        emit WithdrawalExecuted(subjectType, subject, staker);

        uint256 inactiveShares = balanceOf(staker, inactiveSharesId);
        uint256 stakeValue     = _inactiveSharesToStake(inactiveSharesId, inactiveShares);

        _inactiveStake.burn(inactiveSharesId, stakeValue);
        _burn(staker, inactiveSharesId, inactiveShares);
        SafeERC20.safeTransfer(stakedToken, staker, stakeValue);

        _emitHook(abi.encodeWithSignature("hook_afterStakeChanged(uint8, uint256)", subjectType, subject));

        return stakeValue;
    }

    /**
     * @dev Slash a fraction of a subject stake, and transfer it to the treasury. Restricted to the `SLASHER_ROLE`.
     *
     * Emits a Slashed event.
     */
    function slash(uint8 subjectType, uint256 subject, uint256 stakeValue)
        public
        onlyRole(SLASHER_ROLE)
        onlyValidSubjectType(subjectType)
        returns (uint256)
    {
        uint256 activeSharesId = FortaStakingUtils.subjectToActive(subjectType, subject);
        uint256 activeStake       = _activeStake.balanceOf(activeSharesId);
        uint256 inactiveStake     = _inactiveStake.balanceOf(FortaStakingUtils.activeToInactive(activeSharesId));

        uint256 maxSlashableStake = FullMath.mulDiv(9, 10, activeStake + inactiveStake);
        require(stakeValue <= maxSlashableStake, "Stake to be slashed is over 90%");

        uint256 slashFromActive   = FullMath.mulDiv(activeStake, activeStake + inactiveStake, stakeValue);
        uint256 slashFromInactive = stakeValue - slashFromActive;
        stakeValue                = slashFromActive + slashFromInactive;

        _activeStake.burn(activeSharesId, slashFromActive);
        _inactiveStake.burn(FortaStakingUtils.activeToInactive(activeSharesId), slashFromInactive);
        SafeERC20.safeTransfer(stakedToken, _treasury, stakeValue);

        emit Slashed(subjectType, subject, _msgSender(), stakeValue);

        _emitHook(abi.encodeWithSignature("hook_afterStakeChanged(uint8, uint256)", subjectType, subject));

        return stakeValue;
    }

    /**
     * @dev Freeze/unfreeze a subject stake. Restricted to the `SLASHER_ROLE`.
     *
     * Emits a Freeze event.
     */
    function freeze(uint8 subjectType, uint256 subject, bool frozen)
        public
        onlyRole(SLASHER_ROLE)
        onlyValidSubjectType(subjectType)
    {
        _frozen[FortaStakingUtils.subjectToActive(subjectType, subject)] = frozen;
        emit Froze(subjectType, subject, _msgSender(), frozen);
    }

    /**
    * @dev Deposit reward value for a given `subject`. The corresponding tokens will be shared amongst the shareholders
    * of this subject.
    *
    * Emits a Reward event.
    */
    function reward(uint8 subjectType, uint256 subject, uint256 value)
        public
        onlyValidSubjectType(subjectType)
    {
        SafeERC20.safeTransferFrom(stakedToken, _msgSender(), address(this), value);
        _rewards.mint(FortaStakingUtils.subjectToActive(subjectType, subject), value);

        emit Rewarded(subjectType, subject, _msgSender(), value);
    }

    /**
     * @dev Sweep all token that might be mistakenly sent to the contract. This covers both unrelated tokens and staked
     * tokens that would be sent through a direct transfer.
     */
    function sweep(IERC20 token, address recipient) public onlyRole(SWEEPER_ROLE) returns (uint256) {
        uint256 amount = token.balanceOf(address(this));

        if (token == stakedToken) {
            amount -= totalActiveStake();
            amount -= totalInactiveStake();
            amount -= _rewards.totalSupply();
        }

        SafeERC20.safeTransfer(token, recipient, amount);

        return amount;
    }

    /**
     * @dev Release reward owed by given `account` for its current or past share for a given `subject`.
     * If staking from a contract, said contract may optionally implement ERC165 for IRewardReceiver
     * Emits a Release event.
     */
    function releaseReward(uint8 subjectType, uint256 subject, address account)
        public
        onlyValidSubjectType(subjectType)
        returns (uint256)
    {
        uint256 value = availableReward(subjectType, subject, account);
        uint256 activeSharesId = FortaStakingUtils.subjectToActive(subjectType, subject);
        _rewards.burn(activeSharesId, value);
        _released[activeSharesId].mint(account, SafeCast.toInt256(value));

        SafeERC20.safeTransfer(stakedToken, account, value);

        emit Released(subjectType, subject, account, value);

        if (Address.isContract(account) && account.supportsInterface(type(IRewardReceiver).interfaceId)) {
            IRewardReceiver(account).onRewardReceived(subjectType, subject, value);
        }

        return value;
    }

    /**
     * @dev Amount of reward tokens owed by given `account` for its current or past share for a given `subject`.
     */
    function availableReward(uint8 subjectType, uint256 subject, address account) public view returns (uint256) {
        uint256 activeSharesId = FortaStakingUtils.subjectToActive(subjectType, subject);
        return SafeCast.toUint256(
            SafeCast.toInt256(_historicalRewardFraction(activeSharesId, balanceOf(account, activeSharesId)))
            -
            _released[activeSharesId].balanceOf(account)
        );
    }

    /**
     * @dev Relay a ERC2612 permit signature to the staked token. This cal be bundled with a {deposit} or a {reward}
     * operation using Multicall.
     */
    function relayPermit(
        uint256 value,
        uint256 deadline,
        uint8 v,
        bytes32 r,
        bytes32 s
    ) public {
        IERC2612(address(stakedToken)).permit(_msgSender(), address(this), value, deadline, v, r, s);
    }

    // Internal helpers
    function _totalHistoricalReward(uint256 activeSharesId) internal view returns (uint256) {
        return SafeCast.toUint256(
            SafeCast.toInt256(_rewards.balanceOf(activeSharesId))
            +
            _released[activeSharesId].totalSupply()
        );
    }

    function _historicalRewardFraction(uint256 activeSharesId, uint256 amount) internal view returns (uint256) {
        uint256 supply = totalSupply(activeSharesId);
        return amount > 0 && supply > 0 ? FullMath.mulDiv(amount, supply, _totalHistoricalReward(activeSharesId)) : 0;
    }

    function _beforeTokenTransfer(
        address operator,
        address from,
        address to,
        uint256[] memory ids,
        uint256[] memory amounts,
        bytes memory data
    ) internal virtual override {

        // Order is important here, we must do the virtual release, which uses totalSupply(activeSharesId) in
        // _historicalRewardFraction, BEFORE the super call updates the totalSupply()
        for (uint256 i = 0; i < ids.length; ++i) {
            if (FortaStakingUtils.isActive(ids[i])) {
                // Mint, burn, or transfer of subject shares would by default affect the distribution of the
                // currently available reward for the subject. We create a "virtual release" that should preserve
                // reward distribution as it was prior to the transfer.
                int256 virtualRelease = SafeCast.toInt256(
                    _historicalRewardFraction(
                        ids[i],
                        amounts[i]
                    )
                );
                if (from == address(0)) {
                    _released[ids[i]].mint(to, virtualRelease);
                } else if (to == address(0)) {
                    _released[ids[i]].burn(from, virtualRelease);
                } else {
                    _released[ids[i]].transfer(from, to, virtualRelease);
                }
            } else {
                require(from == address(0) || to == address(0), "Withdrawal shares are not transferable");
            }
        }

        super._beforeTokenTransfer(operator, from, to, ids, amounts, data);
    }

    // Conversions
    function _stakeToActiveShares(uint256 activeSharesId, uint256 amount) internal view returns (uint256) {
        uint256 activeStake = _activeStake.balanceOf(activeSharesId);
        return activeStake == 0 ? amount : FullMath.mulDiv(amount, activeStake, totalSupply(activeSharesId));
    }

    function _stakeToInactiveShares(uint256 inactiveSharesId, uint256 amount) internal view returns (uint256) {
        uint256 inactiveStake = _inactiveStake.balanceOf(inactiveSharesId);
        return inactiveStake == 0 ? amount : FullMath.mulDiv(amount, inactiveStake, totalSupply(inactiveSharesId));
    }

    function _activeSharesToStake(uint256 activeSharesId, uint256 amount) internal view returns (uint256) {
        uint256 activeSupply = totalSupply(activeSharesId);
        return activeSupply == 0 ? 0 : FullMath.mulDiv(amount, activeSupply, _activeStake.balanceOf(activeSharesId));
    }
    function _inactiveSharesToStake(uint256 inactiveSharesId, uint256 amount) internal view returns (uint256) {
        uint256 inactiveSupply = totalSupply(inactiveSharesId);
        return inactiveSupply == 0 ? 0 : FullMath.mulDiv(amount, inactiveSupply, _inactiveStake.balanceOf(inactiveSharesId));
    }

    // Admin: change withdrawal delay
    function setDelay(uint64 newDelay) public onlyRole(DEFAULT_ADMIN_ROLE) {
        _withdrawalDelay = newDelay;
        emit DelaySet(newDelay);
    }

    // Admin: change recipient of slashed funds
    function setTreasury(address newTreasury) public onlyRole(DEFAULT_ADMIN_ROLE) {
        _treasury = newTreasury;
        emit TreasurySet(newTreasury);
    }

    // Mininimum Stake
<<<<<<< HEAD
    function setMinStake(uint8 subjectType, uint256 amount) external onlyRole(DEFAULT_ADMIN_ROLE) onlyValidSubjectType(subjectType) {
        emit IMinimumStakeController.MinimumStakeChanged(amount, _minimumStakes[subjectType]);
=======

    /**
    * Sets minimum stake for subject type. To be controlled by governance
    */
    function setMinStake(uint8 subjectType, uint256 amount) external onlyRole(DEFAULT_ADMIN_ROLE) onlyValidSubjectType(subjectType) {
        emit MinStakeChanged(amount, _minimumStakes[subjectType]);
>>>>>>> 52e937c8
        _minimumStakes[subjectType] = amount;
    }

    function getMinStake(uint8 subjectType) external view returns (uint256) {
        return _minimumStakes[subjectType];
    }
<<<<<<< HEAD
    function isStakedOverMinimum(uint8 subjectType, uint256 subject) external view returns (bool) {
=======
    function isStakedOverMin(uint8 subjectType, uint256 subject) external view returns (bool) {
>>>>>>> 52e937c8
        return activeStakeFor(subjectType, subject) >= _minimumStakes[subjectType];
    }

    function setURI(string memory newUri) public onlyRole(DEFAULT_ADMIN_ROLE) {
        _setURI(newUri);
    }

    function _msgSender() internal view virtual override(ContextUpgradeable, BaseComponentUpgradeable) returns (address sender) {
        return super._msgSender();
    }

    function _msgData() internal view virtual override(ContextUpgradeable, BaseComponentUpgradeable) returns (bytes calldata) {
        return super._msgData();
    }

    uint256[40] private __gap;
}<|MERGE_RESOLUTION|>--- conflicted
+++ resolved
@@ -11,11 +11,7 @@
 
 import "./FortaStakingUtils.sol";
 import "./FortaStakingSubjectTypes.sol";
-<<<<<<< HEAD
-import "./IMinimumStakeController.sol";
-=======
 import "./IStakeController.sol";
->>>>>>> 52e937c8
 import "../BaseComponentUpgradeable.sol";
 import "../../tools/Distributions.sol";
 import "../../tools/FullMath.sol";
@@ -46,11 +42,7 @@
  * to quick devaluation in case of slashing event for the corresponding subject. Thus, trading of such shares should be
  * be done very carefully.
  */
-<<<<<<< HEAD
-contract FortaStaking is BaseComponentUpgradeable, ERC1155SupplyUpgradeable, IMinimumStakeController {
-=======
 contract FortaStaking is BaseComponentUpgradeable, ERC1155SupplyUpgradeable, IStakeController {
->>>>>>> 52e937c8
     using Distributions for Distributions.Balances;
     using Distributions for Distributions.SignedBalances;
     using Timers        for Timers.Timestamp;
@@ -82,7 +74,7 @@
     address private _treasury;
 
     // minimum stake per subject type
-    mapping(uint8 => uint256) _minimumStakes;
+    mapping(uint8 => uint256) private _minStakes;
 
     event StakeDeposited(uint8 indexed subjectType, uint256 indexed subject, address indexed account, uint256 amount);
     event WithdrawalInitiated(uint8 indexed subjectType, uint256 indexed subject, address indexed account, uint64 deadline);
@@ -503,29 +495,20 @@
     }
 
     // Mininimum Stake
-<<<<<<< HEAD
-    function setMinStake(uint8 subjectType, uint256 amount) external onlyRole(DEFAULT_ADMIN_ROLE) onlyValidSubjectType(subjectType) {
-        emit IMinimumStakeController.MinimumStakeChanged(amount, _minimumStakes[subjectType]);
-=======
 
     /**
     * Sets minimum stake for subject type. To be controlled by governance
     */
     function setMinStake(uint8 subjectType, uint256 amount) external onlyRole(DEFAULT_ADMIN_ROLE) onlyValidSubjectType(subjectType) {
-        emit MinStakeChanged(amount, _minimumStakes[subjectType]);
->>>>>>> 52e937c8
-        _minimumStakes[subjectType] = amount;
+        emit MinStakeChanged(amount, _minStakes[subjectType]);
+        _minStakes[subjectType] = amount;
     }
 
     function getMinStake(uint8 subjectType) external view returns (uint256) {
-        return _minimumStakes[subjectType];
-    }
-<<<<<<< HEAD
-    function isStakedOverMinimum(uint8 subjectType, uint256 subject) external view returns (bool) {
-=======
+        return _minStakes[subjectType];
+    }
     function isStakedOverMin(uint8 subjectType, uint256 subject) external view returns (bool) {
->>>>>>> 52e937c8
-        return activeStakeFor(subjectType, subject) >= _minimumStakes[subjectType];
+        return activeStakeFor(subjectType, subject) >= _minStakes[subjectType];
     }
 
     function setURI(string memory newUri) public onlyRole(DEFAULT_ADMIN_ROLE) {
