--- conflicted
+++ resolved
@@ -234,20 +234,14 @@
     }
 
     /**
-<<<<<<< HEAD
      * @notice Deposit `stakeValue` tokens for a given `subject`, and mint the corresponding active ERC1155 shares.
-     * @dev Subject type is necessary because we can't infer subject ID uniqueness between scanners, agents, etc
-     * Emits a ERC1155.TransferSingle event and StakeDeposited (to allow accounting per subject type)
-=======
-     * @dev Deposit `stakeValue` tokens for a given `subject`, and mint the corresponding shares.
      * will return tokens staked over maximum for the subject.
      * If stakeValue would drive the stake over the maximum, only stakeValue - excess is transferred, but transaction will
      * not fail.
      * Reverts if max stake for subjectType not set, or subject not found
-     * NOTE: Subject type is necessary because we can't infer subject ID uniqueness between scanners, agents, etc
+     * @dev NOTE: Subject type is necessary because we can't infer subject ID uniqueness between scanners, agents, etc
      * Emits a ERC1155.TransferSingle event and StakeDeposited (to allow accounting per subject type)
      * Emits MaxStakeReached(subjectType, activeSharesId)
->>>>>>> 20049803
      * WARNING: To stake from another smart contract (smart contract wallets included), it must be fully ERC1155 compatible,
      * implementing ERC1155Receiver. If not, minting of active and inactive shares will fail.
      * Do not deposit on the constructor if you don't implement ERC1155Receiver. During the construction, the minting will
@@ -257,7 +251,6 @@
      * @param subject id identifying subject (external to FortaStaking).
      * @param stakeValue amount of staked token.
      * @return amount of ERC1155 active shares minted.
-     *
      */
     function deposit(uint8 subjectType, uint256 subject, uint256 stakeValue)
         public
@@ -286,15 +279,6 @@
     }
 
     /**
-<<<<<<< HEAD
-     * @notice Starts the withdrawal process for an amount of shares. Burns active shares and mints inactive
-     * shares (non transferrable). Stake will be available for withdraw() after _withdrawalDelay. If the 
-     * subject has not been slashed, the shares will correspond 1:1 with stake.
-     * @param subjectType agents, scanner or future types of stake subject. See FortaStakingSubjectTypes.sol
-     * @param subject id identifying subject (external to FortaStaking).
-     * @param sharesValue amount of shares token.
-     * @return amount of time until withdrawal is valid.
-=======
     * Calculates how much of the incoming stake fits for subject.
     * @param subjectType valid subect type
     * @param subject the id of the subject
@@ -318,11 +302,14 @@
         }
     }
 
-    /**
-     * @dev Schedule the withdrawal of shares.
-     *
-     * Emits a WithdrawalInitiated event.
->>>>>>> 20049803
+    /** @notice Starts the withdrawal process for an amount of shares. Burns active shares and mints inactive
+     * shares (non transferrable). Stake will be available for withdraw() after _withdrawalDelay. If the 
+     * subject has not been slashed, the shares will correspond 1:1 with stake.
+     * @dev Emits a WithdrawalInitiated event.
+     * @param subjectType agents, scanner or future types of stake subject. See FortaStakingSubjectTypes.sol
+     * @param subject id identifying subject (external to FortaStaking).
+     * @param sharesValue amount of shares token.
+     * @return amount of time until withdrawal is valid.
      */
     function initiateWithdrawal(uint8 subjectType, uint256 subject, uint256 sharesValue)
         public
@@ -453,23 +440,13 @@
 
     /**
      * @notice Deposit reward value for a given `subject`. The corresponding tokens will be shared amongst the shareholders
-    * of this subject.
-<<<<<<< HEAD
+     * of this subject.
      * @dev Emits a Reward event.
      * @param subjectType agents, scanner or future types of stake subject. See FortaStakingSubjectTypes.sol
      * @param subject id identifying subject (external to FortaStaking).
      * @param value amount of reward tokens.
      */
-    function reward(uint8 subjectType, uint256 subject, uint256 value)
-        public
-        onlyValidSubjectType(subjectType)
-    {
-=======
-    *
-    * Emits a Reward event.
-    */
     function reward(uint8 subjectType, uint256 subject, uint256 value) public onlyValidSubjectType(subjectType)  {   
->>>>>>> 20049803
         SafeERC20.safeTransferFrom(stakedToken, _msgSender(), address(this), value);
         _rewards.mint(FortaStakingUtils.subjectToActive(subjectType, subject), value);
 
@@ -477,22 +454,14 @@
     }
 
     /**
-<<<<<<< HEAD
      * @notice Sweep all token that might be mistakenly sent to the contract. This covers both unrelated tokens and staked
      * tokens that would be sent through a direct transfer. Restricted to SWEEPER_ROLE.
      * If tokens are the same as staked tokens, only the extra tokens (no stake or rewards) will be transferred.
      * @dev WARNING: thoroughly review the token to b
      * @param token address of the token to be swept.
-     * @param recipient the destination of the swpet tokens.
-     * return amount swept.
-=======
-     * @dev Sweep all the balance of a token that might be mistakenly sent to FortaStaking.
-     * This covers both unrelated tokens and staked tokens that would be sent through a direct transfer.
-     * @param token ERC20 token that we attempt to sweep
      * @param recipient destination address of the swept tokens
      * @return amount of tokens swept. For unrelated tokens is FortaStaking's balance, for stakedToken its
      * the balance over the active stake + inactive stake + rewards 
->>>>>>> 20049803
      */
     function sweep(IERC20 token, address recipient) public onlyRole(SWEEPER_ROLE) returns (uint256) {
         uint256 amount = token.balanceOf(address(this));
@@ -539,18 +508,10 @@
     }
 
     /**
-<<<<<<< HEAD
      * @notice Amount of reward tokens owed by given `account` for its current or past share for a given `subject`.
-     * @param subjectType agents, scanner or future types of stake subject. See FortaStakingSubjectTypes.sol
-     * @param subject id identifying subject (external to FortaStaking).
-     * @param account that staked on the subject.
-     * @return available reward transferred.
-=======
-     * @dev Amount of reward tokens owed by given `account` for its current or past share for a given `subject`.
      * @param activeSharesId ERC1155 id representing the active shares of a subject / subjectType pair.
      * @param account address of the staker
      * @return rewards available for staker on that subject.
->>>>>>> 20049803
      */
     function _availableReward(uint256 activeSharesId, address account) internal view returns (uint256) {
         return SafeCast.toUint256(
