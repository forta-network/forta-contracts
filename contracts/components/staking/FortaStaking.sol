--- conflicted
+++ resolved
@@ -126,34 +126,19 @@
     /**
      * @notice Initializer method, access point to initialize inheritance tree.
      * @param __manager address of AccessManager.
-<<<<<<< HEAD
      * @param __stakedToken ERC20 to be staked (FORT).
-=======
-     * @param __router address of Router.
->>>>>>> 3fdecbf5
      * @param __withdrawalDelay cooldown period between withdrawal init and withdrawal (in seconds).
      * @param __treasury address where the slashed tokens go to.
      */
     function initialize(
         address __manager,
-<<<<<<< HEAD
         IERC20 __stakedToken,
-=======
-        address __router,
->>>>>>> 3fdecbf5
         uint64 __withdrawalDelay,
-        address __treasury,
-        address __stakedToken
+        address __treasury
     ) public initializer {
         if (__treasury == address(0)) revert ZeroAddress("__treasury");
-<<<<<<< HEAD
+        if (address(__stakedToken) == address(0)) revert ZeroAddress("__stakedToken");
         __BaseComponentUpgradeable_init(__manager);
-=======
-        if (__stakedToken == address(0)) revert ZeroAddress("__stakedToken");
-        __AccessManaged_init(__manager);
-        __Routed_init(__router);
-        __UUPSUpgradeable_init();
->>>>>>> 3fdecbf5
         __ERC1155_init("");
         __ERC1155Supply_init();
         _withdrawalDelay = __withdrawalDelay;
