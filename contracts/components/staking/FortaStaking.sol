// SPDX-License-Identifier: MIT
pragma solidity ^0.8.0;

import "@openzeppelin/contracts/interfaces/draft-IERC2612.sol";
import "@openzeppelin/contracts/token/ERC20/utils/SafeERC20.sol";
import "@openzeppelin/contracts/utils/introspection/ERC165Checker.sol";
import "@openzeppelin/contracts/utils/math/Math.sol";
import "@openzeppelin/contracts/utils/math/SafeCast.sol";
import "@openzeppelin/contracts/utils/Timers.sol";
import "@openzeppelin/contracts-upgradeable/token/ERC1155/extensions/ERC1155SupplyUpgradeable.sol";

import "./FortaStakingUtils.sol";
<<<<<<< HEAD
import "./FortaStakingSubjectTypes.sol";
import "../BaseComponent.sol";
=======
import "../BaseComponentUpgradeable.sol";
>>>>>>> 81bf07ac
import "../../tools/Distributions.sol";
import "../../tools/FullMath.sol";

interface IRewardReceiver {
    function onRewardReceived(uint8 subjectType, uint256 subject, uint256 amount) external;
}

/**
 * @dev This is a generic staking contract for the Forta platform. It allows any account to deposit ERC20 tokens to
 * delegate their "power" by staking on behalf of a particular subject. The subject can be scanner, or any other actor
 * in the Forta ecosystem, who need to lock assets in order to contribute to the system.
 *
 * Stakers take risks with their funds, as bad action from a subject can lead to slashing of the funds. In the
 * meantime, stakers are elligible for rewards. Rewards distributed to a particular subject's stakers are distributed
 * following to each staker's share in the subject.
 *
 * Stakers can withdraw their funds, following a withdrawal delay. During the withdrawal delay, funds are no longer
 * counting toward the active stake of a subject, but are still slashable.
 *
 * The SLASHER_ROLE should be given to a future smart contract that will be in charge of resolving disputes.
 *
 * Stakers receive ERC1155 shares in exchange for their stake, making the active stake transferable. When a withdrawal
 * is initiated, similarly the ERC1155 tokens representing the (transferable) active shares are burned in exchange for
 * non-transferable ERC1155 tokens representing the inactive shares.
 *
 * ERC1155 shares representing active stake are transferable, and can be used in an AMM. Their value is however subject
 * to quick devaluation in case of slashing event for the corresponding subject. Thus, trading of such shares should be
 * be done very carefully.
 */
contract FortaStaking is BaseComponentUpgradeable, ERC1155SupplyUpgradeable {
    using Distributions for Distributions.Balances;
    using Distributions for Distributions.SignedBalances;
    using Timers        for Timers.Timestamp;
    using ERC165Checker for address;

    IERC20 public stakedToken;

    // subject => active stake
    Distributions.Balances private _activeStake;
    // subject => inactive stake
    Distributions.Balances private _inactiveStake;
    

    // subject => staker => inactive stake timer
    mapping(uint256 => mapping(address => Timers.Timestamp)) private _lockingDelay;

    // subject => reward
    Distributions.Balances private _rewards;
    // subject => staker => released reward
    mapping(uint256 => Distributions.SignedBalances) private _released;

    // frozen tokens
    mapping(uint256 => bool) private _frozen;

    // withdrawal delay
    uint64 private _withdrawalDelay;

    // treasury for slashing
    address private _treasury;

    event StakeDeposited(uint8 indexed subjectType, uint256 indexed subject, address indexed account, uint256 amount);
    event WithdrawalInitiated(uint8 indexed subjectType, uint256 indexed subject, address indexed account, uint64 deadline);
    event WithdrawalExecuted(uint8 indexed subjectType, uint256 indexed subject, address indexed account);
    event Froze(uint8 indexed subjectType, uint256 indexed subject, address indexed by, bool isFrozen);
    event Slashed(uint8 indexed subjectType, uint256 indexed subject, address indexed by, uint256 value);
    event Rewarded(uint8 indexed subjectType, uint256 indexed subject, address indexed from, uint256 value);
    event Released(uint8 indexed subjectType, uint256 indexed subject, address indexed to, uint256 value);
    event DelaySet(uint256 newWithdrawalDelay);
    event TreasurySet(address newTreasury);

    modifier onlyValidSubjectType(uint8 subjectType) {
        require(
            subjectType == SCANNER_SUBJECT ||
            subjectType == AGENT_SUBJECT,
            "FortaStaking: invalid subjectType"
        );
        _;
    }

    /// @custom:oz-upgrades-unsafe-allow constructor
    constructor(address forwarder) initializer ForwardedContext(forwarder) {}

    function initialize(
        address __manager,
        address __router,
        IERC20 __stakedToken,
        uint64 __withdrawalDelay,
        address __treasury
    ) public initializer {
        __AccessManaged_init(__manager);
        __Routed_init(__router);
        __UUPSUpgradeable_init();
        __ERC1155_init("");

        stakedToken = __stakedToken;
        _withdrawalDelay = __withdrawalDelay;
        _treasury = __treasury;
        emit DelaySet(__withdrawalDelay);
        emit TreasurySet(__treasury);
    }

    /**
     * @dev Get stake of a subject
     */
    function activeStakeFor(uint8 subjectType, uint256 subject) external view returns (uint256) {
        return _activeStake.balanceOf(FortaStakingUtils.subjectToActive(subjectType, subject));
    }

    /**
     * @dev Get total stake of all subjects
     */
    function totalActiveStake() public view returns (uint256) {
        return _activeStake.totalSupply();
    }

    /**
     * @dev Get stake inactive for withdrawal of a subject
     */
    function inactiveStakeFor(uint8 subjectType, uint256 subject) external view returns (uint256) {
        return _inactiveStake.balanceOf(FortaStakingUtils.subjectToInactive(subjectType, subject));
    }

    /**
     * @dev Get total stake inactive for withdrawal of all subjects
     */
    function totalInactiveStake() public view returns (uint256) {
        return _inactiveStake.totalSupply();
    }

    /**
     * @dev Get (active) shares of an account on a subject, corresponding to a fraction of the subject stake.
     * NOTE: This is equivalent to getting the ERC1155 balanceOf for keccak256(abi.encodePacked(subjectType, subject)),
     * shifted 9 bits, with the 9th bit set and uint8(subjectType) masked in
     */
    function sharesOf(uint8 subjectType, uint256 subject, address account) public view returns (uint256) {
        return balanceOf(account, FortaStakingUtils.subjectToActive(subjectType, subject));
    }

    /**
     * @dev Get the total (active) shares on a subject.
     *
     * NOTE: This is equivalent to getting the ERC1155 totalSupply for keccak256(abi.encodePacked(subjectType, subject)),
     * shifted 9 bits, with the 9th bit set and uint8(subjectType) masked in
     */
    function totalShares(uint8 subjectType, uint256 subject) external view returns (uint256) {
        return totalSupply(FortaStakingUtils.subjectToActive(subjectType, subject));
    }

    /**
     * @dev Get inactive shares of an account on a subject, corresponding to a fraction of the subject inactive stake.
     *
     * NOTE: This is equivalent to getting the ERC1155 balanceOf for keccak256(abi.encodePacked(subjectType, subject)),
     * shifted 9 bits, with the 9th bit unset and uint8(subjectType) masked in
     */
    function inactiveSharesOf(uint8 subjectType, uint256 subject, address account) external view returns (uint256) {
        return balanceOf(account, FortaStakingUtils.subjectToInactive(subjectType, subject));
    }

    /**
     * @dev Get the total inactive shares on a subject.
     *
     * NOTE: This is equivalent to getting the ERC1155 totalSupply for keccak256(abi.encodePacked(subjectType, subject)),
     * shifted 9 bits, with the 9th bit unset and uint8(subjectType) masked in
     */
    function totalInactiveShares(uint8 subjectType, uint256 subject) external view returns (uint256) {
        return totalSupply(FortaStakingUtils.subjectToInactive(subjectType, subject));
    }

    /**
     * @dev Is a subject frozen (stake of frozen subject cannot be withdrawn).
     */
    function isFrozen(uint8 subjectType, uint256 subject) public view returns (bool) {
        return _frozen[FortaStakingUtils.subjectToActive(subjectType, subject)];
    }

    /**
     * @dev Deposit `stakeValue` tokens for a given `subject`, and mint the corresponding shares.
<<<<<<< HEAD
     * NOTE: Subject type is necessary because we can't infer subject ID uniqueness between scanners, agents, etc
     * Emits a ERC1155.TransferSingle event and StakeDeposited (to allow accounting per subject type)
=======
     * order for releaseRewards to not revert
     * Emits a ERC1155.TransferSingle event.
>>>>>>> 81bf07ac
     */
    function deposit(uint8 subjectType, uint256 subject, uint256 stakeValue)
        public
        onlyValidSubjectType(subjectType)
        returns (uint256)
    {
        address staker = _msgSender();
        uint256 activeSharesId = FortaStakingUtils.subjectToActive(subjectType, subject);

        uint256 sharesValue = _stakeToActiveShares(activeSharesId, stakeValue);
        SafeERC20.safeTransferFrom(stakedToken, staker, address(this), stakeValue);

        _activeStake.mint(activeSharesId, stakeValue);
        _mint(staker, activeSharesId, sharesValue, new bytes(0));
        emit StakeDeposited(subjectType, subject, staker, stakeValue);
        _emitHook(abi.encodeWithSignature("hook_afterStakeChanged(uint8, uint256)", subjectType, subject));
        return sharesValue;
    }

    /**
     * @dev Schedule the withdrawal of shares.
     *
     * Emits a WithdrawalInitiated event.
     */
    function initiateWithdrawal(uint8 subjectType, uint256 subject, uint256 sharesValue)
        public
        onlyValidSubjectType(subjectType)
        returns (uint64)
    {
        address staker = _msgSender();
        uint256 activeSharesId = FortaStakingUtils.subjectToActive(subjectType, subject);
        uint64 deadline = SafeCast.toUint64(block.timestamp) + _withdrawalDelay;

        _lockingDelay[activeSharesId][staker].setDeadline(deadline);

        uint256 activeShares   = Math.min(sharesValue, balanceOf(staker, activeSharesId));
        uint256 stakeValue     = _activeSharesToStake(activeSharesId, activeShares);
        uint256 inactiveShares = _stakeToInactiveShares(FortaStakingUtils.activeToInactive(activeSharesId), stakeValue);

        _activeStake.burn(activeSharesId, stakeValue);
        _inactiveStake.mint(FortaStakingUtils.activeToInactive(activeSharesId), stakeValue);
        _burn(staker, activeSharesId, activeShares);
        _mint(staker, FortaStakingUtils.activeToInactive(activeSharesId), inactiveShares, new bytes(0));

        emit WithdrawalInitiated(subjectType, subject, staker, deadline);

        _emitHook(abi.encodeWithSignature("hook_afterStakeChanged(uint8, uint256)", subjectType, subject));
        return deadline;
    }

    /**
     * @dev Burn `sharesValue` shares for a given `subject`, and withdraw the corresponding tokens.
     *
     * Emits events WithdrawalExecuted and ERC1155.TransferSingle.
     */
    function withdraw(uint8 subjectType, uint256 subject)
        public
        onlyValidSubjectType(subjectType)
        returns (uint256)
    {
        address staker = _msgSender();
        uint256 inactiveSharesId = FortaStakingUtils.subjectToInactive(subjectType, subject);
        require(!_frozen[FortaStakingUtils.inactiveToActive(inactiveSharesId)], "Subject unstaking is currently frozen");

        Timers.Timestamp storage timer = _lockingDelay[FortaStakingUtils.inactiveToActive(inactiveSharesId)][staker];
        require(timer.isExpired(), 'Withdrawal is not ready');
        timer.reset();
        emit WithdrawalExecuted(subjectType, subject, staker);

        uint256 inactiveShares = balanceOf(staker, inactiveSharesId);
        uint256 stakeValue     = _inactiveSharesToStake(inactiveSharesId, inactiveShares);

        _inactiveStake.burn(inactiveSharesId, stakeValue);
        _burn(staker, inactiveSharesId, inactiveShares);
        SafeERC20.safeTransfer(stakedToken, staker, stakeValue);

        _emitHook(abi.encodeWithSignature("hook_afterStakeChanged(uint8, uint256)", subjectType, subject));

        return stakeValue;
    }

    /**
     * @dev Slash a fraction of a subject stake, and transfer it to the treasury. Restricted to the `SLASHER_ROLE`.
     *
     * Emits a Slashed event.
     */
    function slash(uint8 subjectType, uint256 subject, uint256 stakeValue)
        public
        onlyRole(SLASHER_ROLE)
        onlyValidSubjectType(subjectType)
        returns (uint256)
    {
        uint256 activeSharesId = FortaStakingUtils.subjectToActive(subjectType, subject);
        uint256 activeStake       = _activeStake.balanceOf(activeSharesId);
        uint256 inactiveStake     = _inactiveStake.balanceOf(FortaStakingUtils.activeToInactive(activeSharesId));

        uint256 maxSlashableStake = FullMath.mulDiv(9, 10, activeStake + inactiveStake);
        require(stakeValue <= maxSlashableStake, "Stake to be slashed is over 90%");

        uint256 slashFromActive   = FullMath.mulDiv(activeStake, activeStake + inactiveStake, stakeValue);
        uint256 slashFromInactive = stakeValue - slashFromActive;
        stakeValue                = slashFromActive + slashFromInactive;

        _activeStake.burn(activeSharesId, slashFromActive);
        _inactiveStake.burn(FortaStakingUtils.activeToInactive(activeSharesId), slashFromInactive);
        SafeERC20.safeTransfer(stakedToken, _treasury, stakeValue);

        emit Slashed(subjectType, subject, _msgSender(), stakeValue);

        _emitHook(abi.encodeWithSignature("hook_afterStakeChanged(uint8, uint256)", subjectType, subject));

        return stakeValue;
    }

    /**
     * @dev Freeze/unfreeze a subject stake. Restricted to the `SLASHER_ROLE`.
     *
     * Emits a Freeze event.
     */
    function freeze(uint8 subjectType, uint256 subject, bool frozen)
        public
        onlyRole(SLASHER_ROLE)
        onlyValidSubjectType(subjectType)
    {
        _frozen[FortaStakingUtils.subjectToActive(subjectType, subject)] = frozen;
        emit Froze(subjectType, subject, _msgSender(), frozen);
    }

    /**
    * @dev Deposit reward value for a given `subject`. The corresponding tokens will be shared amongst the shareholders
    * of this subject.
    *
    * Emits a Reward event.
    */
    function reward(uint8 subjectType, uint256 subject, uint256 value)
        public
        onlyValidSubjectType(subjectType)
    {
        SafeERC20.safeTransferFrom(stakedToken, _msgSender(), address(this), value);
        _rewards.mint(FortaStakingUtils.subjectToActive(subjectType, subject), value);

        emit Rewarded(subjectType, subject, _msgSender(), value);
    }

    /**
     * @dev Sweep all token that might be mistakenly sent to the contract. This covers both unrelated tokens and staked
     * tokens that would be sent through a direct transfer.
     */
    function sweep(IERC20 token, address recipient) public onlyRole(SWEEPER_ROLE) returns (uint256) {
        uint256 amount = token.balanceOf(address(this));

        if (token == stakedToken) {
            amount -= totalActiveStake();
            amount -= totalInactiveStake();
            amount -= _rewards.totalSupply();
        }

        SafeERC20.safeTransfer(token, recipient, amount);

        return amount;
    }

    /**
     * @dev Release reward owed by given `account` for its current or past share for a given `subject`.
     * If staking from a contract, said contract may optionally implement ERC165 for IRewardReceiver
     * Emits a Release event.
     */
    function releaseReward(uint8 subjectType, uint256 subject, address account)
        public
        onlyValidSubjectType(subjectType)
        returns (uint256)
    {
        uint256 value = availableReward(subjectType, subject, account);
        uint256 activeSharesId = FortaStakingUtils.subjectToActive(subjectType, subject);
        _rewards.burn(activeSharesId, value);
        _released[activeSharesId].mint(account, SafeCast.toInt256(value));

        SafeERC20.safeTransfer(stakedToken, account, value);

        emit Released(subjectType, subject, account, value);

<<<<<<< HEAD
        if (Address.isContract(account)) {
            try IRewardReceiver(account).onRewardReceived(subjectType, subject, value) {}
            catch {}
=======
        if (Address.isContract(account) && account.supportsInterface(type(IRewardReceiver).interfaceId)) {
            IRewardReceiver(account).onRewardReceived(subject, value);
>>>>>>> 81bf07ac
        }

        return value;
    }

    /**
     * @dev Amount of reward tokens owed by given `account` for its current or past share for a given `subject`.
     */
    function availableReward(uint8 subjectType, uint256 subject, address account) public view returns (uint256) {
        uint256 activeSharesId = FortaStakingUtils.subjectToActive(subjectType, subject);
        return SafeCast.toUint256(
            SafeCast.toInt256(_historicalRewardFraction(activeSharesId, balanceOf(account, activeSharesId)))
            -
            _released[activeSharesId].balanceOf(account)
        );
    }

    /**
     * @dev Relay a ERC2612 permit signature to the staked token. This cal be bundled with a {deposit} or a {reward}
     * operation using Multicall.
     */
    function relayPermit(
        uint256 value,
        uint256 deadline,
        uint8 v,
        bytes32 r,
        bytes32 s
    ) public {
        IERC2612(address(stakedToken)).permit(_msgSender(), address(this), value, deadline, v, r, s);
    }

    // Internal helpers
    function _totalHistoricalReward(uint256 activeSharesId) internal view returns (uint256) {
        return SafeCast.toUint256(
            SafeCast.toInt256(_rewards.balanceOf(activeSharesId))
            +
            _released[activeSharesId].totalSupply()
        );
    }

    function _historicalRewardFraction(uint256 activeSharesId, uint256 amount) internal view returns (uint256) {
        uint256 supply = totalSupply(activeSharesId);
        return amount > 0 && supply > 0 ? FullMath.mulDiv(amount, supply, _totalHistoricalReward(activeSharesId)) : 0;
    }

    function _beforeTokenTransfer(
        address operator,
        address from,
        address to,
        uint256[] memory ids,
        uint256[] memory amounts,
        bytes memory data
    ) internal virtual override {

        // Order is important here, we must do the virtual release, which uses totalSupply(activeSharesId) in
        // _historicalRewardFraction, BEFORE the super call updates the totalSupply()
        for (uint256 i = 0; i < ids.length; ++i) {
            if (FortaStakingUtils.isActive(ids[i])) {
                // Mint, burn, or transfer of subject shares would by default affect the distribution of the
                // currently available reward for the subject. We create a "virtual release" that should preserve
                // reward distribution as it was prior to the transfer.
                int256 virtualRelease = SafeCast.toInt256(
                    _historicalRewardFraction(
                        ids[i],
                        amounts[i]
                    )
                );
                if (from == address(0)) {
                    _released[ids[i]].mint(to, virtualRelease);
                } else if (to == address(0)) {
                    _released[ids[i]].burn(from, virtualRelease);
                } else {
                    _released[ids[i]].transfer(from, to, virtualRelease);
                }
            } else {
                require(from == address(0) || to == address(0), "Withdrawal shares are not transferable");
            }
        }

        super._beforeTokenTransfer(operator, from, to, ids, amounts, data);
    }

    // Conversions
    function _stakeToActiveShares(uint256 activeSharesId, uint256 amount) internal view returns (uint256) {
        uint256 activeStake = _activeStake.balanceOf(activeSharesId);
        return activeStake == 0 ? amount : FullMath.mulDiv(amount, activeStake, totalSupply(activeSharesId));
    }

    function _stakeToInactiveShares(uint256 inactiveSharesId, uint256 amount) internal view returns (uint256) {
        uint256 inactiveStake = _inactiveStake.balanceOf(inactiveSharesId);
        return inactiveStake == 0 ? amount : FullMath.mulDiv(amount, inactiveStake, totalSupply(inactiveSharesId));
    }

    function _activeSharesToStake(uint256 activeSharesId, uint256 amount) internal view returns (uint256) {
        uint256 activeSupply = totalSupply(activeSharesId);
        return activeSupply == 0 ? 0 : FullMath.mulDiv(amount, activeSupply, _activeStake.balanceOf(activeSharesId));
    }
    function _inactiveSharesToStake(uint256 inactiveSharesId, uint256 amount) internal view returns (uint256) {
        uint256 inactiveSupply = totalSupply(inactiveSharesId);
        return inactiveSupply == 0 ? 0 : FullMath.mulDiv(amount, inactiveSupply, _inactiveStake.balanceOf(inactiveSharesId));
    }

    // Admin: change withdrawal delay
    function setDelay(uint64 newDelay) public onlyRole(DEFAULT_ADMIN_ROLE) {
        _withdrawalDelay = newDelay;
        emit DelaySet(newDelay);
    }

    // Admin: change recipient of slashed funds
    function setTreasury(address newTreasury) public onlyRole(DEFAULT_ADMIN_ROLE) {
        _treasury = newTreasury;
        emit TreasurySet(newTreasury);
    }

    function setURI(string memory newUri) public onlyRole(DEFAULT_ADMIN_ROLE) {
        _setURI(newUri);
    }

    function _msgSender() internal view virtual override(ContextUpgradeable, BaseComponentUpgradeable) returns (address sender) {
        return super._msgSender();
    }

    function _msgData() internal view virtual override(ContextUpgradeable, BaseComponentUpgradeable) returns (bytes calldata) {
        return super._msgData();
    }

    uint256[41] private __gap;
}<|MERGE_RESOLUTION|>--- conflicted
+++ resolved
@@ -10,12 +10,8 @@
 import "@openzeppelin/contracts-upgradeable/token/ERC1155/extensions/ERC1155SupplyUpgradeable.sol";
 
 import "./FortaStakingUtils.sol";
-<<<<<<< HEAD
 import "./FortaStakingSubjectTypes.sol";
-import "../BaseComponent.sol";
-=======
 import "../BaseComponentUpgradeable.sol";
->>>>>>> 81bf07ac
 import "../../tools/Distributions.sol";
 import "../../tools/FullMath.sol";
 
@@ -193,13 +189,8 @@
 
     /**
      * @dev Deposit `stakeValue` tokens for a given `subject`, and mint the corresponding shares.
-<<<<<<< HEAD
      * NOTE: Subject type is necessary because we can't infer subject ID uniqueness between scanners, agents, etc
      * Emits a ERC1155.TransferSingle event and StakeDeposited (to allow accounting per subject type)
-=======
-     * order for releaseRewards to not revert
-     * Emits a ERC1155.TransferSingle event.
->>>>>>> 81bf07ac
      */
     function deposit(uint8 subjectType, uint256 subject, uint256 stakeValue)
         public
@@ -381,14 +372,8 @@
 
         emit Released(subjectType, subject, account, value);
 
-<<<<<<< HEAD
-        if (Address.isContract(account)) {
-            try IRewardReceiver(account).onRewardReceived(subjectType, subject, value) {}
-            catch {}
-=======
         if (Address.isContract(account) && account.supportsInterface(type(IRewardReceiver).interfaceId)) {
-            IRewardReceiver(account).onRewardReceived(subject, value);
->>>>>>> 81bf07ac
+            IRewardReceiver(account).onRewardReceived(subjectType, subject, value);
         }
 
         return value;
