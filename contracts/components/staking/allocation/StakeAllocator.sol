--- conflicted
+++ resolved
@@ -348,11 +348,7 @@
         address from,
         address to,
         uint256 sharesAmount
-<<<<<<< HEAD
-    ) external {
-=======
     ) external onlyRole(STAKING_CONTRACT_ROLE) {
->>>>>>> 9aed70e8
         rewardsDistributor.didTransferShares(sharesId, subjectType, from, to, sharesAmount);
     }
 }