--- conflicted
+++ resolved
@@ -7,17 +7,13 @@
 contract SubjectTypeValidator {
 
     error InvalidSubjectType(uint8 subjectType);
-<<<<<<< HEAD
+
     /**
      * @dev check if `subjectType` belongs to the defined SUBJECT_TYPES
      * @param subjectType is not an enum because some contracts using subjectTypes are not
      * upgradeable (StakinEscrow)
      */
     modifier onlyValidSubjectType(uint8 subjectType) {
-=======
-
-    modifier  onlyValidSubjectType(uint8 subjectType) {
->>>>>>> 87013405
         if (
             subjectType != SCANNER_SUBJECT &&
             subjectType != AGENT_SUBJECT
