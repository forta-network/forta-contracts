// SPDX-License-Identifier: MIT
pragma solidity ^0.8.4;

import "./AgentRegistryCore.sol";

abstract contract AgentRegistryMetadata is AgentRegistryCore {
    struct AgentMetadata {
        uint256 version;
        string metadata;
        uint256[] chainIds;
    }

    mapping(uint256 => AgentMetadata) private _agentMetadata;
    mapping(bytes32 => bool) private _agentMetadataUniqueness;

<<<<<<< HEAD
    /**
     * @notice Gets agent metadata, version and chain Ids.
     * @param agentId ERC1155 token id of the agent.
     * @return version of the agent.
     * @return metadata IPFS pointer.
     * @return chainIds the agent wants to run in.
     */
=======
    error MetadataNotUnique(bytes32 hash);

>>>>>>> 20049803
    function getAgent(uint256 agentId) public view returns (uint256 version, string memory metadata, uint256[] memory chainIds) {
        return (
            _agentMetadata[agentId].version,
            _agentMetadata[agentId].metadata,
            _agentMetadata[agentId].chainIds
        );
    }

    /**
     * @notice logic for agent update.
     * @dev checks metadata uniqueness and updates agent metadata and version.
     * @param agentId ERC1155 token id of the agent to be created or updated.
     * @param newMetadata IPFS pointer to agent's metadata JSON.
     * @param newChainIds ordered list of chainIds where the agent wants to run.
     */
    function _agentUpdate(uint256 agentId, string memory newMetadata, uint256[] calldata newChainIds) internal virtual override {
        super._agentUpdate(agentId, newMetadata, newChainIds);

        bytes32 oldHash = keccak256(bytes(_agentMetadata[agentId].metadata));
        bytes32 newHash = keccak256(bytes(newMetadata));
        if (_agentMetadataUniqueness[newHash]) revert MetadataNotUnique(newHash);
        _agentMetadataUniqueness[newHash] = true;
        _agentMetadataUniqueness[oldHash] = false;

        uint256 version = _agentMetadata[agentId].version + 1;
        _agentMetadata[agentId] = AgentMetadata({ version: version, metadata: newMetadata, chainIds: newChainIds });
    }

    uint256[48] private __gap;
}<|MERGE_RESOLUTION|>--- conflicted
+++ resolved
@@ -13,7 +13,8 @@
     mapping(uint256 => AgentMetadata) private _agentMetadata;
     mapping(bytes32 => bool) private _agentMetadataUniqueness;
 
-<<<<<<< HEAD
+    error MetadataNotUnique(bytes32 hash);
+
     /**
      * @notice Gets agent metadata, version and chain Ids.
      * @param agentId ERC1155 token id of the agent.
@@ -21,10 +22,6 @@
      * @return metadata IPFS pointer.
      * @return chainIds the agent wants to run in.
      */
-=======
-    error MetadataNotUnique(bytes32 hash);
-
->>>>>>> 20049803
     function getAgent(uint256 agentId) public view returns (uint256 version, string memory metadata, uint256[] memory chainIds) {
         return (
             _agentMetadata[agentId].version,
