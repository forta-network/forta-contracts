--- conflicted
+++ resolved
@@ -47,10 +47,6 @@
 
     function updateAgent(uint256 agentId, Permission permission, string calldata metadata, uint256[] calldata chainIds)
     public
-<<<<<<< HEAD
-=======
-        onlyOwnerOf(agentId)
->>>>>>> 9452b2f5
         onlySorted(chainIds)
         frontrunProtected(keccak256(abi.encodePacked(agentId, metadata, chainIds)), 0 minutes) // TODO: 0 disables the check
     {
@@ -61,7 +57,6 @@
     }
 
     /**
-<<<<<<< HEAD
       Permissioning
     */
     function _hasPermission(uint256 agentId, Permission permission) internal virtual override view returns (bool) {
@@ -70,8 +65,6 @@
     }
 
     /**
-=======
->>>>>>> 9452b2f5
      * Hook: Agent metadata change (create/update)
      */
     function _beforeAgentUpdate(uint256 agentId, string memory newMetadata, uint256[] calldata newChainIds) internal virtual {
