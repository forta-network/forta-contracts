--- conflicted
+++ resolved
@@ -30,15 +30,9 @@
     }
 
     modifier onlySorted(uint256[] memory array) {
-<<<<<<< HEAD
         if (array.length == 0 ) revert EmptyArray("chainIds");
         for (uint256 i = 1; i < array.length; ++i ) {
             if (array[i] <= array[i-1]) revert UnorderedArray("chainIds");
-=======
-        require(array.length > 0, "AgentRegistryCore: At least one chain id required");
-        for (uint256 i = 1; i < array.length; i++ ) {
-            require(array[i] > array[i-1], "AgentRegistryCore: Values must be sorted");
->>>>>>> e3103c9f
         }
         _;
     }
