// SPDX-License-Identifier: MIT
pragma solidity ^0.8.0;

import "@openzeppelin/contracts-upgradeable/token/ERC721/ERC721Upgradeable.sol";

import "../BaseComponentUpgradeable.sol";
import "../../tools/FrontRunningProtection.sol";

abstract contract AgentRegistryCore is
    BaseComponentUpgradeable,
    FrontRunningProtection,
    ERC721Upgradeable
{
    // Initially 0 because the frontrunning protection starts disabled.
    uint256 public frontRunningDelay; // __gap[45] -> __gap[44]

    event AgentCommitted(bytes32 indexed commit);
    event AgentUpdated(uint256 indexed agentId, address indexed by, string metadata, uint256[] chainIds);
    event FrontRunningDelaySet(uint256 delay);

    modifier onlyOwnerOf(uint256 agentId) {
        require(_msgSender() == ownerOf(agentId), "AgentRegistryCore: Restricted to agent owner");
        _;
    }

    modifier onlySorted(uint256[] memory array) {
        require(array.length > 0, "AgentRegistryCore: At least one chain id required");
        for (uint256 i = 1; i < array.length; ++i ) {
            require(array[i] > array[i-1], "AgentRegistryCore: Values must be sorted");
        }
        _;
    }

    function prepareAgent(bytes32 commit) public {
        _frontrunCommit(commit);
        emit AgentCommitted(commit);
    }

    function createAgent(uint256 agentId, address owner, string calldata metadata, uint256[] calldata chainIds)
    public
        onlySorted(chainIds)
<<<<<<< HEAD
        frontrunProtected(keccak256(abi.encode(agentId, owner, metadata, chainIds)), 0 minutes) // TODO: 0 disables the check
=======
        frontrunProtected(keccak256(abi.encodePacked(agentId, owner, metadata, chainIds)), frontRunningDelay)
>>>>>>> 2aad1ee3
    {
        _mint(owner, agentId);
        _beforeAgentUpdate(agentId, metadata, chainIds);
        _agentUpdate(agentId, metadata, chainIds);
        _afterAgentUpdate(agentId, metadata, chainIds);
    }

    function isCreated(uint256 agentId) public view returns(bool) {
        return _exists(agentId);
    }

    function updateAgent(uint256 agentId, string calldata metadata, uint256[] calldata chainIds)
    public
        onlyOwnerOf(agentId)
        onlySorted(chainIds)
<<<<<<< HEAD
        frontrunProtected(keccak256(abi.encode(agentId, metadata, chainIds)), 0 minutes) // TODO: 0 disables the check
=======
>>>>>>> 2aad1ee3
    {
        _beforeAgentUpdate(agentId, metadata, chainIds);
        _agentUpdate(agentId, metadata, chainIds);
        _afterAgentUpdate(agentId, metadata, chainIds);
    }

    /**
     * @dev allows AGENT_ADMIN_ROLE to activate frontrunning protection for agents
     * @param delay in seconds
     */
    function setFrontRunningDelay(uint256 delay) external onlyRole(AGENT_ADMIN_ROLE) {
        frontRunningDelay = delay;
        emit FrontRunningDelaySet(delay);
    }

    /**
     * Hook: Agent metadata change (create/update)
     */
    function _beforeAgentUpdate(uint256 agentId, string memory newMetadata, uint256[] calldata newChainIds) internal virtual {
    }

    function _agentUpdate(uint256 agentId, string memory newMetadata, uint256[] calldata newChainIds) internal virtual {
        emit AgentUpdated(agentId, _msgSender(), newMetadata, newChainIds);
    }

    function _afterAgentUpdate(uint256 agentId, string memory newMetadata, uint256[] calldata newChainIds) internal virtual {
        _emitHook(abi.encodeWithSignature("hook_afterAgentUpdate(uint256)", agentId));
    }

    function _msgSender() internal view virtual override(ContextUpgradeable, BaseComponentUpgradeable) returns (address sender) {
        return super._msgSender();
    }

    function _msgData() internal view virtual override(ContextUpgradeable, BaseComponentUpgradeable) returns (bytes calldata) {
        return super._msgData();
    }

    uint256[44] private __gap;
}<|MERGE_RESOLUTION|>--- conflicted
+++ resolved
@@ -39,11 +39,7 @@
     function createAgent(uint256 agentId, address owner, string calldata metadata, uint256[] calldata chainIds)
     public
         onlySorted(chainIds)
-<<<<<<< HEAD
-        frontrunProtected(keccak256(abi.encode(agentId, owner, metadata, chainIds)), 0 minutes) // TODO: 0 disables the check
-=======
         frontrunProtected(keccak256(abi.encodePacked(agentId, owner, metadata, chainIds)), frontRunningDelay)
->>>>>>> 2aad1ee3
     {
         _mint(owner, agentId);
         _beforeAgentUpdate(agentId, metadata, chainIds);
@@ -59,10 +55,6 @@
     public
         onlyOwnerOf(agentId)
         onlySorted(chainIds)
-<<<<<<< HEAD
-        frontrunProtected(keccak256(abi.encode(agentId, metadata, chainIds)), 0 minutes) // TODO: 0 disables the check
-=======
->>>>>>> 2aad1ee3
     {
         _beforeAgentUpdate(agentId, metadata, chainIds);
         _agentUpdate(agentId, metadata, chainIds);
