// SPDX-License-Identifier: MIT
pragma solidity ^0.8.0;

import "@openzeppelin/contracts-upgradeable/token/ERC721/ERC721Upgradeable.sol";

import "../BaseComponentUpgradeable.sol";
import "../staking/StakeSubject.sol";
import "../../tools/FrontRunningProtection.sol";

abstract contract AgentRegistryCore is
    BaseComponentUpgradeable,
    FrontRunningProtection,
    ERC721Upgradeable,
    StakeSubjectUpgradeable
{
<<<<<<< HEAD
    StakeThreshold private _stakeThreshold; // 3 storage slots

    event AgentCommitted(bytes32 indexed commit);
    event AgentUpdated(uint256 indexed agentId, address indexed by, string metadata, uint256[] chainIds);
    event StakeThresholdChanged(uint256 min, uint256 max, bool activated);
=======
    
    StakeThreshold private _stakeThreshold; // 2 storage slots
    // Initially 0 because the frontrunning protection starts disabled.
    uint256 public frontRunningDelay;

    event AgentCommitted(bytes32 indexed commit);
    event AgentUpdated(uint256 indexed agentId, address indexed by, string metadata, uint256[] chainIds);
    event StakeThresholdChanged(uint256 min, uint256 max);
    event FrontRunningDelaySet(uint256 delay);
>>>>>>> 36671f8a

    modifier onlyOwnerOf(uint256 agentId) {
        require(_msgSender() == ownerOf(agentId), "AgentRegistryCore: Restricted to agent owner");
        _;
    }

    modifier onlySorted(uint256[] memory array) {
        require(array.length > 0, "AgentRegistryCore: At least one chain id required");
        for (uint256 i = 1; i < array.length; ++i ) {
            require(array[i] > array[i-1], "AgentRegistryCore: Values must be sorted");
        }
        _;
    }

    function prepareAgent(bytes32 commit) public {
        _frontrunCommit(commit);
        emit AgentCommitted(commit);
    }

    function createAgent(uint256 agentId, address owner, string calldata metadata, uint256[] calldata chainIds)
    public
        onlySorted(chainIds)
        frontrunProtected(keccak256(abi.encodePacked(agentId, owner, metadata, chainIds)), frontRunningDelay)
    {
        _mint(owner, agentId);
        _beforeAgentUpdate(agentId, metadata, chainIds);
        _agentUpdate(agentId, metadata, chainIds);
        _afterAgentUpdate(agentId, metadata, chainIds);
    }

    function isCreated(uint256 agentId) public view returns(bool) {
        return _exists(agentId);
    }

    function updateAgent(uint256 agentId, string calldata metadata, uint256[] calldata chainIds)
    public
        onlyOwnerOf(agentId)
        onlySorted(chainIds)
    {
        _beforeAgentUpdate(agentId, metadata, chainIds);
        _agentUpdate(agentId, metadata, chainIds);
        _afterAgentUpdate(agentId, metadata, chainIds);
    }

    /**
    * Stake
    */
    function setStakeThreshold(StakeThreshold memory newStakeThreshold) external onlyRole(AGENT_ADMIN_ROLE) {
        require(newStakeThreshold.max > newStakeThreshold.min, "AgentRegistryEnable: StakeThreshold max <= min");
        _stakeThreshold = newStakeThreshold;
        emit StakeThresholdChanged(newStakeThreshold.min, newStakeThreshold.max, newStakeThreshold.activated);
    }

    /**
     @dev stake threshold common for all agents
    */
    function getStakeThreshold(uint256 /*subject*/) public override view returns (StakeThreshold memory) {
        return _stakeThreshold;
    }

    /**
     * Checks if agent is staked over minimium stake
     * @param subject agentId
     * @return true if agent is staked over the minimum threshold, or staking is not yet enabled (stakeController = 0).
     * false otherwise
     */
    function _isStakedOverMin(uint256 subject) internal override view returns(bool) {
        if (address(getStakeController()) == address(0)) {
            return true;
        }
        return getStakeController().activeStakeFor(AGENT_SUBJECT, subject) >= _stakeThreshold.min;
    }

    /**
     * @dev allows AGENT_ADMIN_ROLE to activate frontrunning protection for agents
     * @param delay in seconds
     */
    function setFrontRunningDelay(uint256 delay) external onlyRole(AGENT_ADMIN_ROLE) {
        frontRunningDelay = delay;
        emit FrontRunningDelaySet(delay);
    }

    /**
     * Hook: Agent metadata change (create/update)
     */
    function _beforeAgentUpdate(uint256 agentId, string memory newMetadata, uint256[] calldata newChainIds) internal virtual {
    }

    function _agentUpdate(uint256 agentId, string memory newMetadata, uint256[] calldata newChainIds) internal virtual {
        emit AgentUpdated(agentId, _msgSender(), newMetadata, newChainIds);
    }

    function _afterAgentUpdate(uint256 agentId, string memory newMetadata, uint256[] calldata newChainIds) internal virtual {
        _emitHook(abi.encodeWithSignature("hook_afterAgentUpdate(uint256)", agentId));
    }

    function _msgSender() internal view virtual override(ContextUpgradeable, BaseComponentUpgradeable) returns (address sender) {
        return super._msgSender();
    }

    function _msgData() internal view virtual override(ContextUpgradeable, BaseComponentUpgradeable) returns (bytes calldata) {
        return super._msgData();
    }

<<<<<<< HEAD
    uint256[42] private __gap; // 50 - 3 (_stakeThreshold) - 5 StakeSubjectUpgradeable
=======
    uint256[42] private __gap; // 50 - 1 (frontRunningDelay) - 2 (_stakeThreshold) - 5 StakeSubjectUpgradeable
>>>>>>> 36671f8a
}<|MERGE_RESOLUTION|>--- conflicted
+++ resolved
@@ -13,23 +13,14 @@
     ERC721Upgradeable,
     StakeSubjectUpgradeable
 {
-<<<<<<< HEAD
     StakeThreshold private _stakeThreshold; // 3 storage slots
-
+    // Initially 0 because the frontrunning protection starts disabled.
+    uint256 public frontRunningDelay;
+    
     event AgentCommitted(bytes32 indexed commit);
     event AgentUpdated(uint256 indexed agentId, address indexed by, string metadata, uint256[] chainIds);
     event StakeThresholdChanged(uint256 min, uint256 max, bool activated);
-=======
-    
-    StakeThreshold private _stakeThreshold; // 2 storage slots
-    // Initially 0 because the frontrunning protection starts disabled.
-    uint256 public frontRunningDelay;
-
-    event AgentCommitted(bytes32 indexed commit);
-    event AgentUpdated(uint256 indexed agentId, address indexed by, string metadata, uint256[] chainIds);
-    event StakeThresholdChanged(uint256 min, uint256 max);
     event FrontRunningDelaySet(uint256 delay);
->>>>>>> 36671f8a
 
     modifier onlyOwnerOf(uint256 agentId) {
         require(_msgSender() == ownerOf(agentId), "AgentRegistryCore: Restricted to agent owner");
@@ -134,9 +125,5 @@
         return super._msgData();
     }
 
-<<<<<<< HEAD
-    uint256[42] private __gap; // 50 - 3 (_stakeThreshold) - 5 StakeSubjectUpgradeable
-=======
-    uint256[42] private __gap; // 50 - 1 (frontRunningDelay) - 2 (_stakeThreshold) - 5 StakeSubjectUpgradeable
->>>>>>> 36671f8a
+    uint256[41] private __gap; // 50 - 1 (frontRunningDelay) - 3 (_stakeThreshold) - 5 StakeSubjectUpgradeable
 }