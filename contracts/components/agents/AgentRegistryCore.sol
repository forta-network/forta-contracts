--- conflicted
+++ resolved
@@ -13,20 +13,15 @@
     ERC721Upgradeable,
     StakeSubjectUpgradeable
 {
-<<<<<<< HEAD
+    
     StakeThreshold private _stakeThreshold; // 2 storage slots
+    // Initially 0 because the frontrunning protection starts disabled.
+    uint256 public frontRunningDelay;
 
     event AgentCommitted(bytes32 indexed commit);
     event AgentUpdated(uint256 indexed agentId, address indexed by, string metadata, uint256[] chainIds);
     event StakeThresholdChanged(uint256 min, uint256 max);
-=======
-    // Initially 0 because the frontrunning protection starts disabled.
-    uint256 public frontRunningDelay; // __gap[45] -> __gap[44]
-
-    event AgentCommitted(bytes32 indexed commit);
-    event AgentUpdated(uint256 indexed agentId, address indexed by, string metadata, uint256[] chainIds);
     event FrontRunningDelaySet(uint256 delay);
->>>>>>> 6a8c0dbb
 
     modifier onlyOwnerOf(uint256 agentId) {
         require(_msgSender() == ownerOf(agentId), "AgentRegistryCore: Restricted to agent owner");
@@ -72,7 +67,6 @@
     }
 
     /**
-<<<<<<< HEAD
     * Stake
     */
     function setStakeThreshold(StakeThreshold memory newStakeThreshold) external onlyRole(AGENT_ADMIN_ROLE) {
@@ -101,8 +95,7 @@
         return getStakeController().activeStakeFor(AGENT_SUBJECT, subject) >= _stakeThreshold.min;
     }
 
-
-=======
+    /**
      * @dev allows AGENT_ADMIN_ROLE to activate frontrunning protection for agents
      * @param delay in seconds
      */
@@ -111,7 +104,6 @@
         emit FrontRunningDelaySet(delay);
     }
 
->>>>>>> 6a8c0dbb
     /**
      * Hook: Agent metadata change (create/update)
      */
@@ -134,9 +126,5 @@
         return super._msgData();
     }
 
-<<<<<<< HEAD
-    uint256[43] private __gap; // 50 - 2 (_stakeThreshold) - 5 StakeSubjectUpgradeable
-=======
-    uint256[44] private __gap;
->>>>>>> 6a8c0dbb
+    uint256[42] private __gap; // 50 - 1 (frontRunningDelay) - 2 (_stakeThreshold) - 5 StakeSubjectUpgradeable
 }