// SPDX-License-Identifier: MIT
pragma solidity ^0.8.4;

import "@openzeppelin/contracts-upgradeable/token/ERC721/ERC721Upgradeable.sol";

import "../BaseComponentUpgradeable.sol";
import "../staking/StakeSubject.sol";
import "../../tools/FrontRunningProtection.sol";
import "../../errors/GeneralErrors.sol";

abstract contract AgentRegistryCore is
    BaseComponentUpgradeable,
    FrontRunningProtection,
    ERC721Upgradeable,
    StakeSubjectUpgradeable
{
    StakeThreshold private _stakeThreshold; // 3 storage slots
    // Initially 0 because the frontrunning protection starts disabled.
    uint256 public frontRunningDelay;
    
    event AgentCommitted(bytes32 indexed commit);
    event AgentUpdated(uint256 indexed agentId, address indexed by, string metadata, uint256[] chainIds);
    event StakeThresholdChanged(uint256 min, uint256 max, bool activated);
    event FrontRunningDelaySet(uint256 delay);


    /**
     * @notice Checks sender (or metatx signer) is owner of the agent token.
     * @param agentId ERC1155 token id of the agent.
     */
    modifier onlyOwnerOf(uint256 agentId) {
        if (_msgSender() != ownerOf(agentId)) revert SenderNotOwner(_msgSender(), agentId);
        _;
    }

    /**
     * @notice Checks if array of uint256 is sorted from lower (index 0) to higher (array.length -1)
     * @param array to check
     */
    modifier onlySorted(uint256[] memory array) {
        if (array.length == 0 ) revert EmptyArray("chainIds");
        for (uint256 i = 1; i < array.length; i++ ) {
            if (array[i] <= array[i-1]) revert UnorderedArray("chainIds");
        }
        _;
    }

    /**
     * @notice Save commit representing an agent to prevent frontrunning of their creation
     * @param commit keccak256 hash of the agent creation's parameters
     */
    function prepareAgent(bytes32 commit) public {
        _frontrunCommit(commit);
    }

    /**
     * @notice Agent creation method. Mints an ERC1155 token with the agent id for the owner and stores metadata.
     * @dev fires _before and _after hooks within the inheritance tree.
     * If front run protection is enabled (disabled by default), it will check if the keccak256 hash of the parameters
     * has been commited in prepareAgent(bytes32).
     * @param agentId ERC1155 token id of the agent to be created.
     * @param owner address to have ownership privileges in the agent methods.
     * @param metadata IPFS pointer to agent's metadata JSON.
     * @param chainIds ordered list of chainIds where the agent wants to run.
     */
    function createAgent(uint256 agentId, address owner, string calldata metadata, uint256[] calldata chainIds)
    public
        onlySorted(chainIds)
        frontrunProtected(keccak256(abi.encodePacked(agentId, owner, metadata, chainIds)), frontRunningDelay)
    {
        _mint(owner, agentId);
        _beforeAgentUpdate(agentId, metadata, chainIds);
        _agentUpdate(agentId, metadata, chainIds);
        _afterAgentUpdate(agentId, metadata, chainIds);
    }

    /**
     * @notice Checks if the agentId has been minted.
     * @param agentId ERC1155 token id of the agent.
     * @return true if agentId exists, false otherwise.
     */
    function isCreated(uint256 agentId) public view returns(bool) {
        return _exists(agentId);
    }

    /**
     * @notice Updates parameters of an agentId (metadata, image, chain IDs...) if called by the agent owner.
     * @dev fires _before and _after hooks within the inheritance tree.
     * @param agentId ERC1155 token id of the agent to be updated.
     * @param metadata IPFS pointer to agent's metadata JSON.
     * @param chainIds ordered list of chainIds where the agent wants to run. 
     */
    function updateAgent(uint256 agentId, string calldata metadata, uint256[] calldata chainIds)
    public
        onlyOwnerOf(agentId)
        onlySorted(chainIds)
    {
        _beforeAgentUpdate(agentId, metadata, chainIds);
        _agentUpdate(agentId, metadata, chainIds);
        _afterAgentUpdate(agentId, metadata, chainIds);
    }

    /**
<<<<<<< HEAD
     * @notice hook fired before agent creation or update.
     * @dev does nothing in this contract.
     * @param agentId ERC1155 token id of the agent to be created or updated.
     * @param newMetadata IPFS pointer to agent's metadata JSON.
     * @param newChainIds ordered list of chainIds where the agent wants to run.
=======
    * Stake
    */
    function setStakeThreshold(StakeThreshold memory newStakeThreshold) external onlyRole(AGENT_ADMIN_ROLE) {
        if (newStakeThreshold.max <= newStakeThreshold.min) revert StakeThresholdMaxLessOrEqualMin();
        _stakeThreshold = newStakeThreshold;
        emit StakeThresholdChanged(newStakeThreshold.min, newStakeThreshold.max, newStakeThreshold.activated);
    }

    /**
     @dev stake threshold common for all agents
    */
    function getStakeThreshold(uint256 /*subject*/) public override view returns (StakeThreshold memory) {
        return _stakeThreshold;
    }

    /**
     * Checks if agent is staked over minimium stake
     * @param subject agentId
     * @return true if agent is staked over the minimum threshold, or staking is not yet enabled (stakeController = 0).
     * false otherwise
     */
    function _isStakedOverMin(uint256 subject) internal override view returns(bool) {
        if (address(getStakeController()) == address(0)) {
            return true;
        }
        return getStakeController().activeStakeFor(AGENT_SUBJECT, subject) >= _stakeThreshold.min;
    }

    /**
     * @dev allows AGENT_ADMIN_ROLE to activate frontrunning protection for agents
     * @param delay in seconds
     */
    function setFrontRunningDelay(uint256 delay) external onlyRole(AGENT_ADMIN_ROLE) {
        frontRunningDelay = delay;
        emit FrontRunningDelaySet(delay);
    }

    /**
     * Hook: Agent metadata change (create/update)
>>>>>>> 20049803
     */
    function _beforeAgentUpdate(uint256 agentId, string memory newMetadata, uint256[] calldata newChainIds) internal virtual {
    }

    /**
     * @notice logic for agent update.
     * @dev emits AgentUpdated, will be extended by child contracts.
     * @param agentId ERC1155 token id of the agent to be created or updated.
     * @param newMetadata IPFS pointer to agent's metadata JSON.
     * @param newChainIds ordered list of chainIds where the agent wants to run.
     */
    function _agentUpdate(uint256 agentId, string memory newMetadata, uint256[] calldata newChainIds) internal virtual {
        emit AgentUpdated(agentId, _msgSender(), newMetadata, newChainIds);
    }

    /**
     * @notice hook fired after agent creation or update.
     * @dev emits Router hook.
     * @param agentId ERC1155 token id of the agent to be created or updated.
     * @param newMetadata IPFS pointer to agent's metadata JSON.
     * @param newChainIds ordered list of chainIds where the agent wants to run.
     */
    function _afterAgentUpdate(uint256 agentId, string memory newMetadata, uint256[] calldata newChainIds) internal virtual {
        _emitHook(abi.encodeWithSignature("hook_afterAgentUpdate(uint256,string,uint256[])", agentId, newMetadata, newChainIds));
    }

    /**
     * Obligatory inheritance dismambiguation of ForwardedContext's _msgSender()
     * @return sender msg.sender if not a meta transaction, signer of forwarder metatx if it is.
     */
    function _msgSender() internal view virtual override(ContextUpgradeable, BaseComponentUpgradeable) returns (address sender) {
        return super._msgSender();
    }

    /**
     * Obligatory inheritance dismambiguation of ForwardedContext's _msgSender()
     * @return sender msg.data if not a meta transaction, forwarder data in metatx if it is.
     */
    function _msgData() internal view virtual override(ContextUpgradeable, BaseComponentUpgradeable) returns (bytes calldata) {
        return super._msgData();
    }

    uint256[41] private __gap; // 50 - 1 (frontRunningDelay) - 3 (_stakeThreshold) - 5 StakeSubjectUpgradeable
}<|MERGE_RESOLUTION|>--- conflicted
+++ resolved
@@ -100,16 +100,7 @@
         _afterAgentUpdate(agentId, metadata, chainIds);
     }
 
-    /**
-<<<<<<< HEAD
-     * @notice hook fired before agent creation or update.
-     * @dev does nothing in this contract.
-     * @param agentId ERC1155 token id of the agent to be created or updated.
-     * @param newMetadata IPFS pointer to agent's metadata JSON.
-     * @param newChainIds ordered list of chainIds where the agent wants to run.
-=======
-    * Stake
-    */
+    
     function setStakeThreshold(StakeThreshold memory newStakeThreshold) external onlyRole(AGENT_ADMIN_ROLE) {
         if (newStakeThreshold.max <= newStakeThreshold.min) revert StakeThresholdMaxLessOrEqualMin();
         _stakeThreshold = newStakeThreshold;
@@ -146,9 +137,12 @@
     }
 
     /**
-     * Hook: Agent metadata change (create/update)
->>>>>>> 20049803
-     */
+     * @notice hook fired before agent creation or update.
+     * @dev does nothing in this contract.
+     * @param agentId ERC1155 token id of the agent to be created or updated.
+     * @param newMetadata IPFS pointer to agent's metadata JSON.
+     * @param newChainIds ordered list of chainIds where the agent wants to run.
+    */
     function _beforeAgentUpdate(uint256 agentId, string memory newMetadata, uint256[] calldata newChainIds) internal virtual {
     }
 
