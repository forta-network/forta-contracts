// SPDX-License-Identifier: MIT
pragma solidity ^0.8.4;

import "@openzeppelin/contracts/utils/structs/BitMaps.sol";
import "./AgentRegistryCore.sol";

/**
* @dev AgentRegistry methods and state handling disabling and enabling agents, and
* recognizing stake changes that might disable an agent.
* NOTE: This contract was deployed before StakeAwareUpgradeable was created, so __StakeAwareUpgradeable_init
* is not called.
*/
abstract contract AgentRegistryEnable is AgentRegistryCore {
    using BitMaps for BitMaps.BitMap;

    enum Permission {
        ADMIN,
        OWNER,
        length
    }

    mapping(uint256 => BitMaps.BitMap) private _disabled;
    
    event AgentEnabled(uint256 indexed agentId, bool indexed enabled, Permission permission, bool value);

    /**
     * @notice Check if agent is enabled
     * @param agentId ERC1155 token id of the agent.
     * @return true if the agent exist, has not been disabled, and is staked over minimum
     * Returns false if otherwise
     */
    function isEnabled(uint256 agentId) public view virtual returns (bool) {
        return isCreated(agentId) &&
            _getDisableFlags(agentId) == 0 &&
            _isStakedOverMin(agentId); 
    }

    /**
     * @notice Enable an agent if sender has correct permission and the agent is staked over minimum stake.
     * @dev agents can be disabled by ADMIN or OWNER.
     * @param agentId ERC1155 token id of the agent.
     * @param permission the sender claims to have to enable the agent.
     */
    function enableAgent(uint256 agentId, Permission permission) public virtual {
        if (!_isStakedOverMin(agentId)) revert StakedUnderMinimum(agentId);
        if (!_hasPermission(agentId, permission)) revert DoesNotHavePermission(_msgSender(), uint8(permission), agentId);
        _enable(agentId, permission, true);
    }

    /**
     * @notice Disable an agent if sender has correct permission.
     * @dev agents can be disabled by ADMIN or OWNER.
     * @param agentId ERC1155 token id of the agent.
     * @param permission the sender claims to have to enable the agent.
     */
    function disableAgent(uint256 agentId, Permission permission) public virtual {
        if (!_hasPermission(agentId, permission)) revert DoesNotHavePermission(_msgSender(), uint8(permission), agentId);
        _enable(agentId, permission, false);
    }

    /**
     * @notice Permission check.
     * @dev it does not uses AccessManager since it is agent specific
     * @param agentId ERC1155 token id of the agent.
     * @param permission the sender claims to have to enable the agent.
     * @return true if: permission.ADMIN and _msgSender is ADMIN_ROLE, Permission.OWNER and owner of agentId,
     * false otherwise.
     */
    function _hasPermission(uint256 agentId, Permission permission) internal view returns (bool) {
        if (permission == Permission.ADMIN) { return hasRole(AGENT_ADMIN_ROLE, _msgSender()); }
        if (permission == Permission.OWNER) { return _msgSender() == ownerOf(agentId); }
        return false;
    }

    /**
     * @notice Internal methods for enabling the agent.
     * @dev fires hook _before and _after enable within the inheritance tree.
     * @param agentId ERC1155 token id of the agent.
     * @param permission the sender claims to have to enable the agent.
     * @param enable true if enabling, false if disabling.
     */
    function _enable(uint256 agentId, Permission permission, bool enable) internal {
        _beforeAgentEnable(agentId, permission, enable);
        _agentEnable(agentId, permission, enable);
        _afterAgentEnable(agentId, permission, enable);
    }

    /**
     * @notice Get the disabled flags for an agentId.
     * @dev Permission (uint8) is used for indexing, so we don't need to loop. 
     * If not disabled, all flags will be 0.
     * @param agentId ERC1155 token id of the agent.
     * @return uint256 containing the byte flags.
     */
    function _getDisableFlags(uint256 agentId) internal view returns (uint256) {
        return _disabled[agentId]._data[0];
    }

    /**
     * @notice Hook _before agent enable
     * @dev does nothing in this contract
     * @param agentId ERC1155 token id of the agent.
     * @param permission the sender claims to have to enable the agent.
     * @param value true if enabling, false if disabling.
     */
    function _beforeAgentEnable(uint256 agentId, Permission permission, bool value) internal virtual {
    }

    /**
     * @notice Logic for enabling agents, sets flag corresponding to permission.
     * @dev does nothing in this contract
     * @param agentId ERC1155 token id of the agent.
     * @param permission the sender claims to have to enable the agent.
     * @param value true if enabling, false if disabling.
     */
    function _agentEnable(uint256 agentId, Permission permission, bool value) internal virtual {
        _disabled[agentId].setTo(uint8(permission), !value);
        emit AgentEnabled(agentId, isEnabled(agentId), permission, value);
    }

    /**
     * @notice Hook _after agent enable
     * @dev emits Router hook
     * @param agentId ERC1155 token id of the agent.
     * @param permission the sender claims to have to enable the agent.
     * @param value true if enabling, false if disabling.
     */
    function _afterAgentEnable(uint256 agentId, Permission permission, bool value) internal virtual {
        _emitHook(abi.encodeWithSignature("hook_afterAgentEnable(uint256,uint8,bool)", agentId, uint8(permission), value));
    }
<<<<<<< HEAD
    
    /**
     * Obligatory inheritance dismambiguation of ForwardedContext's _msgSender()
     * @return sender msg.sender if not a meta transaction, signer of forwarder metatx if it is.
     */
    function _msgSender() internal view virtual override(ContextUpgradeable, AgentRegistryCore) returns (address sender) {
        return super._msgSender();
    }

    /**
     * Obligatory inheritance dismambiguation of ForwardedContext's _msgSender()
     * @return sender msg.data if not a meta transaction, forwarder data in metatx if it is.
     */
    function _msgData() internal view virtual override(ContextUpgradeable, AgentRegistryCore) returns (bytes calldata) {
=======

    /**
     * Override
     */
    function _msgSender() internal view virtual override(AgentRegistryCore) returns (address sender) {
        return super._msgSender();
    }

    function _msgData() internal view virtual override(AgentRegistryCore) returns (bytes calldata) {
>>>>>>> 20049803
        return super._msgData();
    }

    uint256[49] private __gap;
}<|MERGE_RESOLUTION|>--- conflicted
+++ resolved
@@ -128,13 +128,12 @@
     function _afterAgentEnable(uint256 agentId, Permission permission, bool value) internal virtual {
         _emitHook(abi.encodeWithSignature("hook_afterAgentEnable(uint256,uint8,bool)", agentId, uint8(permission), value));
     }
-<<<<<<< HEAD
     
     /**
      * Obligatory inheritance dismambiguation of ForwardedContext's _msgSender()
      * @return sender msg.sender if not a meta transaction, signer of forwarder metatx if it is.
      */
-    function _msgSender() internal view virtual override(ContextUpgradeable, AgentRegistryCore) returns (address sender) {
+    function _msgSender() internal view virtual override(AgentRegistryCore) returns (address sender) {
         return super._msgSender();
     }
 
@@ -142,18 +141,7 @@
      * Obligatory inheritance dismambiguation of ForwardedContext's _msgSender()
      * @return sender msg.data if not a meta transaction, forwarder data in metatx if it is.
      */
-    function _msgData() internal view virtual override(ContextUpgradeable, AgentRegistryCore) returns (bytes calldata) {
-=======
-
-    /**
-     * Override
-     */
-    function _msgSender() internal view virtual override(AgentRegistryCore) returns (address sender) {
-        return super._msgSender();
-    }
-
     function _msgData() internal view virtual override(AgentRegistryCore) returns (bytes calldata) {
->>>>>>> 20049803
         return super._msgData();
     }
 
