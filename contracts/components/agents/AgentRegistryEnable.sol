--- conflicted
+++ resolved
@@ -4,17 +4,14 @@
 import "@openzeppelin/contracts/utils/structs/BitMaps.sol";
 import "./AgentRegistryCore.sol";
 
-<<<<<<< HEAD
-abstract contract AgentRegistryEnable is AgentRegistryCore {
-=======
+
 /**
 * @dev AgentRegistry methods and state handling disabling and enabling agents, and
 * recognizing stake changes that might disable an agent.
 * NOTE: This contract was deployed before StakeAwareUpgradeable was created, so __StakeAwareUpgradeable_init
 * is not called.
 */
-abstract contract AgentRegistryEnable is AgentRegistryCore, StakeAwareUpgradeable {
->>>>>>> 6a8c0dbb
+abstract contract AgentRegistryEnable is AgentRegistryCore {
     using BitMaps for BitMaps.BitMap;
 
     enum Permission {
