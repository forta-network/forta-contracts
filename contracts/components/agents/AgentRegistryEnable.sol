// SPDX-License-Identifier: MIT
pragma solidity ^0.8.0;

import "@openzeppelin/contracts/utils/structs/BitMaps.sol";

import "./AgentRegistryCore.sol";
<<<<<<< HEAD
import "../utils/MinStakeAware.sol";

abstract contract AgentRegistryEnable is AgentRegistryCore, MinStakeAwareUpgradeable {
=======
import "../utils/StakeAware.sol";

abstract contract AgentRegistryEnable is AgentRegistryCore, StakeAwareUpgradeable {
>>>>>>> 52e937c8
    using BitMaps for BitMaps.BitMap;

    enum Permission {
        ADMIN,
        OWNER,
        length
    }

    mapping(uint256 => BitMaps.BitMap) private _disabled;

    event AgentEnabled(uint256 indexed agentId, bool indexed enabled, Permission permission, bool value);

    /**
     * Check if agent is enabled
     * @param agentId token Id
     * @return true if the agent exist and has not been disabled and is staked over minimum
     * Returns false if otherwise
     */
    function isEnabled(uint256 agentId) public view virtual returns (bool) {
<<<<<<< HEAD
        // Permission.length < 256 → we don't have to loop
        return _disabled[agentId]._data[0] == 0 && _isStakedOverMinimum(AGENT_SUBJECT, agentId);
    }

    function enableAgent(uint256 agentId, Permission permission) public virtual {
        require(_isStakedOverMinimum(AGENT_SUBJECT, agentId), "AgentRegistryEnable: agent staked under minimum");
=======
        return isCreated(agentId) &&
            _getDisableFlags(agentId) == 0 &&
            _isStakedOverMin(AGENT_SUBJECT, agentId); 
    }

    function enableAgent(uint256 agentId, Permission permission) public virtual {
        require(_isStakedOverMin(AGENT_SUBJECT, agentId), "AgentRegistryEnable: agent staked under minimum");
>>>>>>> 52e937c8
        require(_hasPermission(agentId, permission), "AgentRegistryEnable: invalid permission");
        _enable(agentId, permission, true);
    }

    function disableAgent(uint256 agentId, Permission permission) public virtual {
        require(_hasPermission(agentId, permission), "AgentRegistryEnable: invalid permission");
        _enable(agentId, permission, false);
    }

    function _hasPermission(uint256 agentId, Permission permission) internal view returns (bool) {
        if (permission == Permission.ADMIN) { return hasRole(AGENT_ADMIN_ROLE, _msgSender()); }
        if (permission == Permission.OWNER) { return _msgSender() == ownerOf(agentId); }
        return false;
    }

    function _enable(uint256 agentId, Permission permission, bool enable) internal {
        _beforeAgentEnable(agentId, permission, enable);
        _agentEnable(agentId, permission, enable);
        _afterAgentEnable(agentId, permission, enable);
    }

    /**
     * Get the disabled flags for an agentId. Permission (uint8) is used for indexing, so we don't
     * need to loop. 
     * If not disabled, all flags will be 0
     */
    function _getDisableFlags(uint256 agentId) internal view returns (uint256) {
        return _disabled[agentId]._data[0];
    }

    /**
     * Hook: Agent is enabled/disabled
     */
    function _beforeAgentEnable(uint256 agentId, Permission permission, bool value) internal virtual {
    }

    function _agentEnable(uint256 agentId, Permission permission, bool value) internal virtual {
        _disabled[agentId].setTo(uint8(permission), !value);
        emit AgentEnabled(agentId, isEnabled(agentId), permission, value);
    }

    function _afterAgentEnable(uint256 agentId, Permission permission, bool value) internal virtual {
        _emitHook(abi.encodeWithSignature("hook_afterAgentEnable(uint256)", agentId));
    }
    

    function _msgSender() internal view virtual override(ContextUpgradeable, AgentRegistryCore) returns (address sender) {
        return super._msgSender();
    }

    function _msgData() internal view virtual override(ContextUpgradeable, AgentRegistryCore) returns (bytes calldata) {
        return super._msgData();
    }

    function _msgSender() internal view virtual override(ContextUpgradeable, AgentRegistryCore) returns (address sender) {
        return super._msgSender();
    }

    function _msgData() internal view virtual override(ContextUpgradeable, AgentRegistryCore) returns (bytes calldata) {
        return super._msgData();
    }

    uint256[49] private __gap;
}<|MERGE_RESOLUTION|>--- conflicted
+++ resolved
@@ -4,15 +4,9 @@
 import "@openzeppelin/contracts/utils/structs/BitMaps.sol";
 
 import "./AgentRegistryCore.sol";
-<<<<<<< HEAD
-import "../utils/MinStakeAware.sol";
-
-abstract contract AgentRegistryEnable is AgentRegistryCore, MinStakeAwareUpgradeable {
-=======
 import "../utils/StakeAware.sol";
 
 abstract contract AgentRegistryEnable is AgentRegistryCore, StakeAwareUpgradeable {
->>>>>>> 52e937c8
     using BitMaps for BitMaps.BitMap;
 
     enum Permission {
@@ -32,14 +26,6 @@
      * Returns false if otherwise
      */
     function isEnabled(uint256 agentId) public view virtual returns (bool) {
-<<<<<<< HEAD
-        // Permission.length < 256 → we don't have to loop
-        return _disabled[agentId]._data[0] == 0 && _isStakedOverMinimum(AGENT_SUBJECT, agentId);
-    }
-
-    function enableAgent(uint256 agentId, Permission permission) public virtual {
-        require(_isStakedOverMinimum(AGENT_SUBJECT, agentId), "AgentRegistryEnable: agent staked under minimum");
-=======
         return isCreated(agentId) &&
             _getDisableFlags(agentId) == 0 &&
             _isStakedOverMin(AGENT_SUBJECT, agentId); 
@@ -47,7 +33,6 @@
 
     function enableAgent(uint256 agentId, Permission permission) public virtual {
         require(_isStakedOverMin(AGENT_SUBJECT, agentId), "AgentRegistryEnable: agent staked under minimum");
->>>>>>> 52e937c8
         require(_hasPermission(agentId, permission), "AgentRegistryEnable: invalid permission");
         _enable(agentId, permission, true);
     }
@@ -93,15 +78,6 @@
         _emitHook(abi.encodeWithSignature("hook_afterAgentEnable(uint256)", agentId));
     }
     
-
-    function _msgSender() internal view virtual override(ContextUpgradeable, AgentRegistryCore) returns (address sender) {
-        return super._msgSender();
-    }
-
-    function _msgData() internal view virtual override(ContextUpgradeable, AgentRegistryCore) returns (bytes calldata) {
-        return super._msgData();
-    }
-
     function _msgSender() internal view virtual override(ContextUpgradeable, AgentRegistryCore) returns (address sender) {
         return super._msgSender();
     }
