// SPDX-License-Identifier: MIT
pragma solidity ^0.8.4;

import "@openzeppelin/contracts/utils/structs/BitMaps.sol";
import "./AgentRegistryCore.sol";

/**
* @dev AgentRegistry methods and state handling disabling and enabling agents, and
* recognizing stake changes that might disable an agent.
* NOTE: This contract was deployed before StakeAwareUpgradeable was created, so __StakeAwareUpgradeable_init
* is not called.
*/
abstract contract AgentRegistryEnable is AgentRegistryCore {
    using BitMaps for BitMaps.BitMap;

    enum Permission {
        ADMIN,
        OWNER,
        length
    }

    mapping(uint256 => BitMaps.BitMap) private _disabled;
    
    event AgentEnabled(uint256 indexed agentId, bool indexed enabled, Permission permission, bool value);

    /**
     * Check if agent is enabled
     * @param agentId token Id
     * @return true if the agent exist and has not been disabled and is staked over minimum
     * Returns false if otherwise
     */
    function isEnabled(uint256 agentId) public view virtual returns (bool) {
        return isCreated(agentId) &&
            _getDisableFlags(agentId) == 0 &&
            _isStakedOverMin(agentId); 
    }

    function enableAgent(uint256 agentId, Permission permission) public virtual {
<<<<<<< HEAD
        if (!_isStakedOverMin(AGENT_SUBJECT, agentId)) revert StakedUnderMinimum(agentId);
        if (!_hasPermission(agentId, permission)) revert DoesNotHavePermission(_msgSender(), uint8(permission), agentId);
=======
        require(_isStakedOverMin(agentId), "AgentRegistryEnable: agent staked under minimum");
        require(_hasPermission(agentId, permission), "AgentRegistryEnable: invalid permission");
>>>>>>> e3103c9f
        _enable(agentId, permission, true);
    }

    function disableAgent(uint256 agentId, Permission permission) public virtual {
        if (!_hasPermission(agentId, permission)) revert DoesNotHavePermission(_msgSender(), uint8(permission), agentId);
        _enable(agentId, permission, false);
    }

    function _hasPermission(uint256 agentId, Permission permission) internal view returns (bool) {
        if (permission == Permission.ADMIN) { return hasRole(AGENT_ADMIN_ROLE, _msgSender()); }
        if (permission == Permission.OWNER) { return _msgSender() == ownerOf(agentId); }
        return false;
    }

    function _enable(uint256 agentId, Permission permission, bool enable) internal {
        _beforeAgentEnable(agentId, permission, enable);
        _agentEnable(agentId, permission, enable);
        _afterAgentEnable(agentId, permission, enable);
    }

    /**
     * Get the disabled flags for an agentId. Permission (uint8) is used for indexing, so we don't
     * need to loop. 
     * If not disabled, all flags will be 0
     */
    function _getDisableFlags(uint256 agentId) internal view returns (uint256) {
        return _disabled[agentId]._data[0];
    }

    /**
     * Hook: Agent is enabled/disabled
     */
    function _beforeAgentEnable(uint256 agentId, Permission permission, bool value) internal virtual {
    }

    function _agentEnable(uint256 agentId, Permission permission, bool value) internal virtual {
        _disabled[agentId].setTo(uint8(permission), !value);
        emit AgentEnabled(agentId, isEnabled(agentId), permission, value);
    }

    function _afterAgentEnable(uint256 agentId, Permission permission, bool value) internal virtual {
        _emitHook(abi.encodeWithSignature("hook_afterAgentEnable(uint256,uint8,bool)", agentId, uint8(permission), value));
    }

    /**
     * Override
     */
    function _msgSender() internal view virtual override(AgentRegistryCore) returns (address sender) {
        return super._msgSender();
    }

    function _msgData() internal view virtual override(AgentRegistryCore) returns (bytes calldata) {
        return super._msgData();
    }

    uint256[49] private __gap;
}<|MERGE_RESOLUTION|>--- conflicted
+++ resolved
@@ -36,13 +36,8 @@
     }
 
     function enableAgent(uint256 agentId, Permission permission) public virtual {
-<<<<<<< HEAD
-        if (!_isStakedOverMin(AGENT_SUBJECT, agentId)) revert StakedUnderMinimum(agentId);
+        if (!_isStakedOverMin(agentId)) revert StakedUnderMinimum(agentId);
         if (!_hasPermission(agentId, permission)) revert DoesNotHavePermission(_msgSender(), uint8(permission), agentId);
-=======
-        require(_isStakedOverMin(agentId), "AgentRegistryEnable: agent staked under minimum");
-        require(_hasPermission(agentId, permission), "AgentRegistryEnable: invalid permission");
->>>>>>> e3103c9f
         _enable(agentId, permission, true);
     }
 
