--- conflicted
+++ resolved
@@ -2,21 +2,16 @@
 pragma solidity ^0.8.0;
 
 import "@openzeppelin/contracts/utils/structs/BitMaps.sol";
-
 import "./AgentRegistryCore.sol";
 import "../staking/StakeSubject.sol";
 
-<<<<<<< HEAD
-abstract contract AgentRegistryEnable is AgentRegistryCore, StakeSubjectUpgradeable {
-=======
 /**
 * @dev AgentRegistry methods and state handling disabling and enabling agents, and
 * recognizing stake changes that might disable an agent.
 * NOTE: This contract was deployed before StakeAwareUpgradeable was created, so __StakeAwareUpgradeable_init
 * is not called.
 */
-abstract contract AgentRegistryEnable is AgentRegistryCore, StakeAwareUpgradeable {
->>>>>>> 6a8c0dbb
+abstract contract AgentRegistryEnable is AgentRegistryCore, StakeSubjectUpgradeable {
     using BitMaps for BitMaps.BitMap;
 
     enum Permission {
