// SPDX-License-Identifier: MIT
pragma solidity ^0.8.4;

/**
 *@dev FrontRunningProtection class usef for commit-reveal schemes with deadline.
 * We don't emit events to not broadcast the commits, devs will have to use the getter.
 */
contract FrontRunningProtection {

    mapping(bytes32 => uint256) private _commits;

<<<<<<< HEAD
    error CommitNotReady();
    error CommitAlreadyExists();

=======
    /**
     * Use it to enforce the need of a previous commit within duration
     * Will consume the commit if we are within deadline
     * @param commit the commit ID
     * @param duration duration in miliseconds
     */
>>>>>>> e3103c9f
    modifier frontrunProtected(bytes32 commit, uint256 duration) {
        uint256 timestamp = _commits[commit];
        if (!(duration == 0 || (timestamp != 0 && timestamp + duration <= block.timestamp))) revert CommitNotReady();
        delete _commits[commit];
        _;
    }

    /**
     * Gets duration for a commit
     * @param commit ID
     * @return commit duration or zero if not found
     */
    function getCommitTimestamp(bytes32 commit) external view returns(uint256) {
        return _commits[commit];
    }

    /**
     * Saves commits deadline if commit does not exist
     * @param commit id
     */
    function _frontrunCommit(bytes32 commit) internal {
        if (_commits[commit] != 0) revert CommitAlreadyExists();
        _commits[commit] = block.timestamp;
    }

}<|MERGE_RESOLUTION|>--- conflicted
+++ resolved
@@ -9,18 +9,15 @@
 
     mapping(bytes32 => uint256) private _commits;
 
-<<<<<<< HEAD
     error CommitNotReady();
     error CommitAlreadyExists();
 
-=======
     /**
      * Use it to enforce the need of a previous commit within duration
      * Will consume the commit if we are within deadline
      * @param commit the commit ID
      * @param duration duration in miliseconds
      */
->>>>>>> e3103c9f
     modifier frontrunProtected(bytes32 commit, uint256 duration) {
         uint256 timestamp = _commits[commit];
         if (!(duration == 0 || (timestamp != 0 && timestamp + duration <= block.timestamp))) revert CommitNotReady();
