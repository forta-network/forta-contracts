// SPDX-License-Identifier: MIT
pragma solidity ^0.8.4;

import "@openzeppelin/contracts/token/ERC1155/utils/ERC1155Receiver.sol";
import "@openzeppelin/contracts/utils/introspection/ERC165.sol";
import "../../token/FortaBridgedPolygon.sol";
import "../../components/staking/FortaStaking.sol";
import "../../components/utils/ForwardedContext.sol";
import "../../errors/GeneralErrors.sol";

/**
 * Logic for the escrow that handles vesting tokens, on the child chain, for a vesting wallet
 * on the parent chain. Instances are created as Minimal Proxy Clones.
 *
 * This contract contains some immutable parameters, common to all instances, that are set at
 * construction and some "normal" storage-based parameters that are instance specific and set
 * during initialization.
 * 
 * WARNING: DO NOT SEND FORT TOKENS TO THIS CONTRACT. It is designed only to handle bridged
 * tokens from `VestingWallet`, and the rewards that result from staking then in `FortaStaking`
 * If FORT tokens are sent to this contract, they can be bridged back to L1 VestingWallet,
 * but this process will slow down the release rate (not the dates, all FORT would be 
 * releaseble on vesting end).
 * If you have unvested tokens, interact directly with FortaStaking.
 */
contract StakingEscrow is Initializable, ERC165, IRewardReceiver, ForwardedContext, ERC1155Receiver {
    FortaBridgedPolygon public immutable l2token;
    FortaStaking public immutable l2staking;
    address      public           l1vesting;
    address      public           l2manager;
    uint256      public           pendingReward;

<<<<<<< HEAD
    /// Checks if _msgSnder() is l2 manager, reverts if not.
=======
    error DontBridgeOrStakeRewards();

>>>>>>> 20049803
    modifier onlyManager() {
        if (_msgSender() != l2manager) revert DoesNotHaveAccess(_msgSender(), "l2Manager");
        _;
    }

    /// Checks if `amount` is part of staking rewards, reverts so user don't bridge rewards back to VestingWallet and
    /// decelerates her vesting rate.
    modifier vestingBalance(uint256 amount) {
        if (l2token.balanceOf(address(this)) < amount + pendingReward) revert DontBridgeOrStakeRewards();
        _;
    }

    /**
     * @dev StakingEscrow is a MinimialProxyClone, so all clones will share this values.
     * @param __trustedForwarder address of meta-tx forwarder instance.
     * @param __token address of L2 bridged Forta contract.
     * @param __staking address of FortaStaking instance.
     */
    constructor(
        address      __trustedForwarder,
        FortaBridgedPolygon __token,
        FortaStaking __staking
    ) ForwardedContext(__trustedForwarder) initializer() {
        l2token   = __token;
        l2staking = __staking;
    }

    /**
     * @notice Initializer method, access point to initialize inheritance tree.
     * @dev Each different MinimialProxyClone instance of StakingEscrow can have different values
     * @param __l1vesting address of VestingWallet in L1, to bridge tokens to.
     * @param __l2manager admin address of StakingEscrow
     */
    function initialize(
        address __l1vesting,
        address __l2manager
    ) public initializer {
        if (__l1vesting == address(0)) revert ZeroAddress("__l1vesting");
        if (__l2manager == address(0)) revert ZeroAddress("__l2manager");
        l1vesting = __l1vesting;
        l2manager = __l2manager;
    }

    /**
     * @notice Staking operation: Relay `deposit` calls to the staking contract (with corresponding approval).
     * @dev Tokens gained as staking rewards cannot be staked here. They should be released to another account and staked there.
     * This contract will handle staking shares. Method restricted to wallet manager.
     * @param subjectType agents, scanner or future types of stake subject. See FortaStakingSubjectTypes.sol
     * @param subject id identifying subject (external to FortaStaking).
     * @param stakeValue amount of staked token.
     * @return amount of ERC1155 active shares minted.
     */
    function deposit(uint8 subjectType, uint256 subject, uint256 stakeValue) public onlyManager() vestingBalance(stakeValue) returns (uint256) {
        SafeERC20.safeApprove(
            IERC20(address(l2token)),
            address(l2staking),
            stakeValue
        );
        return l2staking.deposit(subjectType, subject, stakeValue);
    }

    /**
     * Overload: deposit everything
     * @param subjectType agents, scanner or future types of stake subject. See FortaStakingSubjectTypes.sol
     * @param subject id identifying subject (external to FortaStaking).
     * @return amount of shares minted.
     */
    function deposit(uint8 subjectType, uint256 subject) public returns (uint256) {
        return deposit(subjectType, subject, l2token.balanceOf(address(this)) - pendingReward);
    }

    /**
     * @notice Staking operation: Relay `initiateWithdrawal` calls to the staking contract.
     * @dev method restricted to l2Manager
     * @param subjectType agents, scanner or future types of stake subject. See FortaStakingSubjectTypes.sol
     * @param subject id identifying subject (external to FortaStaking).
     * @param sharesValue amount of shares token.
     */
    function initiateWithdrawal(uint8 subjectType, uint256 subject, uint256 sharesValue) public onlyManager() returns (uint64) {
        return l2staking.initiateWithdrawal(subjectType, subject, sharesValue);
    }

    /**
     * @notice Overload: initiate withdrawal of the full stake amount
     * @param subjectType agents, scanner or future types of stake subject. See FortaStakingSubjectTypes.sol
     * @param subject id identifying subject (external to FortaStaking).
     */
    function initiateWithdrawal(uint8 subjectType, uint256 subject) public returns (uint64) {
        return initiateWithdrawal(
            subjectType,
            subject,
            l2staking.sharesOf(subjectType, subject, address(this))
        );
    }

    /**
     * @notice Staking operation: Relay `withdrawal` calls to the staking contract.
     * @param subjectType agents, scanner or future types of stake subject. See FortaStakingSubjectTypes.sol
     * @param subject id identifying subject (external to FortaStaking).
     */
    function withdraw(uint8 subjectType, uint256 subject) public onlyManager() returns (uint256) {
        return l2staking.withdraw(subjectType, subject);
    }

    /**
     * @notice Staking operation: Relay `withdrawal` calls to the staking contract. Withdrawn balance will
     * go to StakingEscrow.
     * @dev anyone can call that directly on the staking contract. One should not assume rewards claims are done
     * through this relay function.
     * @param subjectType agents, scanner or future types of stake subject. See FortaStakingSubjectTypes.sol
     * @param subject id identifying subject (external to FortaStaking).
     * @return released amount
     */
    function claimReward(uint8 subjectType, uint256 subject) public returns (uint256) {
        return l2staking.releaseReward(subjectType, subject, address(this));
    }

    /**
     * @notice Release reward to any account chosen by the beneficiary. Rewards shouldn't be bridged back to prevent them
     * from being subject to vesting.
     * @dev In addition to releasing rewards, this function can also be used to release any other tokens that would be
     * sent to this escrow by mistake. This method will reduce the pending reward variable by `amount`.
     * @param releaseToken address of the ERC20 to transfer out of StakingEscrow.
     * @param receiver destination address.
     * @param amount of tokens to transfer.
     */
    function release(address releaseToken, address receiver, uint256 amount) public onlyManager() {
        if (address(l2token) == releaseToken) {
            pendingReward -= amount; // reverts on overflow;
        }

        SafeERC20.safeTransfer(
            IERC20(releaseToken),
            receiver,
            amount
        );
    }

    /**
     * @dev Override, release all rewards.
     */
    function releaseAllReward(address receiver) public {
        release(address(l2token), receiver, pendingReward);
    }

    /**
     * @notice Bridge operation: Send token back to the vesting instance on the parent chain (L1).
     * Any funds sent to the parent chain will be subject to the vesting schedule there. Consequently, rewards should
     * not be bridged back, but rather released to another wallet (and potentially bridged back independently).
     * @param amount of tokens to bridge.
     */
    function bridge(uint256 amount) public onlyManager() vestingBalance(amount) {
        if (amount == 0) revert ZeroAmount("");
        l2token.withdrawTo(amount, l1vesting);
    }

    /**
     * @dev Overload: bridge everything to L1
     */
    function bridge() public {
        bridge(l2token.balanceOf(address(this)) - pendingReward);
    }

    /**
     * @dev ERC165 implementation, needed for onRewardReceived.
     */
    function supportsInterface(bytes4 interfaceId) public view virtual override(ERC165, ERC1155Receiver) returns (bool) {
        return
            interfaceId == type(IRewardReceiver).interfaceId ||
            super.supportsInterface(interfaceId);
    }

    /**
     * @dev Hook for reward accounting
     */
    function onRewardReceived(uint8, uint256, uint256 amount) public {
        if (msg.sender != address(l2staking)) revert DoesNotHaveAccess(msg.sender, "l2staking");
        pendingReward += amount;
    }

    /// @dev implementation of ERC1155Receiver for single token transfers.
    function onERC1155Received(address, address, uint256, uint256, bytes calldata) external view returns (bytes4) {
        if (msg.sender != address(l2staking)) revert DoesNotHaveAccess(msg.sender, "l2staking");
        return this.onERC1155Received.selector;
    }

    /// @dev implementation of ERC1155Receiver for batch token transfers.
    function onERC1155BatchReceived(address, address, uint256[] calldata, uint256[] calldata, bytes calldata) external view returns (bytes4) {
        if (msg.sender != address(l2staking)) revert DoesNotHaveAccess(msg.sender, "l2staking");
        return this.onERC1155BatchReceived.selector;
    }
}<|MERGE_RESOLUTION|>--- conflicted
+++ resolved
@@ -30,12 +30,9 @@
     address      public           l2manager;
     uint256      public           pendingReward;
 
-<<<<<<< HEAD
+    error DontBridgeOrStakeRewards();
+    
     /// Checks if _msgSnder() is l2 manager, reverts if not.
-=======
-    error DontBridgeOrStakeRewards();
-
->>>>>>> 20049803
     modifier onlyManager() {
         if (_msgSender() != l2manager) revert DoesNotHaveAccess(_msgSender(), "l2Manager");
         _;
