// SPDX-License-Identifier: MIT
pragma solidity ^0.8.4;

import "@openzeppelin/contracts/token/ERC20/utils/SafeERC20.sol";
import "@openzeppelin/contracts/proxy/Clones.sol";
import "./escrow/StakingEscrowUtils.sol";
import "./IRootChainManager.sol";
import "./VestingWalletV1.sol";

/**
 * This contract exists on the root chain, where it manages vesting token allocations.
 *
 * During deployment, immutable storage is used to configure the parameters relevant to
 * cross-chain operations. Proxies (UUPS) can then use this as their implementation and
 * will automatically uses these parameters (hardcoded in the implementation).
 */
contract VestingWalletV2 is VestingWalletV1 {
    using SafeCast for int256;
    using SafeCast for uint256;

    /// @custom:oz-upgrades-unsafe-allow state-variable-immutable
    IRootChainManager public immutable rootChainManager;
    /// @custom:oz-upgrades-unsafe-allow state-variable-immutable
    address           public immutable l1Token;
    /// @custom:oz-upgrades-unsafe-allow state-variable-immutable
    address           public immutable l2EscrowFactory;
    /// @custom:oz-upgrades-unsafe-allow state-variable-immutable
    address           public immutable l2EscrowTemplate;

    uint256           public           historicalBalanceMin;

    event TokensBridged(address indexed l2Escrow, address indexed l2Manager, uint256 amount);
    event HistoricalBalanceMinChanged(uint256 newValue, uint256 oldValue);

    error BridgingToContract();

    /// @custom:oz-upgrades-unsafe-allow constructor
    constructor(
        address _rootChainManager,
        address _l1Token,
        address _l2EscrowFactory,
        address _l2EscrowTemplate
    ) { // parent is already initializer
        rootChainManager = IRootChainManager(_rootChainManager);
        l1Token          = _l1Token;
        l2EscrowFactory  = _l2EscrowFactory;
        l2EscrowTemplate = _l2EscrowTemplate;
    }

    /**
<<<<<<< HEAD
     * @notice Bridge token to L2
     * @dev In case the beneficiary is a smart contract, bridging that way might be dangerous. In such cases,
     * {bridge(uint256,address)} should be prefered.
     * @param amount of tokens to be bridged
=======
     * Bridge token to L2
     *
     * In case the beneficiary is a smart contract, bridging that way might be dangerous. In such cases,
     * {bridge(uint256,address)} should be preferred.
>>>>>>> 20049803
     */
    function bridge(uint256 amount)
        public
        virtual
    {
        if (Address.isContract(beneficiary())) revert BridgingToContract();
        bridge(amount, beneficiary());
    }

    /**
     * @notice Bridge token to L2, with custom escrow manager on L2.
     * @dev Using a custom escrow manager is needed if the beneficiary isn't valid on the child chain, for example if it
     * is a smart wallet that doesn't exist at the same address on the child chain. If the beneficiary of the contract
<<<<<<< HEAD
     * is a smart wallet valid on both chain, it must be explicitelly mentioned as the manager.
     * @dev amount of tokens to be bridged.
     * @dev l2Manager the address that will be controller generated StakinEscrow in L2
=======
     * is a smart wallet valid on both chain, it must be explicitly mentioned as the manager.
>>>>>>> 20049803
     */
    function bridge(uint256 amount, address l2Manager)
        public
        virtual
        onlyBeneficiary()
    {
        if (amount == 0) revert ZeroAmount("");
        if (l2Manager== address(0)) revert ZeroAddress("l2Manager");
        // lock historicalBalance
        historicalBalanceMin = _historicalBalance(l1Token);

        // compute l2Escrow address
        address l2Escrow = Clones.predictDeterministicAddress(
            l2EscrowTemplate,
            StakingEscrowUtils.computeSalt(address(this), l2Manager),
            l2EscrowFactory
        );

        // approval
        SafeERC20.safeApprove(
            IERC20(l1Token),
            rootChainManager.typeToPredicate(rootChainManager.tokenToType(l1Token)),
            amount
        );

        // deposit
        rootChainManager.depositFor(l2Escrow, l1Token, abi.encode(amount));

        emit TokensBridged(l2Escrow, l2Manager, amount);
    }

    /// Historical balance override to keep vesting speed when tokens are bridged.
    function _historicalBalance(address token)
        internal
        virtual
        override
        view
        returns (uint256)
    {
        if (token == l1Token) {
            return Math.max(super._historicalBalance(token), historicalBalanceMin);
        } else {
            return super._historicalBalance(token);
        }
    }

    // Admin operations

    /**
<<<<<<< HEAD
     * @dev Sets historical balance min. Only use if there is an imbalance between L1 VestingWallet and L2 StakingEscrow
     */ 
    function setHistoricalBalanceBridged(uint256 value)
=======
     * Admin operations
     */
    function setHistoricalBalanceMin(uint256 value)
>>>>>>> 20049803
        public
        onlyOwner()
    {
        emit HistoricalBalanceMinChanged(value, historicalBalanceMin);
        historicalBalanceMin = value;
    }

<<<<<<< HEAD
    /**
     * @dev Sets historical balance bridged. Only use if there is an imbalance between L1 VestingWallet and L2 StakingEscrow
     */ 
    function updateHistoricalBalanceBridged(int256 update)
=======
    function updateHistoricalBalanceMin(int256 update)
>>>>>>> 20049803
        public
        onlyOwner()
    {
        setHistoricalBalanceMin((historicalBalanceMin.toInt256() + update).toUint256());
    }

    uint256[45] private __gap;
}<|MERGE_RESOLUTION|>--- conflicted
+++ resolved
@@ -48,17 +48,10 @@
     }
 
     /**
-<<<<<<< HEAD
      * @notice Bridge token to L2
      * @dev In case the beneficiary is a smart contract, bridging that way might be dangerous. In such cases,
-     * {bridge(uint256,address)} should be prefered.
+     * bridge(uint256,address) should be prefered.
      * @param amount of tokens to be bridged
-=======
-     * Bridge token to L2
-     *
-     * In case the beneficiary is a smart contract, bridging that way might be dangerous. In such cases,
-     * {bridge(uint256,address)} should be preferred.
->>>>>>> 20049803
      */
     function bridge(uint256 amount)
         public
@@ -71,14 +64,10 @@
     /**
      * @notice Bridge token to L2, with custom escrow manager on L2.
      * @dev Using a custom escrow manager is needed if the beneficiary isn't valid on the child chain, for example if it
-     * is a smart wallet that doesn't exist at the same address on the child chain. If the beneficiary of the contract
-<<<<<<< HEAD
-     * is a smart wallet valid on both chain, it must be explicitelly mentioned as the manager.
+     * is a smart wallet that doesn't exist at the same address on the child chain. 
+     * If the beneficiary of the contract is a smart wallet valid on both chains, it must be explicitelly mentioned as the manager.
      * @dev amount of tokens to be bridged.
-     * @dev l2Manager the address that will be controller generated StakinEscrow in L2
-=======
-     * is a smart wallet valid on both chain, it must be explicitly mentioned as the manager.
->>>>>>> 20049803
+     * @dev l2Manager the address that will be controller generated StakinEscrow in L2.
      */
     function bridge(uint256 amount, address l2Manager)
         public
@@ -128,15 +117,9 @@
     // Admin operations
 
     /**
-<<<<<<< HEAD
-     * @dev Sets historical balance min. Only use if there is an imbalance between L1 VestingWallet and L2 StakingEscrow
+     * @dev Sets historical balance minimum. Only use if there is an imbalance between L1 VestingWallet and L2 StakingEscrow
      */ 
-    function setHistoricalBalanceBridged(uint256 value)
-=======
-     * Admin operations
-     */
     function setHistoricalBalanceMin(uint256 value)
->>>>>>> 20049803
         public
         onlyOwner()
     {
@@ -144,14 +127,10 @@
         historicalBalanceMin = value;
     }
 
-<<<<<<< HEAD
     /**
-     * @dev Sets historical balance bridged. Only use if there is an imbalance between L1 VestingWallet and L2 StakingEscrow
+     * @dev Sets  historical balance. Only use if there is an imbalance between L1 VestingWallet and L2 StakingEscrow
      */ 
-    function updateHistoricalBalanceBridged(int256 update)
-=======
     function updateHistoricalBalanceMin(int256 update)
->>>>>>> 20049803
         public
         onlyOwner()
     {
