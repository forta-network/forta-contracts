--- conflicted
+++ resolved
@@ -38,15 +38,10 @@
 
     // Only allow transfer to whitelisted accounts
     function _beforeTokenTransfer(address from, address to, uint256 amount) internal virtual override {
-<<<<<<< HEAD
-        if (!(from == address(0) || hasRole(WHITELIST_ROLE, from))) revert NotWhitelisted("sender", from);
-        if (!(to   == address(0) || hasRole(WHITELIST_ROLE, to))) revert NotWhitelisted("receiver", to);
-=======
         if (!whitelistDisabled) {
-            require(from == address(0) || hasRole(WHITELIST_ROLE, from), "Forta: sender is not whitelisted");
-            require(to   == address(0) || hasRole(WHITELIST_ROLE, to), "Forta: receiver is not whitelisted");
+            if (!(from == address(0) || hasRole(WHITELIST_ROLE, from))) revert NotWhitelisted("sender", from);
+            if (!(to   == address(0) || hasRole(WHITELIST_ROLE, to))) revert NotWhitelisted("receiver", to);
         }
->>>>>>> e3103c9f
         super._beforeTokenTransfer(from, to, amount);
     }
 
