// SPDX-License-Identifier: UNLICENSED
// See Forta Network License: https://github.com/forta-network/forta-contracts/blob/master/LICENSE.md

pragma solidity ^0.8.9;

import "@openzeppelin/contracts-upgradeable/access/AccessControlUpgradeable.sol";
import "@openzeppelin/contracts-upgradeable/token/ERC20/extensions/ERC20VotesUpgradeable.sol";
import "@openzeppelin/contracts-upgradeable/proxy/utils/UUPSUpgradeable.sol";
import "../tools/ENSReverseRegistration.sol";
import "../errors/GeneralErrors.sol";
import "../components/utils/IVersioned.sol";

/**
 * Contract with the common functionality for both L1 FORT and L2 FortaBridgedPolygon.
 * NOTE: Whitelisting functionality, used before the token was public, is deprecated.
 * The whitelist was disabled setting whitelistDisabled = true, the current code keeps that storage
 * layout for compatibility and removes whitelist code from _beforeTokenTransfer() to save gas.
 * We are keeping the related roles to not break StakingEscrowFactory (already deployed), and the 
 * _setRoleAdmin() in the initializer for historical context.
 */
abstract contract FortaCommon is AccessControlUpgradeable, ERC20VotesUpgradeable, UUPSUpgradeable, IVersioned {
    bytes32 public constant ADMIN_ROLE       = keccak256("ADMIN_ROLE");
    bytes32 public constant WHITELISTER_ROLE = keccak256("WHITELISTER_ROLE");
    bytes32 public constant WHITELIST_ROLE   = keccak256("WHITELIST_ROLE");
    
<<<<<<< HEAD
    bool public whitelistDisabled; // __gap[50] -> __gap[49]

=======
    /// @custom:oz-renamed-from whitelistDisabled
    bool private deprecated_whitelistDisabled;
    
>>>>>>> 4137aedc
    /// @custom:oz-upgrades-unsafe-allow constructor
    constructor() initializer {}

    /**
     * @notice Initializer method, access point to initialize inheritance tree.
     * @dev sets token name and symbol, permit init and RBAC structure.
     * @param admin address for the ADMIN_ROLE of the token.
     */
    function __FortaCommon_init(address admin) internal initializer {
        if (admin == address(0)) revert ZeroAddress("admin");
        __AccessControl_init();
        __ERC20_init("Forta", "FORT");
        __ERC20Permit_init("Forta");
        __UUPSUpgradeable_init();
        _setRoleAdmin(ADMIN_ROLE, ADMIN_ROLE);
        _setRoleAdmin(WHITELISTER_ROLE, ADMIN_ROLE);
        _setRoleAdmin(WHITELIST_ROLE, WHITELISTER_ROLE);
        _grantRole(ADMIN_ROLE, admin);
    }

    /// Access control for the upgrade process
    function _authorizeUpgrade(address newImplementation) internal virtual override onlyRole(ADMIN_ROLE) {
    }

    // Allow the upgrader to set ENS reverse registration
    // NOTE: Forta token has a different role structure than contracts under component, by order of deployment.
    // instead of ENS_MANAGER_ROLE, here the token ADMIN has permission.
    function setName(address ensRegistry, string calldata ensName) external onlyRole(ADMIN_ROLE) {
        ENSReverseRegistration.setName(ensRegistry, ensName);
    }

    uint256[49] private __gap; 
}<|MERGE_RESOLUTION|>--- conflicted
+++ resolved
@@ -23,14 +23,9 @@
     bytes32 public constant WHITELISTER_ROLE = keccak256("WHITELISTER_ROLE");
     bytes32 public constant WHITELIST_ROLE   = keccak256("WHITELIST_ROLE");
     
-<<<<<<< HEAD
-    bool public whitelistDisabled; // __gap[50] -> __gap[49]
-
-=======
     /// @custom:oz-renamed-from whitelistDisabled
     bool private deprecated_whitelistDisabled;
     
->>>>>>> 4137aedc
     /// @custom:oz-upgrades-unsafe-allow constructor
     constructor() initializer {}
 
