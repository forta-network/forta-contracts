// SPDX-License-Identifier: MIT
pragma solidity ^0.8.4;

import "@openzeppelin/contracts-upgradeable/access/AccessControlUpgradeable.sol";
import "@openzeppelin/contracts-upgradeable/token/ERC20/extensions/ERC20VotesUpgradeable.sol";
import "@openzeppelin/contracts-upgradeable/proxy/utils/UUPSUpgradeable.sol";
import "../tools/ENSReverseRegistration.sol";
import "../errors/GeneralErrors.sol";

abstract contract FortaCommon is AccessControlUpgradeable, ERC20VotesUpgradeable, UUPSUpgradeable {
    bytes32 public constant ADMIN_ROLE       = keccak256("ADMIN_ROLE");
    bytes32 public constant WHITELISTER_ROLE = keccak256("WHITELISTER_ROLE");
    bytes32 public constant WHITELIST_ROLE   = keccak256("WHITELIST_ROLE");
    
    bool public whitelistDisabled; // __gap[50] -> __gap[49]

    error NotWhitelisted(string name, address guilty);

    /// @custom:oz-upgrades-unsafe-allow constructor
    constructor() initializer {}

    /**
     * @notice Initializer method, access point to initialize inheritance tree.
     * @dev sets token name and symbol, permit init and RBAC structure.
     * @param admin address for the ADMIN_ROLE of the token.
     */
    function __FortaCommon_init(address admin) internal initializer {
        if (admin == address(0)) revert ZeroAddress("admin");
        __AccessControl_init();
        __ERC20_init("Forta", "FORT");
        __ERC20Permit_init("Forta");
        __UUPSUpgradeable_init();
        _setRoleAdmin(ADMIN_ROLE, ADMIN_ROLE);
        _setRoleAdmin(WHITELISTER_ROLE, ADMIN_ROLE);
        _setRoleAdmin(WHITELIST_ROLE, WHITELISTER_ROLE);
        _grantRole(ADMIN_ROLE, admin);
    }

    /// Allow whitelister to assign other whitelisters
    function grantWhitelister(address to) public onlyRole(WHITELISTER_ROLE) {
        _grantRole(WHITELISTER_ROLE, to);
    }

    /// Only allow transfer to whitelisted accounts
    function _beforeTokenTransfer(address from, address to, uint256 amount) internal virtual override {
        if (!whitelistDisabled) {
            if (!(from == address(0) || hasRole(WHITELIST_ROLE, from))) revert NotWhitelisted("sender", from);
            if (!(to   == address(0) || hasRole(WHITELIST_ROLE, to))) revert NotWhitelisted("receiver", to);
        }
        super._beforeTokenTransfer(from, to, amount);
    }

    /// Access control for the upgrade process
    function _authorizeUpgrade(address newImplementation) internal virtual override onlyRole(ADMIN_ROLE) {
    }

<<<<<<< HEAD
    /// Allow the upgrader to set ENS reverse registration
=======
    // Allow the upgrader to set ENS reverse registration
    // NOTE: Forta token has a different role structure than contracts under component, by order of deployment.
    // instead of ENS_MANAGER_ROLE, here the token ADMIN has permission.
>>>>>>> 20049803
    function setName(address ensRegistry, string calldata ensName) external onlyRole(ADMIN_ROLE) {
        ENSReverseRegistration.setName(ensRegistry, ensName);
    }

    // Disable whitelisting of the token. 
    // The whitelist functionality is going to be removed via contract upgrade to remove the checks in 
    // _beforeTokenTransfer and be more gas efficient. In case an upgrade is too risky for some reason,
    // this methods ensure our comprise to publish the token and keep decentralizing Forta.
    function disableWhitelist() public onlyRole(WHITELISTER_ROLE) {
        whitelistDisabled = true;
    }

    uint256[49] private __gap; 
}<|MERGE_RESOLUTION|>--- conflicted
+++ resolved
@@ -54,13 +54,9 @@
     function _authorizeUpgrade(address newImplementation) internal virtual override onlyRole(ADMIN_ROLE) {
     }
 
-<<<<<<< HEAD
-    /// Allow the upgrader to set ENS reverse registration
-=======
     // Allow the upgrader to set ENS reverse registration
     // NOTE: Forta token has a different role structure than contracts under component, by order of deployment.
     // instead of ENS_MANAGER_ROLE, here the token ADMIN has permission.
->>>>>>> 20049803
     function setName(address ensRegistry, string calldata ensName) external onlyRole(ADMIN_ROLE) {
         ENSReverseRegistration.setName(ensRegistry, ensName);
     }
