// SPDX-License-Identifier: UNLICENSED
// See Forta Network License: https://github.com/forta-network/forta-contracts/blob/master/LICENSE.md

pragma solidity ^0.8.9;

import "./FortaCommon.sol";

/**
 * This version of the Forta token is living on the child chain. That would be:
 * - Polygon for production
 * - Mumbai for testing
 *
 * When tokens are deposited from the root chain, the `childChainManagerProxy` will call the
 * {deposit} function, which will mint corresponding tokens on the child chain. The total supply
 * on the side chain is expected to match the amount of locked tokens on the parent chain.
 *
 * In order to bridge tokens back from the child chain to the parent chain, any user
 * can call either the {withdraw} or the {withdrawTo} function. This will burn tokens here,
 * emitting a burn event (Transfer event from the user to address(0)) in the process. This burn event
 * is needed to trigger unlocking the corresponding tokens on the parent chain.
 */
contract FortaBridgedPolygon is FortaCommon {
    /// @custom:oz-upgrades-unsafe-allow state-variable-immutable
    address public immutable childChainManagerProxy;

    error DepositOnlyByChildChainManager();

    /// @custom:oz-upgrades-unsafe-allow constructor
    constructor(address _childChainManagerProxy) {
        if (_childChainManagerProxy == address(0)) revert ZeroAddress("_childChainManagerProxy");
        childChainManagerProxy = _childChainManagerProxy;
    }

    /**
     * @notice Initializer method, access point to initialize inheritance tree.
     * @param admin address that will be ADMIN_ROLE.
     */
    function initialize(address admin) public initializer {
        __FortaCommon_init(admin);
    }

    /**
     * @dev To avoid token locked on the parent chains not being correctly represented on the
     * child chain, this should NEVER revert (exception: _mint can revert if totalSupply() <= _maxSupply()).
     * @param user the destination address for the tokens.
     * @param depositData encoded data sent by the bridge.
     */
    function deposit(address user, bytes calldata depositData) external {
        if (msg.sender != childChainManagerProxy) revert DepositOnlyByChildChainManager();

        uint256 amount = abi.decode(depositData, (uint256));
        _mint(user, amount);
    }

    /**
     * @dev Burns tokens in L2 so Polygon's PoS bridge will unlock them in L1.
     * @param amount of tokens to send to L1
     */
    function withdraw(uint256 amount) external {
        _burn(msg.sender, amount);
    }

    /**
     * @dev In order for a token holder on the child chain to be able to withdraw tokens to
     * another address on the parent chain, this function will temporarily transfer the tokens to
     * the address of the receiver on the parent chain so that the burn event is correct.
     * @param amount of tokens to send to L1
     * @param receiver destination address in L1
     */
    function withdrawTo(uint256 amount, address receiver) external {
        _transfer(msg.sender, receiver, amount);
        _burn(receiver, amount);
    }

    /**
     * @notice Contract version
     * @dev Since FortaCommon is IVersioned, Forta is deployed in L1 and FortaBridgedPolygon in L2,
     * we need to implement the interface with a method instead of immutable variable.
     * @return version of FORT deployed in L2
     */
    function version() external pure returns(string memory) {
<<<<<<< HEAD
        return "0.1.2";
=======
        return "0.2.0";
>>>>>>> 4137aedc
    }

    uint256[49] private __gap; 
}<|MERGE_RESOLUTION|>--- conflicted
+++ resolved
@@ -79,11 +79,7 @@
      * @return version of FORT deployed in L2
      */
     function version() external pure returns(string memory) {
-<<<<<<< HEAD
-        return "0.1.2";
-=======
         return "0.2.0";
->>>>>>> 4137aedc
     }
 
     uint256[49] private __gap; 
