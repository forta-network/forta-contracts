--- conflicted
+++ resolved
@@ -153,11 +153,8 @@
           handler: handleSetDelegationFee
         - event: Rewarded(indexed uint8,indexed uint256,uint256,uint256)
           handler: handleRewardEvent
-<<<<<<< HEAD
-=======
         - event: ClaimedRewards(indexed uint8,indexed uint256,indexed address,uint256,uint256)
           handler: handleClaimedRewards
->>>>>>> 7e9a937f
       file: ./src/datasources/RewardsDistributor.ts
   - kind: ethereum
     name: StakeAllocator
