--- conflicted
+++ resolved
@@ -250,8 +250,6 @@
   apyForLastEpoch: BigDecimal
 }
 
-<<<<<<< HEAD
-=======
 type RewardClaimedEvent implements Event @entity {
   id: ID!
   subject: Subject!
@@ -262,18 +260,13 @@
   timestamp: BigInt!
 }
 
->>>>>>> 7e9a937f
 type ScannerPool @entity {
   id: ID!
   owner: Account!
   registered: Boolean!
   chainId: Int!
   apr: BigDecimal
-<<<<<<< HEAD
-  apyForLastEpoch: BigDecimal
-=======
   apyForLastEpoch: BigDecimal!
->>>>>>> 7e9a937f
   commission: BigDecimal!
   commissionSinceEpoch: Int!
   oldCommission: BigDecimal!
