--- conflicted
+++ resolved
@@ -2,15 +2,11 @@
 import {SetDelegationFee as SetDelegationFeeEvent } from "../../generated/RewardsDistributor/RewardsDistributor";
 import { ScannerPool, Subject } from "../../generated/schema";
 
-<<<<<<< HEAD
-function updateScannerPoolComission(subjectId: string, subjectType: i32, fee: BigInt, epochNumber: BigInt): void {
-=======
 function formatSubjectId(subjectId: BigInt, subjectType: i32): string {
   return subjectType === 2 ? subjectId.toBigDecimal().toString() : subjectId.toHexString();
 }
 
-function updateScannerPoolComission(subjectId: string, subjectType: i32, fee: BigInt): void {
->>>>>>> e3b2efe6
+function updateScannerPoolComission(subjectId: string, subjectType: i32, fee: BigInt, epochNumber: BigInt): void {
   
   // If subject type is node pool
   if(subjectType === 2) {
