--- conflicted
+++ resolved
@@ -1,15 +1,10 @@
 import { Address, BigDecimal, BigInt, ethereum, log } from "@graphprotocol/graph-ts";
-<<<<<<< HEAD
-import {SetDelegationFee as SetDelegationFeeEvent, Rewarded as RewardedDistributedEvent, RewardsDistributor as RewardsDistributorContract } from "../../generated/RewardsDistributor/RewardsDistributor";
-import { ScannerPool, Subject, RewardEvent, Staker } from "../../generated/schema";
-=======
 import {
   SetDelegationFee as SetDelegationFeeEvent,
   Rewarded as RewardedDistributedEvent, 
   RewardsDistributor as RewardsDistributorContract, 
   ClaimedRewards as ClaimedRewardEvent} from "../../generated/RewardsDistributor/RewardsDistributor";
 import { ScannerPool, Subject, RewardEvent, Staker, RewardClaimedEvent } from "../../generated/schema";
->>>>>>> 7e9a937f
 import { formatSubjectId } from "./utils";
 import { events, transactions } from "@amxx/graphprotocol-utils";
 import { newMockEvent } from "matchstick-as";
@@ -108,19 +103,11 @@
     rewardedEvent.epochNumber = epochNumber.toI32();
     rewardedEvent.transaction = transactions.log(event).id;
     rewardedEvent.timestamp = event.block.timestamp;
-<<<<<<< HEAD
-    rewardedEvent.apyForLastEpoch = apy;
+    rewardedEvent.apyForLastEpoch = apy ? apy : BigDecimal.fromString("0");
 
     rewardedEvent.save();
 
-    nodePool.apyForLastEpoch = apy;
-=======
-    rewardedEvent.apyForLastEpoch = apy ? apy : BigDecimal.fromString("0");
-
-    rewardedEvent.save();
-
     nodePool.apyForLastEpoch = apy ? apy : BigDecimal.fromString("0");
->>>>>>> 7e9a937f
     
     const pastRewardEvents: string[]  = nodePool.rewardedEvents ? nodePool.rewardedEvents as string[] : []
 
@@ -134,8 +121,6 @@
   }
 }
 
-<<<<<<< HEAD
-=======
 export function handleClaimedRewards(event: ClaimedRewardEvent): void {
   const claimedRewardEvent = new RewardClaimedEvent(events.id(event))
   claimedRewardEvent.subject = formatSubjectId(event.params.subject, event.params.subjectType);
@@ -148,7 +133,6 @@
   claimedRewardEvent.save();
 }
 
->>>>>>> 7e9a937f
 export function createMockRewardEvent(
   subjectType: i32,
   subject: BigInt,
@@ -184,8 +168,6 @@
   mockRewardedEvent.parameters.push(epochParam);
 
   return mockRewardedEvent;
-<<<<<<< HEAD
-=======
 }
 
 export function createMockClaimedRewardEvent(
@@ -237,5 +219,4 @@
   mockClaimedRewardedEvent.parameters.push(timeStamp);
 
   return mockClaimedRewardedEvent;
->>>>>>> 7e9a937f
 }