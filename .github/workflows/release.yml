--- conflicted
+++ resolved
@@ -188,11 +188,7 @@
                   commit_message: Update registries of deployed addresses
                   file_pattern: '.openzeppelin/ releases/'
                   skip_checkout: true
-<<<<<<< HEAD
-                  tagging_message: '${{ needs.prepare.outputs.release_version }}'
-=======
                   # tagging_message: '${{ needs.prepare.outputs.release_version }}'
->>>>>>> 31f12406
 
     verify:
         name: Verify contracts
