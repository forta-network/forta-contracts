--- conflicted
+++ resolved
@@ -38,9 +38,6 @@
         this.cliff,
         this.end - this.start, // duration
       ],
-<<<<<<< HEAD
-      { unsafeAllow: 'delegatecall' },
-=======
       {
         constructorArgs: [
           this.rootchainmanager.address,
@@ -50,7 +47,6 @@
         ],
         unsafeAllow: 'delegatecall',
       },
->>>>>>> 93f48a25
     );
 
     await this.token.connect(this.accounts.whitelister).grantRole(this.roles.WHITELIST, this.predicate.address);
