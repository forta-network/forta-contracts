--- conflicted
+++ resolved
@@ -61,15 +61,12 @@
       this.otherToken.connect(this.accounts.whitelister).grantRole(this.roles.WHITELIST, this.staking.address             ),
     ].map(txPromise => txPromise.then(tx => tx.wait()).catch(() => {})));
 
-<<<<<<< HEAD
-=======
     // Upgrades
     // Agents v0.1.2
     await this.agents.connect(this.accounts.admin).setStakeController(this.contracts.staking.address)
     // Scanners v0.1.1
     await this.scanners.connect(this.accounts.admin).setStakeController(this.contracts.staking.address)
 
->>>>>>> 52e937c8
     // Prep for tests that need minimum stake
     if (config.minStake) {
       await this.token.connect(this.accounts.whitelister).grantRole(this.roles.WHITELIST, this.accounts.user1.address);
@@ -83,11 +80,6 @@
       await this.staking.connect(this.accounts.admin).setMinStake(this.stakingSubjects.AGENT_SUBJECT_TYPE, config.minStake);
     }
 
-<<<<<<< HEAD
-=======
-    
-
->>>>>>> 52e937c8
     __SNAPSHOT_ID__ = await ethers.provider.send('evm_snapshot');
   });
 
