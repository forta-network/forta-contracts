const { ethers } = require('hardhat');
const migrate = require('../scripts/deploy-platform');
const utils = require('../scripts/utils');
const DEBUG = require('debug')('forta:migration');

function prepare(config = {}) {
    before(async function () {
        // list signers
        this.accounts = await ethers.getSigners();
        this.accounts.getAccount = (name) => this.accounts[name] || (this.accounts[name] = this.accounts.shift());
        ['admin', 'manager', 'minter', 'treasure', 'user1', 'user2', 'user3', 'other'].map((name) => this.accounts.getAccount(name));

        // migrate
        await migrate(
            Object.assign({
                force: true,
                deployer: this.accounts.admin,
                childChainManagerProxy: config.adminAsChildChainManagerProxy && this.accounts.admin.address,
                childChain: config.childChain ?? true,
            })
        ).then((env) => Object.assign(this, env));
        DEBUG('Fixture: migrated');

        // mock contracts
        this.contracts.sink = await utils.deploy('Sink');
        this.contracts.otherToken = await utils.deployUpgradeable('Forta', 'uups', [this.deployer.address]);
        DEBUG('Fixture: mock contracts');

        // Set admin as default signer for all contracts
        Object.assign(this, this.contracts);

        // setup roles
        await Promise.all(
            [
                this.staking.connect(this.accounts.admin).setTreasury(this.accounts.treasure.address),
                this.access.connect(this.accounts.admin).grantRole(this.roles.ENS_MANAGER, this.accounts.admin.address),
                this.access.connect(this.accounts.admin).grantRole(this.roles.UPGRADER, this.accounts.admin.address),
                this.access.connect(this.accounts.admin).grantRole(this.roles.AGENT_ADMIN, this.accounts.manager.address),
                this.access.connect(this.accounts.admin).grantRole(this.roles.SCANNER_ADMIN, this.accounts.manager.address),
                this.access.connect(this.accounts.admin).grantRole(this.roles.NODE_RUNNER_ADMIN, this.accounts.manager.address),
                this.access.connect(this.accounts.admin).grantRole(this.roles.DISPATCHER, this.accounts.manager.address),
                this.access.connect(this.accounts.admin).grantRole(this.roles.SCANNER_VERSION, this.accounts.admin.address),
                this.access.connect(this.accounts.admin).grantRole(this.roles.REWARDS_ADMIN, this.accounts.admin.address),
                this.access.connect(this.accounts.admin).grantRole(this.roles.SCANNER_VERSION, this.accounts.admin.address),
                this.access.connect(this.accounts.admin).grantRole(this.roles.SCANNER_BETA_VERSION, this.accounts.admin.address),
                this.access.connect(this.accounts.admin).grantRole(this.roles.SLASHER, this.contracts.slashing.address),
                this.access.connect(this.accounts.admin).grantRole(this.roles.STAKING_ADMIN, this.accounts.admin.address),
<<<<<<< HEAD
                this.access.connect(this.accounts.admin).grantRole(this.roles.NODE_RUNNER_MIGRATOR, this.contracts.registryMigration.address),
=======
>>>>>>> bf731fbb
                this.access.connect(this.accounts.admin).grantRole(this.roles.MIGRATION_EXECUTOR, this.accounts.manager.address),
                this.token.connect(this.accounts.admin).grantRole(this.roles.MINTER, this.accounts.minter.address),
                this.otherToken.connect(this.accounts.admin).grantRole(this.roles.MINTER, this.accounts.minter.address),
            ].map((txPromise) => txPromise.then((tx) => tx.wait()).catch(() => {}))
        );

        DEBUG('Fixture: setup roles');

        // Prep for tests that need minimum stake
        if (config.stake) {
            if (!config.adminAsChildChainManagerProxy) {
                //Bridged FORT does not have mint()
                await this.token.connect(this.accounts.minter).mint(this.accounts.user1.address, ethers.utils.parseEther('10000'));
            }
            this.accounts.staker = this.accounts.user1;
            await this.token.connect(this.accounts.staker).approve(this.staking.address, ethers.constants.MaxUint256);
            this.stakingSubjects = {};
            this.stakingSubjects.SCANNER_SUBJECT_TYPE = 0;
            this.stakingSubjects.AGENT_SUBJECT_TYPE = 1;
            this.stakingSubjects.NODE_RUNNER_SUBJECT_TYPE = 3;

            await this.agents.connect(this.accounts.manager).setStakeThreshold({ max: config.stake.max, min: config.stake.min, activated: config.stake.activated });
            await this.scanners.connect(this.accounts.manager).setStakeThreshold({ max: config.stake.max, min: config.stake.min, activated: config.stake.activated }, 1);
<<<<<<< HEAD
            await this.nodeRunners.connect(this.accounts.manager).setStakeThreshold({ max: config.stake.max, min: config.stake.min, activated: config.stake.activated });
=======
            await this.nodeRunners.connect(this.accounts.manager).setStakeThreshold({ max: config.stake.max, min: config.stake.min, activated: config.stake.activated }, 1);
>>>>>>> bf731fbb

            DEBUG('Fixture: stake configured');
        }
        // Start migration
        await this.scanners.connect(this.accounts.admin).setMigrationController(this.registryMigration.address);

        // Increase time to after migration
        await ethers.provider.send('evm_setNextBlockTimestamp', [(await this.registryMigration.migrationEndTime()).toNumber() + 1]);
        await ethers.provider.send('evm_mine');

        // eslint-disable-next-line no-undef
        __SNAPSHOT_ID__ = await ethers.provider.send('evm_snapshot');
    });

    beforeEach(async function () {
        // eslint-disable-next-line no-undef
        await ethers.provider.send('evm_revert', [__SNAPSHOT_ID__]);
        // eslint-disable-next-line no-undef
        __SNAPSHOT_ID__ = await ethers.provider.send('evm_snapshot');
    });
}

module.exports = {
    prepare,
    getFactory: utils.getFactory,
    attach: utils.attach,
    deploy: utils.deploy,
    deployUpgradeable: utils.deployUpgradeable,
    performUpgrade: utils.performUpgrade,
};<|MERGE_RESOLUTION|>--- conflicted
+++ resolved
@@ -45,10 +45,6 @@
                 this.access.connect(this.accounts.admin).grantRole(this.roles.SCANNER_BETA_VERSION, this.accounts.admin.address),
                 this.access.connect(this.accounts.admin).grantRole(this.roles.SLASHER, this.contracts.slashing.address),
                 this.access.connect(this.accounts.admin).grantRole(this.roles.STAKING_ADMIN, this.accounts.admin.address),
-<<<<<<< HEAD
-                this.access.connect(this.accounts.admin).grantRole(this.roles.NODE_RUNNER_MIGRATOR, this.contracts.registryMigration.address),
-=======
->>>>>>> bf731fbb
                 this.access.connect(this.accounts.admin).grantRole(this.roles.MIGRATION_EXECUTOR, this.accounts.manager.address),
                 this.token.connect(this.accounts.admin).grantRole(this.roles.MINTER, this.accounts.minter.address),
                 this.otherToken.connect(this.accounts.admin).grantRole(this.roles.MINTER, this.accounts.minter.address),
@@ -72,11 +68,7 @@
 
             await this.agents.connect(this.accounts.manager).setStakeThreshold({ max: config.stake.max, min: config.stake.min, activated: config.stake.activated });
             await this.scanners.connect(this.accounts.manager).setStakeThreshold({ max: config.stake.max, min: config.stake.min, activated: config.stake.activated }, 1);
-<<<<<<< HEAD
             await this.nodeRunners.connect(this.accounts.manager).setStakeThreshold({ max: config.stake.max, min: config.stake.min, activated: config.stake.activated });
-=======
-            await this.nodeRunners.connect(this.accounts.manager).setStakeThreshold({ max: config.stake.max, min: config.stake.min, activated: config.stake.activated }, 1);
->>>>>>> bf731fbb
 
             DEBUG('Fixture: stake configured');
         }
