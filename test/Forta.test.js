--- conflicted
+++ resolved
@@ -40,7 +40,7 @@
         describe('non-authorized', function () {
             it('to non-whitelisted', async function () {
                 await expect(this.token.connect(this.accounts.minter).mint(this.accounts.nonwhitelist.address, 1))
-                .to.be.revertedWith(`Forta: receiver is not whitelisted`);
+                .to.be.revertedWith(`NotWhitelisted("receiver", "${this.accounts.nonwhitelist.address}")`);
             });
             
             it('to whitelisted', async function () {
@@ -53,28 +53,24 @@
         describe('disable whitelist', function () {
             it('transfer after disable whitelist', async function () {
                 await expect(this.token.connect(this.accounts.minter).mint(this.accounts.nonwhitelist.address, 1))
-                .to.be.revertedWith(`Forta: receiver is not whitelisted`);
+                .to.be.revertedWith(`NotWhitelisted("receiver", "${this.accounts.nonwhitelist.address}")`);
                 await this.token.connect(this.accounts.whitelister).disableWhitelist();
                 await expect(this.token.connect(this.accounts.minter).mint(this.accounts.nonwhitelist.address, 1))
                 .to.emit(this.token, 'Transfer')
                 .withArgs(ethers.constants.AddressZero, this.accounts.nonwhitelist.address, 1);
             });
-
-<<<<<<< HEAD
-    describe('non-authorized', function () {
-      it('to non-whitelisted', async function () {
-        await expect(this.token.connect(this.accounts.minter).mint(this.accounts.nonwhitelist.address, 1))
-          .to.be.revertedWith(`NotWhitelisted("receiver", "${this.accounts.nonwhitelist.address}")`);
-      });
-=======
+        });
+        
+        describe('non-authorized', function () {
+            it('to non-whitelisted', async function () {
+                await expect(this.token.connect(this.accounts.minter).mint(this.accounts.nonwhitelist.address, 1))
+                .to.be.revertedWith(`NotWhitelisted("receiver", "${this.accounts.nonwhitelist.address}")`);
+            });
             it('protected', async function () {
                 await expect(this.token.connect(this.accounts.nonwhitelist).disableWhitelist())
                 .to.be.revertedWith(`AccessControl: account ${this.accounts.nonwhitelist.address.toLowerCase()} is missing role ${this.roles.WHITELISTER}`);
->>>>>>> e3103c9f
-
+                
             });
-            
-            
         });
     });
 });