const { ethers } = require('hardhat');
const { expect } = require('chai');
const { prepare, deployUpgradeable, performUpgrade } = require('./fixture');

describe('Forta upgrade', function () {
  prepare();

  describe('Token update', function () {
    it('authorized', async function () {
      this.token = await performUpgrade(this.token, 'FortaExtendedMock');
      expect(await this.token.version()).to.be.equal('FortaExtendedMock');
    });

    it('unauthorized', async function () {
      const ADMIN_ROLE = await this.token.ADMIN_ROLE();

      await this.token.renounceRole(ADMIN_ROLE, this.accounts.admin.address);
<<<<<<< HEAD
      await expect(performUpgrade(this.token, 'Forta2'))
=======
      await expect(performUpgrade(this.token, 'FortaExtendedMock'))
>>>>>>> 93f48a25
      .to.be.revertedWith(`AccessControl: account ${this.accounts.admin.address.toLowerCase()} is missing role ${ADMIN_ROLE}`);
    });
  });

  describe('Vesting update', function () {
    describe('vesting with admin', function () {
      beforeEach(async function () {
        this.vesting = await deployUpgradeable(
          'VestingWallet',
          'uups',
          [
            this.accounts.other.address,
            this.accounts.admin.address,
            0,
            0,
            0,
          ],
          { unsafeAllow: 'delegatecall' },
        );
        expect(await this.vesting.owner()).to.be.equal(this.accounts.admin.address);
      });

      it('authorized', async function () {
<<<<<<< HEAD
        this.vesting = await performUpgrade(this.vesting, 'VestingWallet2', { unsafeAllow: 'delegatecall' });
        expect(await this.vesting.version()).to.be.equal('VestingWallet2');
=======
        this.vesting = await performUpgrade(this.vesting, 'VestingWalletExtendedMock', { unsafeAllow: 'delegatecall' });
        expect(await this.vesting.version()).to.be.equal('VestingWalletExtendedMock');
>>>>>>> 93f48a25
      });

      it('unauthorized', async function () {
        await this.vesting.transferOwnership(this.accounts.other.address);
<<<<<<< HEAD
        await expect(performUpgrade(this.vesting, 'VestingWallet2', { unsafeAllow: 'delegatecall' }))
=======
        await expect(performUpgrade(this.vesting, 'VestingWalletExtendedMock', { unsafeAllow: 'delegatecall' }))
>>>>>>> 93f48a25
        .to.be.revertedWith(`Ownable: caller is not the owner`);
      });
    });

    describe('locked vesting', function () {
      beforeEach(async function () {
        this.vesting = await deployUpgradeable(
          'VestingWalletExtendedMock',
          'uups',
          [
            this.accounts.other.address,
            ethers.constants.AddressZero,
            0,
            0,
            0,
          ],
          { unsafeAllow: 'delegatecall' },
        );
        expect(await this.vesting.owner()).to.be.equal(ethers.constants.AddressZero);
      });

      it('unauthorized', async function () {
<<<<<<< HEAD
        await expect(performUpgrade(this.vesting, 'VestingWallet2', { unsafeAllow: 'delegatecall' }))
=======
        await expect(performUpgrade(this.vesting, 'VestingWalletExtendedMock', { unsafeAllow: 'delegatecall' }))
>>>>>>> 93f48a25
        .to.be.revertedWith(`Ownable: caller is not the owner`);
      });
    });
  });
});<|MERGE_RESOLUTION|>--- conflicted
+++ resolved
@@ -15,11 +15,7 @@
       const ADMIN_ROLE = await this.token.ADMIN_ROLE();
 
       await this.token.renounceRole(ADMIN_ROLE, this.accounts.admin.address);
-<<<<<<< HEAD
-      await expect(performUpgrade(this.token, 'Forta2'))
-=======
       await expect(performUpgrade(this.token, 'FortaExtendedMock'))
->>>>>>> 93f48a25
       .to.be.revertedWith(`AccessControl: account ${this.accounts.admin.address.toLowerCase()} is missing role ${ADMIN_ROLE}`);
     });
   });
@@ -43,22 +39,13 @@
       });
 
       it('authorized', async function () {
-<<<<<<< HEAD
-        this.vesting = await performUpgrade(this.vesting, 'VestingWallet2', { unsafeAllow: 'delegatecall' });
-        expect(await this.vesting.version()).to.be.equal('VestingWallet2');
-=======
         this.vesting = await performUpgrade(this.vesting, 'VestingWalletExtendedMock', { unsafeAllow: 'delegatecall' });
         expect(await this.vesting.version()).to.be.equal('VestingWalletExtendedMock');
->>>>>>> 93f48a25
       });
 
       it('unauthorized', async function () {
         await this.vesting.transferOwnership(this.accounts.other.address);
-<<<<<<< HEAD
-        await expect(performUpgrade(this.vesting, 'VestingWallet2', { unsafeAllow: 'delegatecall' }))
-=======
         await expect(performUpgrade(this.vesting, 'VestingWalletExtendedMock', { unsafeAllow: 'delegatecall' }))
->>>>>>> 93f48a25
         .to.be.revertedWith(`Ownable: caller is not the owner`);
       });
     });
@@ -81,11 +68,7 @@
       });
 
       it('unauthorized', async function () {
-<<<<<<< HEAD
-        await expect(performUpgrade(this.vesting, 'VestingWallet2', { unsafeAllow: 'delegatecall' }))
-=======
         await expect(performUpgrade(this.vesting, 'VestingWalletExtendedMock', { unsafeAllow: 'delegatecall' }))
->>>>>>> 93f48a25
         .to.be.revertedWith(`Ownable: caller is not the owner`);
       });
     });
