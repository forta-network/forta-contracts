const { ethers } = require('hardhat');
const { expect } = require('chai');
const { prepare } = require('../fixture');
const { BigNumber } = require('@ethersproject/bignumber');
const { signERC712ScannerRegistration } = require('../../scripts/utils/scannerRegistration');

let verifyingContractInfo;
describe('Dispatcher', function () {
    prepare({
        stake: {
            agents: { min: '100', max: '500', activated: true },
            scanners: { min: '100', max: '500', activated: true },
        },
    });

    beforeEach(async function () {
        this.accounts.getAccount('scanner');
        this.SCANNER_ID = this.accounts.scanner.address;
        this.AGENT_ID = ethers.utils.hexlify(ethers.utils.randomBytes(32));
        this.SCANNER_SUBJECT_ID = BigNumber.from(this.SCANNER_ID);
        // Create Agent and Scanner
<<<<<<< HEAD
        await this.agents.createAgent(this.AGENT_ID, this.accounts.user1.address, 'Metadata1', [1, 3, 4, 5]);
=======
        await this.agents.connect(this.accounts.user1).registerAgent(this.AGENT_ID, 'Metadata1', [1, 3, 4, 5]);
>>>>>>> 9aed70e8
        await this.staking.connect(this.accounts.staker).deposit(this.stakingSubjects.AGENT, this.AGENT_ID, '100');

        await this.scannerPools.connect(this.accounts.user1).registerScannerPool(1);
        await this.staking.connect(this.accounts.staker).deposit(this.stakingSubjects.SCANNER_POOL, 1, '100');

        const { chainId } = await ethers.provider.getNetwork();
        verifyingContractInfo = {
            address: this.contracts.scannerPools.address,
            chainId: chainId,
        };

        const registration = {
            scanner: this.SCANNER_ID,
            scannerPoolId: 1,
            chainId: 1,
            metadata: 'metadata',
            timestamp: (await ethers.provider.getBlock('latest')).timestamp,
        };
        const signature = await signERC712ScannerRegistration(verifyingContractInfo, registration, this.accounts.scanner);

        await this.scannerPools.connect(this.accounts.user1).registerScannerNode(registration, signature);
    });

    it('protected', async function () {
        await expect(this.dispatch.connect(this.accounts.user1).link(this.AGENT_ID, this.SCANNER_ID)).to.be.revertedWith(
            `MissingRole("${this.roles.DISPATCHER}", "${this.accounts.user1.address}")`
        );
    });

    it('link', async function () {
        const hashBefore = await this.dispatch.scannerHash(this.SCANNER_ID);
        expect(await this.dispatch.areTheyLinked(this.AGENT_ID, this.SCANNER_ID)).to.be.equal(false);

        await expect(this.dispatch.connect(this.accounts.manager).link(this.AGENT_ID, this.SCANNER_ID))
            .to.emit(this.dispatch, 'Link')
            .withArgs(this.AGENT_ID, this.SCANNER_ID, true);
        expect(await this.dispatch.areTheyLinked(this.AGENT_ID, this.SCANNER_ID)).to.be.equal(true);

        expect(await this.dispatch.scannerHash(this.SCANNER_ID)).to.not.be.deep.equal(hashBefore);
    });

    it('link fails if scanner not staked over minimum', async function () {
        await this.scannerPools.connect(this.accounts.manager).setManagedStakeThreshold({ max: '100000', min: '10000', activated: true }, 1);
        await expect(this.dispatch.connect(this.accounts.manager).link(this.AGENT_ID, this.SCANNER_ID)).to.be.revertedWith('Disabled("Scanner")');
    });

    it('link fails if scanner is disabled', async function () {
        // await this.scanners.connect(this.accounts.user1).disableScanner(this.SCANNER_ID, 2);
        await this.scannerPools.connect(this.accounts.user1).disableScanner(this.SCANNER_ID);
        await expect(this.dispatch.connect(this.accounts.manager).link(this.AGENT_ID, this.SCANNER_ID)).to.be.revertedWith('Disabled("Scanner")');
    });

    it('link fails if agent not staked over minimum', async function () {
        await this.agents.connect(this.accounts.manager).setStakeThreshold({ max: '100000', min: '10000', activated: true });
        await expect(this.dispatch.connect(this.accounts.manager).link(this.AGENT_ID, this.SCANNER_ID)).to.be.revertedWith('Disabled("Agent")');
    });

    it('link fails if agent is disabled', async function () {
        await this.agents.connect(this.accounts.user1).disableAgent(this.AGENT_ID, 1);
        await expect(this.dispatch.connect(this.accounts.manager).link(this.AGENT_ID, this.SCANNER_ID)).to.be.revertedWith('Disabled("Agent")');
    });

    it('unlink', async function () {
        const hashBefore = await this.dispatch.scannerHash(this.SCANNER_ID);
        await expect(this.dispatch.connect(this.accounts.manager).link(this.AGENT_ID, this.SCANNER_ID))
            .to.emit(this.dispatch, 'Link')
            .withArgs(this.AGENT_ID, this.SCANNER_ID, true);

        expect(await this.dispatch.areTheyLinked(this.AGENT_ID, this.SCANNER_ID)).to.be.equal(true);

        await expect(this.dispatch.connect(this.accounts.manager).unlink(this.AGENT_ID, this.SCANNER_ID))
            .to.emit(this.dispatch, 'Link')
            .withArgs(this.AGENT_ID, this.SCANNER_ID, false);
        expect(await this.dispatch.areTheyLinked(this.AGENT_ID, this.SCANNER_ID)).to.be.equal(false);

        expect(await this.dispatch.scannerHash(this.SCANNER_ID)).to.be.deep.equal(hashBefore);
    });

    it('agent disable', async function () {
        await expect(this.dispatch.connect(this.accounts.manager).link(this.AGENT_ID, this.SCANNER_ID)).to.be.not.reverted;
        const hashBefore = await this.dispatch.scannerHash(this.SCANNER_ID);
        await expect(this.agents.connect(this.accounts.user1).disableAgent(this.AGENT_ID, 1)).to.be.not.reverted;
        expect(await this.dispatch.scannerHash(this.SCANNER_ID)).to.not.be.deep.equal(hashBefore);
    });

    it('agent re-enable', async function () {
        await expect(this.dispatch.connect(this.accounts.manager).link(this.AGENT_ID, this.SCANNER_ID)).to.be.not.reverted;
        const hashBefore = await this.dispatch.scannerHash(this.SCANNER_ID);
        await expect(this.agents.connect(this.accounts.user1).disableAgent(this.AGENT_ID, 1)).to.be.not.reverted;
        await expect(this.agents.connect(this.accounts.user1).enableAgent(this.AGENT_ID, 1)).to.be.not.reverted;
        expect(await this.dispatch.scannerHash(this.SCANNER_ID)).to.be.deep.equal(hashBefore);
    });

    it('update', async function () {
        await expect(this.dispatch.connect(this.accounts.manager).link(this.AGENT_ID, this.SCANNER_ID)).to.be.not.reverted;
        const hashBefore = await this.dispatch.scannerHash(this.SCANNER_ID);
        await expect(this.agents.connect(this.accounts.user1).updateAgent(this.AGENT_ID, 'Metadata2', [1])).to.be.not.reverted;
        expect(await this.dispatch.scannerHash(this.SCANNER_ID)).to.not.be.deep.equal(hashBefore);
    });

    it('agentAt', async function () {
        expect(this.dispatch.connect(this.accounts.manager).link(this.AGENT_ID, this.SCANNER_ID)).to.emit(this.dispatch, 'Link').withArgs(this.AGENT_ID, this.SCANNER_ID, true);
        expect(await this.dispatch.agentAt(this.SCANNER_ID, 0)).to.be.equal(this.AGENT_ID);
    });

    it('agentRefAt', async function () {
        await expect(this.dispatch.connect(this.accounts.manager).link(this.AGENT_ID, this.SCANNER_ID)).to.be.not.reverted;

        const expected = [
            true,
            this.accounts.user1.address,
            BigNumber.from(this.AGENT_ID),
            BigNumber.from(1),
            'Metadata1',
            [BigNumber.from(1), BigNumber.from(3), BigNumber.from(4), BigNumber.from(5)],
            true,
            BigNumber.from('0'),
        ];
        expect(await this.dispatch.agentRefAt(this.SCANNER_ID, 0)).to.be.deep.equal(expected);
    });

    it('scannerAt', async function () {
        expect(this.dispatch.connect(this.accounts.manager).link(this.AGENT_ID, this.SCANNER_ID)).to.emit(this.dispatch, 'Link').withArgs(this.AGENT_ID, this.SCANNER_ID, true);

        expect(await this.dispatch.scannerAt(this.AGENT_ID, 0)).to.be.equal(this.SCANNER_ID);
    });

    it('scannerRefAt', async function () {
        await expect(this.dispatch.connect(this.accounts.manager).link(this.AGENT_ID, this.SCANNER_ID)).to.be.not.reverted;
        const expected = [true, BigNumber.from(this.SCANNER_ID.toLowerCase()), this.accounts.user1.address, BigNumber.from(1), 'metadata', true, false];
        expect(await this.dispatch.scannerRefAt(this.AGENT_ID, 0)).to.be.deep.equal(expected);
    });

    it.skip('gas estimation', async function () {
        for (const i in Array(10).fill()) {
            for (const j in Array(10).fill()) {
                const agent = ethers.utils.hexlify(ethers.utils.randomBytes(32));
                await expect(this.agents.connect(this.accounts.user1).registerAgent(agent, `Agent ${i * 10 + j}`, [1])).to.be.not.reverted;
                await expect(this.dispatch.connect(this.accounts.manager).link(agent, this.SCANNER_ID)).to.be.not.reverted;
            }

            await Promise.all([this.dispatch.numAgentsFor(this.SCANNER_ID), this.dispatch.estimateGas.scannerHash(this.SCANNER_ID)]).then(([count, cost]) =>
                console.log(`scannerHash gas cost with ${count.toString()} agents: ${cost.toString()}`)
            );
        }
    });
});<|MERGE_RESOLUTION|>--- conflicted
+++ resolved
@@ -19,11 +19,7 @@
         this.AGENT_ID = ethers.utils.hexlify(ethers.utils.randomBytes(32));
         this.SCANNER_SUBJECT_ID = BigNumber.from(this.SCANNER_ID);
         // Create Agent and Scanner
-<<<<<<< HEAD
-        await this.agents.createAgent(this.AGENT_ID, this.accounts.user1.address, 'Metadata1', [1, 3, 4, 5]);
-=======
         await this.agents.connect(this.accounts.user1).registerAgent(this.AGENT_ID, 'Metadata1', [1, 3, 4, 5]);
->>>>>>> 9aed70e8
         await this.staking.connect(this.accounts.staker).deposit(this.stakingSubjects.AGENT, this.AGENT_ID, '100');
 
         await this.scannerPools.connect(this.accounts.user1).registerScannerPool(1);
