--- conflicted
+++ resolved
@@ -78,13 +78,8 @@
         });
 
         it ('cannot stake without max cap set', async function () {
-<<<<<<< HEAD
             const subjectInUnititializedChain = '0x2379D02aaA56a24F3d8c076927CA1552BA78BA5e';
             await this.scanners.connect(this.accounts.manager).adminRegister(ethers.utils.hexValue(subjectInUnititializedChain), this.accounts.user1.address, 3, 'metadata');
-=======
-            const subjectInUnititializedChain = '0xC1d2871D19fa888871ed30250598cAde38894Ea3';
-            await this.scanners.connect(this.accounts.manager).adminRegister(ethers.utils.hexValue(subjectInUnititializedChain), this.accounts.user1.address, 3, 'metadata')
->>>>>>> a672a12b
             await expect(this.staking.connect(this.accounts.user1).deposit(subjectType1, subjectInUnititializedChain, '101'))
             .to.be.revertedWith("FS: max stake 0 or not found");
 
