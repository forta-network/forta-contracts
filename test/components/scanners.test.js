--- conflicted
+++ resolved
@@ -4,36 +4,7 @@
 const { BigNumber } = require('@ethersproject/bignumber');
 
 describe('Scanner Registry', function () {
-<<<<<<< HEAD
-  prepare({ stake: { min: '100', max: '500', activated: true }});
-
-  beforeEach(async function () {
-    this.accounts.getAccount('scanner');
-  });
-
-  it('isStakedOverMin false if non existant', async function () {
-    expect(await this.scanners.isStakedOverMin(this.accounts.scanner.address)).to.equal(false);
-  });
-
-  it('register', async function () {
-    const SCANNER_ID = this.accounts.scanner.address;
-
-    await expect(this.scanners.connect(this.accounts.scanner).register(this.accounts.user1.address, 1, 'metadata'))
-    .to.emit(this.scanners, 'Transfer').withArgs(ethers.constants.AddressZero, this.accounts.user1.address, SCANNER_ID)
-    .to.emit(this.scanners, 'ScannerUpdated').withArgs(SCANNER_ID, 1, 'metadata');
-
-    expect(await this.scanners.getScanner(SCANNER_ID)).to.be.deep.equal([true, this.accounts.user1.address, BigNumber.from(1), 'metadata']);
-    expect(await this.scanners.isRegistered(SCANNER_ID)).to.be.equal(true);
-    expect(await this.scanners.ownerOf(SCANNER_ID)).to.be.equal(this.accounts.user1.address);
-  });
-
-  it('public register fails if stake not activated', async function () {
-    await this.scanners.connect(this.accounts.manager).setStakeThreshold({ max: '100000', min: '0', activated: false }, 1);
-    await expect(this.scanners.connect(this.accounts.scanner).register(this.accounts.user1.address, 1, 'metadata'))
-    .to.be.revertedWith('PublicRegistrationDisabled(1)')
-=======
     prepare({ stake: { min: '100', max: '500', activated: true } });
->>>>>>> 0b57aa01
 
     beforeEach(async function () {
         this.accounts.getAccount('scanner');
