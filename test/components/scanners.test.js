--- conflicted
+++ resolved
@@ -25,11 +25,7 @@
   it('public register fails if minStake = 0', async function () {
     await expect(this.staking.connect(this.accounts.admin).setMinStake(this.stakingSubjects.SCANNER_SUBJECT_TYPE, '0')).to.not.be.reverted;
     await expect(this.scanners.connect(this.accounts.scanner).register(this.accounts.user1.address, 1))
-<<<<<<< HEAD
-    .to.be.revertedWith('ScannerRegistryEnable: staking for public registration not enabled')
-=======
-    .to.be.revertedWith('ScannerRegistryEnable: public registration only when staking activated')
->>>>>>> 52e937c8
+    .to.be.revertedWith('ScannerRegistryEnable: public registration available if staking activated')
 
   });
 
@@ -110,15 +106,12 @@
       await expect(this.scanners.connect(this.accounts.scanner).register(this.accounts.user1.address, 1)).to.be.not.reverted;
       await this.staking.connect(this.accounts.staker).deposit(this.stakingSubjects.SCANNER_SUBJECT_TYPE, SCANNER_ID, '100');
 
-<<<<<<< HEAD
-=======
     });
 
     it('isEnable is false for non registered scanners, even if staked', async function() {
       const randomScanner = ethers.Wallet.createRandom().address;
       await this.staking.connect(this.accounts.staker).deposit(this.stakingSubjects.SCANNER_SUBJECT_TYPE, randomScanner, '100');
       expect(await this.scanners.isEnabled(randomScanner)).to.be.equal(false);
->>>>>>> 52e937c8
     });
 
     describe('manager', async function () {
