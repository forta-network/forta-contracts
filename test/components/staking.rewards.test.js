const { ethers, network } = require('hardhat');
const helpers = require('@nomicfoundation/hardhat-network-helpers');
const { expect } = require('chai');
const { prepare } = require('../fixture');
const { subjectToActive, subjectToInactive } = require('../../scripts/utils/staking.js');
const { signERC712ScannerRegistration } = require('../../scripts/utils/scannerRegistration');

const subjects = [
    [ethers.BigNumber.from(ethers.utils.id('135a782d-c263-43bd-b70b-920873ed7e9d')), 1], // Agent id, agent type
    [ethers.BigNumber.from('1'), 2], // ScannerPool id, ScannerPool Type
];
const DELEGATOR_SUBJECT_TYPE = 3;

const EPOCH_LENGTH = 7 * 24 * 60 * 60;

const [[subject1, subjectType1, active1, inactive1], [SCANNER_POOL_ID, SCANNER_POOL_SUBJECT_TYPE, active2, inactive2]] = subjects.map((items) => [
    items[0],
    items[1],
    subjectToActive(items[1], items[0]),
    subjectToInactive(items[1], items[0]),
]);

const MAX_STAKE = '10000';
const OFFSET = 4 * 24 * 60 * 60;
let registration, signature, verifyingContractInfo;
describe('Staking Rewards', function () {
    prepare({
        stake: {
            agents: { min: '1', max: MAX_STAKE, activated: true },
            scanners: { min: '1', max: MAX_STAKE, activated: true },
        },
    });
    beforeEach(async function () {
        await this.token.connect(this.accounts.minter).mint(this.accounts.user1.address, '1000');
        await this.token.connect(this.accounts.minter).mint(this.accounts.user2.address, '1000');
        await this.token.connect(this.accounts.minter).mint(this.accounts.user3.address, '1000');
        await this.token.connect(this.accounts.minter).mint(this.contracts.rewardsDistributor.address, '100000000');

        await this.token.connect(this.accounts.user1).approve(this.staking.address, ethers.constants.MaxUint256);
        await this.token.connect(this.accounts.user2).approve(this.staking.address, ethers.constants.MaxUint256);
        await this.token.connect(this.accounts.user3).approve(this.staking.address, ethers.constants.MaxUint256);

        const args = [subject1, this.accounts.user1.address, 'Metadata1', [1, 3, 4, 5]];
        await this.agents.connect(this.accounts.other).createAgent(...args);
        await this.scannerPools.connect(this.accounts.user1).registerScannerPool(1);

        this.accounts.getAccount('slasher');
        await this.access.connect(this.accounts.admin).grantRole(this.roles.SLASHER, this.accounts.slasher.address);

        this.accounts.getAccount('scanner');
        this.SCANNER_ID = this.accounts.scanner.address;
        const { chainId } = await ethers.provider.getNetwork();
<<<<<<< HEAD
        const verifyingContractInfo = {
            address: this.contracts.scannerPools.address,
=======
        verifyingContractInfo = {
            address: this.contracts.nodeRunners.address,
>>>>>>> 3d4d358b
            chainId: chainId,
        };
        registration = {
            scanner: this.SCANNER_ID,
            scannerPoolId: 1,
            chainId: 1,
            metadata: 'metadata',
            timestamp: (await ethers.provider.getBlock('latest')).timestamp,
        };
        signature = await signERC712ScannerRegistration(verifyingContractInfo, registration, this.accounts.scanner);

<<<<<<< HEAD
        await this.scannerPools.connect(this.accounts.user1).registerScannerNode(registration, signature);
=======
>>>>>>> 3d4d358b
    });

    describe('Rewards tracking stake allocation', function () {
        beforeEach(async function () {
            const delay = await this.rewardsDistributor.delegationParamsEpochDelay();
            await this.rewardsDistributor.connect(this.accounts.admin).setDelegationParams(delay, 0);
        });

        it('should apply equal rewards with comission for stakes added at the same time', async function () {
            // disable automine so deposits are instantaneous to simplify math
            await network.provider.send('evm_setAutomine', [false]);
<<<<<<< HEAD
            await this.staking.connect(this.accounts.user1).deposit(SCANNER_POOL_SUBJECT_TYPE, SCANNER_POOL_ID, '100');
            await this.staking.connect(this.accounts.user2).deposit(DELEGATOR_SUBJECT_TYPE, SCANNER_POOL_ID, '50');
=======
            await this.staking.connect(this.accounts.user1).deposit(NODE_RUNNER_SUBJECT_TYPE, NODE_RUNNER_ID, '100');
            await this.nodeRunners.connect(this.accounts.user1).registerScannerNode(registration, signature);
            await this.staking.connect(this.accounts.user2).deposit(DELEGATOR_SUBJECT_TYPE, NODE_RUNNER_ID, '50');
>>>>>>> 3d4d358b
            await network.provider.send('evm_setAutomine', [true]);
            await network.provider.send('evm_mine');

            expect(await this.stakeAllocator.allocatedManagedStake(SCANNER_POOL_SUBJECT_TYPE, SCANNER_POOL_ID)).to.be.equal('150');

            const latestTimestamp = await helpers.time.latest();
            const timeToNextEpoch = EPOCH_LENGTH - ((latestTimestamp - OFFSET) % EPOCH_LENGTH);
            await helpers.time.increase(Math.floor(timeToNextEpoch / 2));

            await this.staking.connect(this.accounts.user3).deposit(DELEGATOR_SUBJECT_TYPE, SCANNER_POOL_ID, '100');

            const epoch = await this.rewardsDistributor.getCurrentEpochNumber();

            await helpers.time.increase(1 + EPOCH_LENGTH /* 1 week */);

            expect(await this.rewardsDistributor.availableReward(SCANNER_POOL_SUBJECT_TYPE, SCANNER_POOL_ID, epoch, this.accounts.user1.address)).to.be.equal('0');
            expect(await this.rewardsDistributor.availableReward(DELEGATOR_SUBJECT_TYPE, SCANNER_POOL_ID, epoch, this.accounts.user2.address)).to.be.equal('0');

            await this.rewardsDistributor.connect(this.accounts.manager).reward(SCANNER_POOL_SUBJECT_TYPE, SCANNER_POOL_ID, '2000', epoch);

            expect(await this.rewardsDistributor.availableReward(SCANNER_POOL_SUBJECT_TYPE, SCANNER_POOL_ID, epoch, this.accounts.user1.address)).to.be.equal('1000');
            expect(await this.rewardsDistributor.availableReward(DELEGATOR_SUBJECT_TYPE, SCANNER_POOL_ID, epoch, this.accounts.user2.address)).to.be.closeTo('500', '1');
            expect(await this.rewardsDistributor.availableReward(DELEGATOR_SUBJECT_TYPE, SCANNER_POOL_ID, epoch, this.accounts.user3.address)).to.be.closeTo('500', '1');

            const balanceBefore1 = await this.token.balanceOf(this.accounts.user1.address);
            const balanceBefore2 = await this.token.balanceOf(this.accounts.user2.address);

            await this.rewardsDistributor.connect(this.accounts.user1).claimRewards(SCANNER_POOL_SUBJECT_TYPE, SCANNER_POOL_ID, [epoch]);
            await this.rewardsDistributor.connect(this.accounts.user2).claimRewards(DELEGATOR_SUBJECT_TYPE, SCANNER_POOL_ID, [epoch]);

            expect(await this.token.balanceOf(this.accounts.user1.address)).to.eq(balanceBefore1.add('1000'));
            expect(await this.token.balanceOf(this.accounts.user2.address)).to.be.closeTo(balanceBefore2.add('500'), 1);

            expect(await this.rewardsDistributor.availableReward(SCANNER_POOL_SUBJECT_TYPE, SCANNER_POOL_ID, epoch, this.accounts.user1.address)).to.be.equal('0');
            expect(await this.rewardsDistributor.availableReward(DELEGATOR_SUBJECT_TYPE, SCANNER_POOL_ID, epoch, this.accounts.user2.address)).to.be.equal('0');

            await expect(this.rewardsDistributor.connect(this.accounts.user1).claimRewards(SCANNER_POOL_SUBJECT_TYPE, SCANNER_POOL_ID, [epoch])).to.be.revertedWith(
                'AlreadyClaimed()'
            );
            await expect(this.rewardsDistributor.connect(this.accounts.user2).claimRewards(DELEGATOR_SUBJECT_TYPE, SCANNER_POOL_ID, [epoch])).to.be.revertedWith('AlreadyClaimed()');
        });

        it('remove stake', async function () {
            // disable automine so deposits are instantaneous to simplify math
            await network.provider.send('evm_setAutomine', [false]);
<<<<<<< HEAD
            await this.staking.connect(this.accounts.user1).deposit(SCANNER_POOL_SUBJECT_TYPE, SCANNER_POOL_ID, '100');
            await this.staking.connect(this.accounts.user2).deposit(DELEGATOR_SUBJECT_TYPE, SCANNER_POOL_ID, '100');
=======
            await this.staking.connect(this.accounts.user1).deposit(NODE_RUNNER_SUBJECT_TYPE, NODE_RUNNER_ID, '100');
            await this.nodeRunners.connect(this.accounts.user1).registerScannerNode(registration, signature);
            await this.staking.connect(this.accounts.user2).deposit(DELEGATOR_SUBJECT_TYPE, NODE_RUNNER_ID, '100');
>>>>>>> 3d4d358b
            await network.provider.send('evm_setAutomine', [true]);
            await network.provider.send('evm_mine');

            expect(await this.stakeAllocator.allocatedManagedStake(SCANNER_POOL_SUBJECT_TYPE, SCANNER_POOL_ID)).to.be.equal('200');

            const latestTimestamp = await helpers.time.latest();
            const timeToNextEpoch = EPOCH_LENGTH - ((latestTimestamp - OFFSET) % EPOCH_LENGTH);
            await helpers.time.increase(Math.floor(timeToNextEpoch / 2));

            const epoch = await this.rewardsDistributor.getCurrentEpochNumber();

            await this.staking.connect(this.accounts.user2).initiateWithdrawal(DELEGATOR_SUBJECT_TYPE, SCANNER_POOL_ID, '100');

            expect(await this.stakeAllocator.allocatedManagedStake(SCANNER_POOL_SUBJECT_TYPE, SCANNER_POOL_ID)).to.be.equal('100');

            await helpers.time.increase(1 + EPOCH_LENGTH /* 1 week */);

            expect(await this.rewardsDistributor.availableReward(SCANNER_POOL_SUBJECT_TYPE, SCANNER_POOL_ID, epoch, this.accounts.user1.address)).to.be.equal('0');
            expect(await this.rewardsDistributor.availableReward(DELEGATOR_SUBJECT_TYPE, SCANNER_POOL_ID, epoch, this.accounts.user2.address)).to.be.equal('0');

            await this.rewardsDistributor.connect(this.accounts.manager).reward(SCANNER_POOL_SUBJECT_TYPE, SCANNER_POOL_ID, '1500', epoch);

            expect(await this.rewardsDistributor.availableReward(SCANNER_POOL_SUBJECT_TYPE, SCANNER_POOL_ID, epoch, this.accounts.user1.address)).to.be.closeTo('1000', '1');
            expect(await this.rewardsDistributor.availableReward(DELEGATOR_SUBJECT_TYPE, SCANNER_POOL_ID, epoch, this.accounts.user2.address)).to.be.closeTo('500', '1');

            await this.rewardsDistributor.connect(this.accounts.user1).claimRewards(SCANNER_POOL_SUBJECT_TYPE, SCANNER_POOL_ID, [epoch]);
            await this.rewardsDistributor.connect(this.accounts.user2).claimRewards(DELEGATOR_SUBJECT_TYPE, SCANNER_POOL_ID, [epoch]);
        });

        it('slash stake', async function () {
            // disable automine so deposits are instantaneous to simplify math
            await network.provider.send('evm_setAutomine', [false]);
<<<<<<< HEAD
            await this.staking.connect(this.accounts.user1).deposit(SCANNER_POOL_SUBJECT_TYPE, SCANNER_POOL_ID, '100');
            await this.staking.connect(this.accounts.user2).deposit(DELEGATOR_SUBJECT_TYPE, SCANNER_POOL_ID, '100');
=======
            await this.staking.connect(this.accounts.user1).deposit(NODE_RUNNER_SUBJECT_TYPE, NODE_RUNNER_ID, '100');
            await this.nodeRunners.connect(this.accounts.user1).registerScannerNode(registration, signature);
            await this.staking.connect(this.accounts.user2).deposit(DELEGATOR_SUBJECT_TYPE, NODE_RUNNER_ID, '100');
>>>>>>> 3d4d358b
            await network.provider.send('evm_setAutomine', [true]);
            await network.provider.send('evm_mine');

            expect(await this.stakeAllocator.allocatedManagedStake(SCANNER_POOL_SUBJECT_TYPE, SCANNER_POOL_ID)).to.be.equal('200');

            const latestTimestamp = await helpers.time.latest();
            const timeToNextEpoch = EPOCH_LENGTH - ((latestTimestamp - OFFSET) % EPOCH_LENGTH);
            await helpers.time.increase(Math.floor(timeToNextEpoch / 2));

            const epoch = await this.rewardsDistributor.getCurrentEpochNumber();

            await this.staking.connect(this.accounts.admin).setSlashDelegatorsPercent('20');
            await this.staking.connect(this.accounts.slasher).slash(SCANNER_POOL_SUBJECT_TYPE, SCANNER_POOL_ID, '20', ethers.constants.AddressZero, '0');

            expect(await this.stakeAllocator.allocatedManagedStake(SCANNER_POOL_SUBJECT_TYPE, SCANNER_POOL_ID)).to.be.equal('180');
            expect(await this.stakeAllocator.allocatedStakeFor(SCANNER_POOL_SUBJECT_TYPE, SCANNER_POOL_ID)).to.be.equal('84');
            expect(await this.stakeAllocator.allocatedStakeFor(DELEGATOR_SUBJECT_TYPE, SCANNER_POOL_ID)).to.be.equal('96');

            await helpers.time.increase(1 + EPOCH_LENGTH /* 1 week */);

            expect(await this.rewardsDistributor.availableReward(SCANNER_POOL_SUBJECT_TYPE, SCANNER_POOL_ID, epoch, this.accounts.user1.address)).to.be.equal('0');
            expect(await this.rewardsDistributor.availableReward(DELEGATOR_SUBJECT_TYPE, SCANNER_POOL_ID, epoch, this.accounts.user2.address)).to.be.equal('0');

            await this.rewardsDistributor.connect(this.accounts.manager).reward(SCANNER_POOL_SUBJECT_TYPE, SCANNER_POOL_ID, '1000', epoch);

            expect(await this.rewardsDistributor.availableReward(SCANNER_POOL_SUBJECT_TYPE, SCANNER_POOL_ID, epoch, this.accounts.user1.address)).to.be.closeTo('484', '1');
            expect(await this.rewardsDistributor.availableReward(DELEGATOR_SUBJECT_TYPE, SCANNER_POOL_ID, epoch, this.accounts.user2.address)).to.be.closeTo('516', '1');

            await this.rewardsDistributor.connect(this.accounts.user1).claimRewards(SCANNER_POOL_SUBJECT_TYPE, SCANNER_POOL_ID, [epoch]);
            await this.rewardsDistributor.connect(this.accounts.user2).claimRewards(DELEGATOR_SUBJECT_TYPE, SCANNER_POOL_ID, [epoch]);
        });

        it('unallocate stake', async function () {
            // disable automine so deposits are instantaneous to simplify math
            await network.provider.send('evm_setAutomine', [false]);
<<<<<<< HEAD
            await this.staking.connect(this.accounts.user1).deposit(SCANNER_POOL_SUBJECT_TYPE, SCANNER_POOL_ID, '100');
            await this.staking.connect(this.accounts.user2).deposit(DELEGATOR_SUBJECT_TYPE, SCANNER_POOL_ID, '100');
=======
            await this.staking.connect(this.accounts.user1).deposit(NODE_RUNNER_SUBJECT_TYPE, NODE_RUNNER_ID, '100');
            await this.nodeRunners.connect(this.accounts.user1).registerScannerNode(registration, signature);
            await this.staking.connect(this.accounts.user2).deposit(DELEGATOR_SUBJECT_TYPE, NODE_RUNNER_ID, '100');
>>>>>>> 3d4d358b
            await network.provider.send('evm_setAutomine', [true]);
            await network.provider.send('evm_mine');

            expect(await this.stakeAllocator.allocatedManagedStake(SCANNER_POOL_SUBJECT_TYPE, SCANNER_POOL_ID)).to.be.equal('200');

            const latestTimestamp = await helpers.time.latest();
            const timeToNextEpoch = EPOCH_LENGTH - ((latestTimestamp - OFFSET) % EPOCH_LENGTH);
            await helpers.time.increase(Math.floor(timeToNextEpoch / 2));

            const epoch = await this.rewardsDistributor.getCurrentEpochNumber();

            await this.stakeAllocator.connect(this.accounts.user1).unallocateDelegatorStake(SCANNER_POOL_SUBJECT_TYPE, SCANNER_POOL_ID, '100');

            expect(await this.stakeAllocator.allocatedManagedStake(SCANNER_POOL_SUBJECT_TYPE, SCANNER_POOL_ID)).to.be.equal('100');
            expect(await this.stakeAllocator.allocatedStakeFor(SCANNER_POOL_SUBJECT_TYPE, SCANNER_POOL_ID)).to.be.equal('100');
            expect(await this.stakeAllocator.allocatedStakeFor(DELEGATOR_SUBJECT_TYPE, SCANNER_POOL_ID)).to.be.equal('0');

            await helpers.time.increase(1 + EPOCH_LENGTH /* 1 week */);

            expect(await this.rewardsDistributor.availableReward(SCANNER_POOL_SUBJECT_TYPE, SCANNER_POOL_ID, epoch, this.accounts.user1.address)).to.be.equal('0');
            expect(await this.rewardsDistributor.availableReward(DELEGATOR_SUBJECT_TYPE, SCANNER_POOL_ID, epoch, this.accounts.user2.address)).to.be.equal('0');

            await this.rewardsDistributor.connect(this.accounts.manager).reward(SCANNER_POOL_SUBJECT_TYPE, SCANNER_POOL_ID, '1500', epoch);

            expect(await this.rewardsDistributor.availableReward(SCANNER_POOL_SUBJECT_TYPE, SCANNER_POOL_ID, epoch, this.accounts.user1.address)).to.be.closeTo('1000', '1');
            expect(await this.rewardsDistributor.availableReward(DELEGATOR_SUBJECT_TYPE, SCANNER_POOL_ID, epoch, this.accounts.user2.address)).to.be.closeTo('500', '1');

            await this.rewardsDistributor.connect(this.accounts.user1).claimRewards(SCANNER_POOL_SUBJECT_TYPE, SCANNER_POOL_ID, [epoch]);
            await this.rewardsDistributor.connect(this.accounts.user2).claimRewards(DELEGATOR_SUBJECT_TYPE, SCANNER_POOL_ID, [epoch]);
        });

        it('allocate stake', async function () {
            // disable automine so deposits are instantaneous to simplify math
            await network.provider.send('evm_setAutomine', [false]);
<<<<<<< HEAD
            await this.staking.connect(this.accounts.user1).deposit(SCANNER_POOL_SUBJECT_TYPE, SCANNER_POOL_ID, '100');
            await this.staking.connect(this.accounts.user2).deposit(DELEGATOR_SUBJECT_TYPE, SCANNER_POOL_ID, '100');
            await this.stakeAllocator.connect(this.accounts.user1).unallocateDelegatorStake(SCANNER_POOL_SUBJECT_TYPE, SCANNER_POOL_ID, '100');

=======
            await this.staking.connect(this.accounts.user1).deposit(NODE_RUNNER_SUBJECT_TYPE, NODE_RUNNER_ID, '100');
            await this.nodeRunners.connect(this.accounts.user1).registerScannerNode(registration, signature);
            await this.staking.connect(this.accounts.user2).deposit(DELEGATOR_SUBJECT_TYPE, NODE_RUNNER_ID, '100');
>>>>>>> 3d4d358b
            await network.provider.send('evm_setAutomine', [true]);
            await network.provider.send('evm_mine');
            await this.stakeAllocator.connect(this.accounts.user1).unallocateDelegatorStake(NODE_RUNNER_SUBJECT_TYPE, NODE_RUNNER_ID, '100');

<<<<<<< HEAD
            expect(await this.stakeAllocator.allocatedManagedStake(SCANNER_POOL_SUBJECT_TYPE, SCANNER_POOL_ID)).to.be.equal('100');
=======
            expect(await this.stakeAllocator.allocatedStakeFor(NODE_RUNNER_SUBJECT_TYPE, NODE_RUNNER_ID)).to.be.equal('100');
            expect(await this.stakeAllocator.allocatedStakeFor(DELEGATOR_SUBJECT_TYPE, NODE_RUNNER_ID)).to.be.equal('0');
            expect(await this.stakeAllocator.allocatedManagedStake(NODE_RUNNER_SUBJECT_TYPE, NODE_RUNNER_ID)).to.be.equal('100');
>>>>>>> 3d4d358b

            const latestTimestamp = await helpers.time.latest();
            const timeToNextEpoch = EPOCH_LENGTH - ((latestTimestamp - OFFSET) % EPOCH_LENGTH);
            await helpers.time.increase(Math.floor(timeToNextEpoch / 2));

            const epoch = await this.rewardsDistributor.getCurrentEpochNumber();

            await this.stakeAllocator.connect(this.accounts.user1).allocateDelegatorStake(SCANNER_POOL_SUBJECT_TYPE, SCANNER_POOL_ID, '100');

            expect(await this.stakeAllocator.allocatedManagedStake(SCANNER_POOL_SUBJECT_TYPE, SCANNER_POOL_ID)).to.be.equal('200');
            expect(await this.stakeAllocator.allocatedStakeFor(SCANNER_POOL_SUBJECT_TYPE, SCANNER_POOL_ID)).to.be.equal('100');
            expect(await this.stakeAllocator.allocatedStakeFor(DELEGATOR_SUBJECT_TYPE, SCANNER_POOL_ID)).to.be.equal('100');

            await helpers.time.increase(1 + EPOCH_LENGTH /* 1 week */);

            expect(await this.rewardsDistributor.availableReward(SCANNER_POOL_SUBJECT_TYPE, SCANNER_POOL_ID, epoch, this.accounts.user1.address)).to.be.equal('0');
            expect(await this.rewardsDistributor.availableReward(DELEGATOR_SUBJECT_TYPE, SCANNER_POOL_ID, epoch, this.accounts.user2.address)).to.be.equal('0');

            await this.rewardsDistributor.connect(this.accounts.manager).reward(SCANNER_POOL_SUBJECT_TYPE, SCANNER_POOL_ID, '1500', epoch);

            expect(await this.rewardsDistributor.availableReward(SCANNER_POOL_SUBJECT_TYPE, SCANNER_POOL_ID, epoch, this.accounts.user1.address)).to.be.closeTo('1000', '1');
            expect(await this.rewardsDistributor.availableReward(DELEGATOR_SUBJECT_TYPE, SCANNER_POOL_ID, epoch, this.accounts.user2.address)).to.be.closeTo('500', '1');

            await this.rewardsDistributor.connect(this.accounts.user1).claimRewards(SCANNER_POOL_SUBJECT_TYPE, SCANNER_POOL_ID, [epoch]);
            await this.rewardsDistributor.connect(this.accounts.user2).claimRewards(DELEGATOR_SUBJECT_TYPE, SCANNER_POOL_ID, [epoch]);
        });

        it('allocate stake ScannerPool', async function () {
            // disable automine so deposits are instantaneous to simplify math
            await network.provider.send('evm_setAutomine', [false]);
<<<<<<< HEAD
            await this.staking.connect(this.accounts.user1).deposit(SCANNER_POOL_SUBJECT_TYPE, SCANNER_POOL_ID, '100');
            await this.staking.connect(this.accounts.user2).deposit(DELEGATOR_SUBJECT_TYPE, SCANNER_POOL_ID, '100');
            await this.stakeAllocator.connect(this.accounts.user1).unallocateOwnStake(SCANNER_POOL_SUBJECT_TYPE, SCANNER_POOL_ID, '50');
=======
            await this.staking.connect(this.accounts.user1).deposit(NODE_RUNNER_SUBJECT_TYPE, NODE_RUNNER_ID, '100');
            await this.nodeRunners.connect(this.accounts.user1).registerScannerNode(registration, signature);
            await this.staking.connect(this.accounts.user2).deposit(DELEGATOR_SUBJECT_TYPE, NODE_RUNNER_ID, '100');
>>>>>>> 3d4d358b

            await network.provider.send('evm_setAutomine', [true]);
            await network.provider.send('evm_mine');
            await this.stakeAllocator.connect(this.accounts.user1).unallocateOwnStake(NODE_RUNNER_SUBJECT_TYPE, NODE_RUNNER_ID, '50');

            expect(await this.stakeAllocator.allocatedManagedStake(SCANNER_POOL_SUBJECT_TYPE, SCANNER_POOL_ID)).to.be.equal('150');

            const latestTimestamp = await helpers.time.latest();
            const timeToNextEpoch = EPOCH_LENGTH - ((latestTimestamp - OFFSET) % EPOCH_LENGTH);
            await helpers.time.increase(Math.floor(timeToNextEpoch / 2));

            const epoch = await this.rewardsDistributor.getCurrentEpochNumber();

            await this.stakeAllocator.connect(this.accounts.user1).allocateOwnStake(SCANNER_POOL_SUBJECT_TYPE, SCANNER_POOL_ID, '50');

            expect(await this.stakeAllocator.allocatedManagedStake(SCANNER_POOL_SUBJECT_TYPE, SCANNER_POOL_ID)).to.be.equal('200');
            expect(await this.stakeAllocator.allocatedStakeFor(SCANNER_POOL_SUBJECT_TYPE, SCANNER_POOL_ID)).to.be.equal('100');
            expect(await this.stakeAllocator.allocatedStakeFor(DELEGATOR_SUBJECT_TYPE, SCANNER_POOL_ID)).to.be.equal('100');

            await helpers.time.increase(1 + EPOCH_LENGTH /* 1 week */);

            expect(await this.rewardsDistributor.availableReward(SCANNER_POOL_SUBJECT_TYPE, SCANNER_POOL_ID, epoch, this.accounts.user1.address)).to.be.equal('0');
            expect(await this.rewardsDistributor.availableReward(DELEGATOR_SUBJECT_TYPE, SCANNER_POOL_ID, epoch, this.accounts.user2.address)).to.be.equal('0');

            await this.rewardsDistributor.connect(this.accounts.manager).reward(SCANNER_POOL_SUBJECT_TYPE, SCANNER_POOL_ID, '1000', epoch);

            expect(await this.rewardsDistributor.availableReward(SCANNER_POOL_SUBJECT_TYPE, SCANNER_POOL_ID, epoch, this.accounts.user1.address)).to.be.closeTo('428', '1');
            expect(await this.rewardsDistributor.availableReward(DELEGATOR_SUBJECT_TYPE, SCANNER_POOL_ID, epoch, this.accounts.user2.address)).to.be.closeTo('571', '1');

            await this.rewardsDistributor.connect(this.accounts.user1).claimRewards(SCANNER_POOL_SUBJECT_TYPE, SCANNER_POOL_ID, [epoch]);
            await this.rewardsDistributor.connect(this.accounts.user2).claimRewards(DELEGATOR_SUBJECT_TYPE, SCANNER_POOL_ID, [epoch]);
        });

        it('share transfer ', async function () {
            // disable automine so deposits are instantaneous to simplify math
            await network.provider.send('evm_setAutomine', [false]);
<<<<<<< HEAD
            await this.staking.connect(this.accounts.user1).deposit(SCANNER_POOL_SUBJECT_TYPE, SCANNER_POOL_ID, '100');
            await this.staking.connect(this.accounts.user2).deposit(DELEGATOR_SUBJECT_TYPE, SCANNER_POOL_ID, '100');
=======
            await this.staking.connect(this.accounts.user1).deposit(NODE_RUNNER_SUBJECT_TYPE, NODE_RUNNER_ID, '100');
            await this.nodeRunners.connect(this.accounts.user1).registerScannerNode(registration, signature);
            await this.staking.connect(this.accounts.user2).deposit(DELEGATOR_SUBJECT_TYPE, NODE_RUNNER_ID, '100');
>>>>>>> 3d4d358b
            await network.provider.send('evm_setAutomine', [true]);
            await network.provider.send('evm_mine');

            expect(await this.stakeAllocator.allocatedManagedStake(SCANNER_POOL_SUBJECT_TYPE, SCANNER_POOL_ID)).to.be.equal('200');

            const latestTimestamp = await helpers.time.latest();
            const timeToNextEpoch = EPOCH_LENGTH - ((latestTimestamp - OFFSET) % EPOCH_LENGTH);
            await helpers.time.increase(Math.floor(timeToNextEpoch / 2));

            const epoch = await this.rewardsDistributor.getCurrentEpochNumber();

            const delegatorShares = subjectToActive(DELEGATOR_SUBJECT_TYPE, SCANNER_POOL_ID);
            await this.staking.connect(this.accounts.user2).safeTransferFrom(this.accounts.user2.address, this.accounts.user3.address, delegatorShares, '50', '0x');

            expect(await this.stakeAllocator.allocatedManagedStake(SCANNER_POOL_SUBJECT_TYPE, SCANNER_POOL_ID)).to.be.equal('200');
            expect(await this.stakeAllocator.allocatedStakeFor(SCANNER_POOL_SUBJECT_TYPE, SCANNER_POOL_ID)).to.be.equal('100');
            expect(await this.stakeAllocator.allocatedStakeFor(DELEGATOR_SUBJECT_TYPE, SCANNER_POOL_ID)).to.be.equal('100');

            await helpers.time.increase(1 + EPOCH_LENGTH /* 1 week */);

            expect(await this.rewardsDistributor.availableReward(SCANNER_POOL_SUBJECT_TYPE, SCANNER_POOL_ID, epoch, this.accounts.user1.address)).to.be.equal('0');
            expect(await this.rewardsDistributor.availableReward(DELEGATOR_SUBJECT_TYPE, SCANNER_POOL_ID, epoch, this.accounts.user2.address)).to.be.equal('0');

            await this.rewardsDistributor.connect(this.accounts.manager).reward(SCANNER_POOL_SUBJECT_TYPE, SCANNER_POOL_ID, '1000', epoch);

            expect(await this.rewardsDistributor.availableReward(SCANNER_POOL_SUBJECT_TYPE, SCANNER_POOL_ID, epoch, this.accounts.user1.address)).to.be.closeTo('500', '1');
            expect(await this.rewardsDistributor.availableReward(DELEGATOR_SUBJECT_TYPE, SCANNER_POOL_ID, epoch, this.accounts.user2.address)).to.be.closeTo('375', '1');
            expect(await this.rewardsDistributor.availableReward(DELEGATOR_SUBJECT_TYPE, SCANNER_POOL_ID, epoch, this.accounts.user3.address)).to.be.closeTo('125', '1');

            await this.rewardsDistributor.connect(this.accounts.user1).claimRewards(SCANNER_POOL_SUBJECT_TYPE, SCANNER_POOL_ID, [epoch]);
            await this.rewardsDistributor.connect(this.accounts.user2).claimRewards(DELEGATOR_SUBJECT_TYPE, SCANNER_POOL_ID, [epoch]);
        });
    });

    describe('Fee setting', function () {
        it('fee', async function () {
            await this.rewardsDistributor.connect(this.accounts.user1).setDelegationFeeBps(SCANNER_POOL_SUBJECT_TYPE, SCANNER_POOL_ID, '2500');
            let currentEpoch = await this.rewardsDistributor.getCurrentEpochNumber();
            console.log(await this.rewardsDistributor.getDelegationFee(SCANNER_POOL_SUBJECT_TYPE, SCANNER_POOL_ID, currentEpoch));

            await helpers.time.increase(2 * (1 + EPOCH_LENGTH) /* 2 week */);
            currentEpoch = await this.rewardsDistributor.getCurrentEpochNumber();
<<<<<<< HEAD
            console.log(await this.rewardsDistributor.getDelegationFee(SCANNER_POOL_SUBJECT_TYPE, SCANNER_POOL_ID, currentEpoch));

            // disable automine so deposits are instantaneous to simplify math
            await network.provider.send('evm_setAutomine', [false]);
            await this.staking.connect(this.accounts.user1).deposit(SCANNER_POOL_SUBJECT_TYPE, SCANNER_POOL_ID, '100');
            await this.staking.connect(this.accounts.user2).deposit(DELEGATOR_SUBJECT_TYPE, SCANNER_POOL_ID, '100');
=======
            console.log(await this.rewardsDistributor.getDelegationFee(NODE_RUNNER_SUBJECT_TYPE, NODE_RUNNER_ID, currentEpoch));
            const registration = {
                scanner: this.SCANNER_ID,
                nodeRunnerId: 1,
                chainId: 1,
                metadata: 'metadata',
                timestamp: (await ethers.provider.getBlock('latest')).timestamp,
            };
            const signature = await signERC712ScannerRegistration(verifyingContractInfo, registration, this.accounts.scanner);
            // disable automine so deposits are instantaneous to simplify math
            await network.provider.send('evm_setAutomine', [false]);
            await this.staking.connect(this.accounts.user1).deposit(NODE_RUNNER_SUBJECT_TYPE, NODE_RUNNER_ID, '100');
            await this.nodeRunners.connect(this.accounts.user1).registerScannerNode(registration, signature);
            await this.staking.connect(this.accounts.user2).deposit(DELEGATOR_SUBJECT_TYPE, NODE_RUNNER_ID, '100');

>>>>>>> 3d4d358b
            await network.provider.send('evm_setAutomine', [true]);
            await network.provider.send('evm_mine');

            expect(await this.stakeAllocator.allocatedManagedStake(SCANNER_POOL_SUBJECT_TYPE, SCANNER_POOL_ID)).to.be.equal('200');

            const epoch = await this.rewardsDistributor.getCurrentEpochNumber();

            await helpers.time.increase(1 + EPOCH_LENGTH /* 1 week */);

            expect(await this.rewardsDistributor.availableReward(SCANNER_POOL_SUBJECT_TYPE, SCANNER_POOL_ID, epoch, this.accounts.user1.address)).to.be.equal('0');
            expect(await this.rewardsDistributor.availableReward(DELEGATOR_SUBJECT_TYPE, SCANNER_POOL_ID, epoch, this.accounts.user2.address)).to.be.equal('0');

            await this.rewardsDistributor.connect(this.accounts.manager).reward(SCANNER_POOL_SUBJECT_TYPE, SCANNER_POOL_ID, '2000', epoch);

            expect(await this.rewardsDistributor.availableReward(SCANNER_POOL_SUBJECT_TYPE, SCANNER_POOL_ID, epoch, this.accounts.user1.address)).to.be.equal('1250');
            expect(await this.rewardsDistributor.availableReward(DELEGATOR_SUBJECT_TYPE, SCANNER_POOL_ID, epoch, this.accounts.user2.address)).to.be.equal('750');

            await this.rewardsDistributor.connect(this.accounts.user1).claimRewards(SCANNER_POOL_SUBJECT_TYPE, SCANNER_POOL_ID, [epoch]);
            await this.rewardsDistributor.connect(this.accounts.user2).claimRewards(DELEGATOR_SUBJECT_TYPE, SCANNER_POOL_ID, [epoch]);
        });
        it('fee can only be set by ScannerPool', async function () {
            await expect(this.rewardsDistributor.connect(this.accounts.user2).setDelegationFeeBps(SCANNER_POOL_SUBJECT_TYPE, SCANNER_POOL_ID, '2500')).to.be.revertedWith(
                `SenderNotOwner("${this.accounts.user2.address}", ${SCANNER_POOL_ID})`
            );
        });
        it('fee is in effect next period after setting', async function () {
            const defaultRate = await this.rewardsDistributor.defaultFeeBps();
            let currentEpoch = await this.rewardsDistributor.getCurrentEpochNumber();
            await this.rewardsDistributor.connect(this.accounts.user1).setDelegationFeeBps(SCANNER_POOL_SUBJECT_TYPE, SCANNER_POOL_ID, '2500');
            // fee still not in effect
            expect(await this.rewardsDistributor.getDelegationFee(SCANNER_POOL_SUBJECT_TYPE, SCANNER_POOL_ID, currentEpoch)).to.be.eq(defaultRate);

            await helpers.time.increase(1 + EPOCH_LENGTH /* 1 week */);

            currentEpoch = await this.rewardsDistributor.getCurrentEpochNumber();
            expect(await this.rewardsDistributor.getDelegationFee(SCANNER_POOL_SUBJECT_TYPE, SCANNER_POOL_ID, currentEpoch)).to.be.eq('2500');

            await helpers.time.increase(2 * (1 + EPOCH_LENGTH) /* 2 week */);
            await this.rewardsDistributor.connect(this.accounts.user1).setDelegationFeeBps(SCANNER_POOL_SUBJECT_TYPE, SCANNER_POOL_ID, '3000');
            currentEpoch = await this.rewardsDistributor.getCurrentEpochNumber();
            expect(await this.rewardsDistributor.getDelegationFee(SCANNER_POOL_SUBJECT_TYPE, SCANNER_POOL_ID, currentEpoch)).to.be.eq('2500');

            await helpers.time.increase(1 + EPOCH_LENGTH /* 1 week */);

            currentEpoch = await this.rewardsDistributor.getCurrentEpochNumber();
            expect(await this.rewardsDistributor.getDelegationFee(SCANNER_POOL_SUBJECT_TYPE, SCANNER_POOL_ID, currentEpoch)).to.be.eq('3000');
        });

        it('there is a cooldown period for fees', async function () {
            await this.rewardsDistributor.connect(this.accounts.user1).setDelegationFeeBps(SCANNER_POOL_SUBJECT_TYPE, SCANNER_POOL_ID, '2500');
            await expect(this.rewardsDistributor.connect(this.accounts.user1).setDelegationFeeBps(SCANNER_POOL_SUBJECT_TYPE, SCANNER_POOL_ID, '3000')).to.be.revertedWith(
                'SetDelegationFeeNotReady()'
            );
        });
    });
});<|MERGE_RESOLUTION|>--- conflicted
+++ resolved
@@ -50,13 +50,8 @@
         this.accounts.getAccount('scanner');
         this.SCANNER_ID = this.accounts.scanner.address;
         const { chainId } = await ethers.provider.getNetwork();
-<<<<<<< HEAD
-        const verifyingContractInfo = {
+        verifyingContractInfo = {
             address: this.contracts.scannerPools.address,
-=======
-        verifyingContractInfo = {
-            address: this.contracts.nodeRunners.address,
->>>>>>> 3d4d358b
             chainId: chainId,
         };
         registration = {
@@ -67,11 +62,6 @@
             timestamp: (await ethers.provider.getBlock('latest')).timestamp,
         };
         signature = await signERC712ScannerRegistration(verifyingContractInfo, registration, this.accounts.scanner);
-
-<<<<<<< HEAD
-        await this.scannerPools.connect(this.accounts.user1).registerScannerNode(registration, signature);
-=======
->>>>>>> 3d4d358b
     });
 
     describe('Rewards tracking stake allocation', function () {
@@ -83,14 +73,9 @@
         it('should apply equal rewards with comission for stakes added at the same time', async function () {
             // disable automine so deposits are instantaneous to simplify math
             await network.provider.send('evm_setAutomine', [false]);
-<<<<<<< HEAD
-            await this.staking.connect(this.accounts.user1).deposit(SCANNER_POOL_SUBJECT_TYPE, SCANNER_POOL_ID, '100');
+            await this.staking.connect(this.accounts.user1).deposit(SCANNER_POOL_SUBJECT_TYPE, SCANNER_POOL_ID, '100');
+            await this.scannerPools.connect(this.accounts.user1).registerScannerNode(registration, signature);
             await this.staking.connect(this.accounts.user2).deposit(DELEGATOR_SUBJECT_TYPE, SCANNER_POOL_ID, '50');
-=======
-            await this.staking.connect(this.accounts.user1).deposit(NODE_RUNNER_SUBJECT_TYPE, NODE_RUNNER_ID, '100');
-            await this.nodeRunners.connect(this.accounts.user1).registerScannerNode(registration, signature);
-            await this.staking.connect(this.accounts.user2).deposit(DELEGATOR_SUBJECT_TYPE, NODE_RUNNER_ID, '50');
->>>>>>> 3d4d358b
             await network.provider.send('evm_setAutomine', [true]);
             await network.provider.send('evm_mine');
 
@@ -130,20 +115,17 @@
             await expect(this.rewardsDistributor.connect(this.accounts.user1).claimRewards(SCANNER_POOL_SUBJECT_TYPE, SCANNER_POOL_ID, [epoch])).to.be.revertedWith(
                 'AlreadyClaimed()'
             );
-            await expect(this.rewardsDistributor.connect(this.accounts.user2).claimRewards(DELEGATOR_SUBJECT_TYPE, SCANNER_POOL_ID, [epoch])).to.be.revertedWith('AlreadyClaimed()');
+            await expect(this.rewardsDistributor.connect(this.accounts.user2).claimRewards(DELEGATOR_SUBJECT_TYPE, SCANNER_POOL_ID, [epoch])).to.be.revertedWith(
+                'AlreadyClaimed()'
+            );
         });
 
         it('remove stake', async function () {
             // disable automine so deposits are instantaneous to simplify math
             await network.provider.send('evm_setAutomine', [false]);
-<<<<<<< HEAD
-            await this.staking.connect(this.accounts.user1).deposit(SCANNER_POOL_SUBJECT_TYPE, SCANNER_POOL_ID, '100');
-            await this.staking.connect(this.accounts.user2).deposit(DELEGATOR_SUBJECT_TYPE, SCANNER_POOL_ID, '100');
-=======
-            await this.staking.connect(this.accounts.user1).deposit(NODE_RUNNER_SUBJECT_TYPE, NODE_RUNNER_ID, '100');
-            await this.nodeRunners.connect(this.accounts.user1).registerScannerNode(registration, signature);
-            await this.staking.connect(this.accounts.user2).deposit(DELEGATOR_SUBJECT_TYPE, NODE_RUNNER_ID, '100');
->>>>>>> 3d4d358b
+            await this.staking.connect(this.accounts.user1).deposit(SCANNER_POOL_SUBJECT_TYPE, SCANNER_POOL_ID, '100');
+            await this.scannerPools.connect(this.accounts.user1).registerScannerNode(registration, signature);
+            await this.staking.connect(this.accounts.user2).deposit(DELEGATOR_SUBJECT_TYPE, SCANNER_POOL_ID, '100');
             await network.provider.send('evm_setAutomine', [true]);
             await network.provider.send('evm_mine');
 
@@ -176,14 +158,9 @@
         it('slash stake', async function () {
             // disable automine so deposits are instantaneous to simplify math
             await network.provider.send('evm_setAutomine', [false]);
-<<<<<<< HEAD
-            await this.staking.connect(this.accounts.user1).deposit(SCANNER_POOL_SUBJECT_TYPE, SCANNER_POOL_ID, '100');
-            await this.staking.connect(this.accounts.user2).deposit(DELEGATOR_SUBJECT_TYPE, SCANNER_POOL_ID, '100');
-=======
-            await this.staking.connect(this.accounts.user1).deposit(NODE_RUNNER_SUBJECT_TYPE, NODE_RUNNER_ID, '100');
-            await this.nodeRunners.connect(this.accounts.user1).registerScannerNode(registration, signature);
-            await this.staking.connect(this.accounts.user2).deposit(DELEGATOR_SUBJECT_TYPE, NODE_RUNNER_ID, '100');
->>>>>>> 3d4d358b
+            await this.staking.connect(this.accounts.user1).deposit(SCANNER_POOL_SUBJECT_TYPE, SCANNER_POOL_ID, '100');
+            await this.scannerPools.connect(this.accounts.user1).registerScannerNode(registration, signature);
+            await this.staking.connect(this.accounts.user2).deposit(DELEGATOR_SUBJECT_TYPE, SCANNER_POOL_ID, '100');
             await network.provider.send('evm_setAutomine', [true]);
             await network.provider.send('evm_mine');
 
@@ -219,14 +196,9 @@
         it('unallocate stake', async function () {
             // disable automine so deposits are instantaneous to simplify math
             await network.provider.send('evm_setAutomine', [false]);
-<<<<<<< HEAD
-            await this.staking.connect(this.accounts.user1).deposit(SCANNER_POOL_SUBJECT_TYPE, SCANNER_POOL_ID, '100');
-            await this.staking.connect(this.accounts.user2).deposit(DELEGATOR_SUBJECT_TYPE, SCANNER_POOL_ID, '100');
-=======
-            await this.staking.connect(this.accounts.user1).deposit(NODE_RUNNER_SUBJECT_TYPE, NODE_RUNNER_ID, '100');
-            await this.nodeRunners.connect(this.accounts.user1).registerScannerNode(registration, signature);
-            await this.staking.connect(this.accounts.user2).deposit(DELEGATOR_SUBJECT_TYPE, NODE_RUNNER_ID, '100');
->>>>>>> 3d4d358b
+            await this.staking.connect(this.accounts.user1).deposit(SCANNER_POOL_SUBJECT_TYPE, SCANNER_POOL_ID, '100');
+            await this.scannerPools.connect(this.accounts.user1).registerScannerNode(registration, signature);
+            await this.staking.connect(this.accounts.user2).deposit(DELEGATOR_SUBJECT_TYPE, SCANNER_POOL_ID, '100');
             await network.provider.send('evm_setAutomine', [true]);
             await network.provider.send('evm_mine');
 
@@ -261,27 +233,16 @@
         it('allocate stake', async function () {
             // disable automine so deposits are instantaneous to simplify math
             await network.provider.send('evm_setAutomine', [false]);
-<<<<<<< HEAD
-            await this.staking.connect(this.accounts.user1).deposit(SCANNER_POOL_SUBJECT_TYPE, SCANNER_POOL_ID, '100');
-            await this.staking.connect(this.accounts.user2).deposit(DELEGATOR_SUBJECT_TYPE, SCANNER_POOL_ID, '100');
+            await this.staking.connect(this.accounts.user1).deposit(SCANNER_POOL_SUBJECT_TYPE, SCANNER_POOL_ID, '100');
+            await this.scannerPools.connect(this.accounts.user1).registerScannerNode(registration, signature);
+            await this.staking.connect(this.accounts.user2).deposit(DELEGATOR_SUBJECT_TYPE, SCANNER_POOL_ID, '100');
+            await network.provider.send('evm_setAutomine', [true]);
+            await network.provider.send('evm_mine');
             await this.stakeAllocator.connect(this.accounts.user1).unallocateDelegatorStake(SCANNER_POOL_SUBJECT_TYPE, SCANNER_POOL_ID, '100');
 
-=======
-            await this.staking.connect(this.accounts.user1).deposit(NODE_RUNNER_SUBJECT_TYPE, NODE_RUNNER_ID, '100');
-            await this.nodeRunners.connect(this.accounts.user1).registerScannerNode(registration, signature);
-            await this.staking.connect(this.accounts.user2).deposit(DELEGATOR_SUBJECT_TYPE, NODE_RUNNER_ID, '100');
->>>>>>> 3d4d358b
-            await network.provider.send('evm_setAutomine', [true]);
-            await network.provider.send('evm_mine');
-            await this.stakeAllocator.connect(this.accounts.user1).unallocateDelegatorStake(NODE_RUNNER_SUBJECT_TYPE, NODE_RUNNER_ID, '100');
-
-<<<<<<< HEAD
+            expect(await this.stakeAllocator.allocatedStakeFor(SCANNER_POOL_SUBJECT_TYPE, SCANNER_POOL_ID)).to.be.equal('100');
+            expect(await this.stakeAllocator.allocatedStakeFor(DELEGATOR_SUBJECT_TYPE, SCANNER_POOL_ID)).to.be.equal('0');
             expect(await this.stakeAllocator.allocatedManagedStake(SCANNER_POOL_SUBJECT_TYPE, SCANNER_POOL_ID)).to.be.equal('100');
-=======
-            expect(await this.stakeAllocator.allocatedStakeFor(NODE_RUNNER_SUBJECT_TYPE, NODE_RUNNER_ID)).to.be.equal('100');
-            expect(await this.stakeAllocator.allocatedStakeFor(DELEGATOR_SUBJECT_TYPE, NODE_RUNNER_ID)).to.be.equal('0');
-            expect(await this.stakeAllocator.allocatedManagedStake(NODE_RUNNER_SUBJECT_TYPE, NODE_RUNNER_ID)).to.be.equal('100');
->>>>>>> 3d4d358b
 
             const latestTimestamp = await helpers.time.latest();
             const timeToNextEpoch = EPOCH_LENGTH - ((latestTimestamp - OFFSET) % EPOCH_LENGTH);
@@ -312,19 +273,13 @@
         it('allocate stake ScannerPool', async function () {
             // disable automine so deposits are instantaneous to simplify math
             await network.provider.send('evm_setAutomine', [false]);
-<<<<<<< HEAD
-            await this.staking.connect(this.accounts.user1).deposit(SCANNER_POOL_SUBJECT_TYPE, SCANNER_POOL_ID, '100');
-            await this.staking.connect(this.accounts.user2).deposit(DELEGATOR_SUBJECT_TYPE, SCANNER_POOL_ID, '100');
+            await this.staking.connect(this.accounts.user1).deposit(SCANNER_POOL_SUBJECT_TYPE, SCANNER_POOL_ID, '100');
+            await this.scannerPools.connect(this.accounts.user1).registerScannerNode(registration, signature);
+            await this.staking.connect(this.accounts.user2).deposit(DELEGATOR_SUBJECT_TYPE, SCANNER_POOL_ID, '100');
+
+            await network.provider.send('evm_setAutomine', [true]);
+            await network.provider.send('evm_mine');
             await this.stakeAllocator.connect(this.accounts.user1).unallocateOwnStake(SCANNER_POOL_SUBJECT_TYPE, SCANNER_POOL_ID, '50');
-=======
-            await this.staking.connect(this.accounts.user1).deposit(NODE_RUNNER_SUBJECT_TYPE, NODE_RUNNER_ID, '100');
-            await this.nodeRunners.connect(this.accounts.user1).registerScannerNode(registration, signature);
-            await this.staking.connect(this.accounts.user2).deposit(DELEGATOR_SUBJECT_TYPE, NODE_RUNNER_ID, '100');
->>>>>>> 3d4d358b
-
-            await network.provider.send('evm_setAutomine', [true]);
-            await network.provider.send('evm_mine');
-            await this.stakeAllocator.connect(this.accounts.user1).unallocateOwnStake(NODE_RUNNER_SUBJECT_TYPE, NODE_RUNNER_ID, '50');
 
             expect(await this.stakeAllocator.allocatedManagedStake(SCANNER_POOL_SUBJECT_TYPE, SCANNER_POOL_ID)).to.be.equal('150');
 
@@ -357,14 +312,9 @@
         it('share transfer ', async function () {
             // disable automine so deposits are instantaneous to simplify math
             await network.provider.send('evm_setAutomine', [false]);
-<<<<<<< HEAD
-            await this.staking.connect(this.accounts.user1).deposit(SCANNER_POOL_SUBJECT_TYPE, SCANNER_POOL_ID, '100');
-            await this.staking.connect(this.accounts.user2).deposit(DELEGATOR_SUBJECT_TYPE, SCANNER_POOL_ID, '100');
-=======
-            await this.staking.connect(this.accounts.user1).deposit(NODE_RUNNER_SUBJECT_TYPE, NODE_RUNNER_ID, '100');
-            await this.nodeRunners.connect(this.accounts.user1).registerScannerNode(registration, signature);
-            await this.staking.connect(this.accounts.user2).deposit(DELEGATOR_SUBJECT_TYPE, NODE_RUNNER_ID, '100');
->>>>>>> 3d4d358b
+            await this.staking.connect(this.accounts.user1).deposit(SCANNER_POOL_SUBJECT_TYPE, SCANNER_POOL_ID, '100');
+            await this.scannerPools.connect(this.accounts.user1).registerScannerNode(registration, signature);
+            await this.staking.connect(this.accounts.user2).deposit(DELEGATOR_SUBJECT_TYPE, SCANNER_POOL_ID, '100');
             await network.provider.send('evm_setAutomine', [true]);
             await network.provider.send('evm_mine');
 
@@ -407,18 +357,10 @@
 
             await helpers.time.increase(2 * (1 + EPOCH_LENGTH) /* 2 week */);
             currentEpoch = await this.rewardsDistributor.getCurrentEpochNumber();
-<<<<<<< HEAD
             console.log(await this.rewardsDistributor.getDelegationFee(SCANNER_POOL_SUBJECT_TYPE, SCANNER_POOL_ID, currentEpoch));
-
-            // disable automine so deposits are instantaneous to simplify math
-            await network.provider.send('evm_setAutomine', [false]);
-            await this.staking.connect(this.accounts.user1).deposit(SCANNER_POOL_SUBJECT_TYPE, SCANNER_POOL_ID, '100');
-            await this.staking.connect(this.accounts.user2).deposit(DELEGATOR_SUBJECT_TYPE, SCANNER_POOL_ID, '100');
-=======
-            console.log(await this.rewardsDistributor.getDelegationFee(NODE_RUNNER_SUBJECT_TYPE, NODE_RUNNER_ID, currentEpoch));
             const registration = {
                 scanner: this.SCANNER_ID,
-                nodeRunnerId: 1,
+                scannerPoolId: 1,
                 chainId: 1,
                 metadata: 'metadata',
                 timestamp: (await ethers.provider.getBlock('latest')).timestamp,
@@ -426,11 +368,10 @@
             const signature = await signERC712ScannerRegistration(verifyingContractInfo, registration, this.accounts.scanner);
             // disable automine so deposits are instantaneous to simplify math
             await network.provider.send('evm_setAutomine', [false]);
-            await this.staking.connect(this.accounts.user1).deposit(NODE_RUNNER_SUBJECT_TYPE, NODE_RUNNER_ID, '100');
-            await this.nodeRunners.connect(this.accounts.user1).registerScannerNode(registration, signature);
-            await this.staking.connect(this.accounts.user2).deposit(DELEGATOR_SUBJECT_TYPE, NODE_RUNNER_ID, '100');
-
->>>>>>> 3d4d358b
+            await this.staking.connect(this.accounts.user1).deposit(SCANNER_POOL_SUBJECT_TYPE, SCANNER_POOL_ID, '100');
+            await this.scannerPools.connect(this.accounts.user1).registerScannerNode(registration, signature);
+            await this.staking.connect(this.accounts.user2).deposit(DELEGATOR_SUBJECT_TYPE, SCANNER_POOL_ID, '100');
+
             await network.provider.send('evm_setAutomine', [true]);
             await network.provider.send('evm_mine');
 
