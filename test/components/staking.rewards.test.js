--- conflicted
+++ resolved
@@ -28,12 +28,6 @@
     const latestTimestamp = await helpers.time.latest();
     const timeToNextEpoch = EPOCH_LENGTH - ((latestTimestamp - OFFSET) % EPOCH_LENGTH);
     await helpers.time.increase(timeToNextEpoch);
-}
-
-async function skipHalfOfRemaining() {
-    const latestTimestamp = await helpers.time.latest();
-    const timeToNextEpoch = EPOCH_LENGTH - ((latestTimestamp - OFFSET) % EPOCH_LENGTH);
-    await helpers.time.increase(timeToNextEpoch / 2);
 }
 
 let registration, signature, verifyingContractInfo;
@@ -378,7 +372,6 @@
             await this.rewardsDistributor.connect(this.accounts.user2).claimRewards(DELEGATOR_SUBJECT_TYPE, SCANNER_POOL_ID, [epoch]);
         });
 
-<<<<<<< HEAD
         it('use the current accumulated value in the first epoch and the previous rate in the second epoch', async function () {
             await endCurrentEpoch();
             const firstEpoch = await this.rewardsDistributor.getCurrentEpochNumber();
@@ -424,7 +417,8 @@
 
             await this.rewardsDistributor.connect(this.accounts.user1).claimRewards(SCANNER_POOL_SUBJECT_TYPE, SCANNER_POOL_ID, [secondEpoch]);
             await this.rewardsDistributor.connect(this.accounts.user2).claimRewards(DELEGATOR_SUBJECT_TYPE, SCANNER_POOL_ID, [secondEpoch]);
-=======
+        });
+
         it('should be able to set delegationParamsEpochDelay', async function () {
             // Was initialized with a value of 2
             const previousDelay = await this.rewardsDistributor.delegationParamsEpochDelay();
@@ -434,7 +428,6 @@
 
             expect(await this.rewardsDistributor.delegationParamsEpochDelay()).to.not.be.equal(previousDelay);
             expect(await this.rewardsDistributor.delegationParamsEpochDelay()).to.be.equal(newDelay);
->>>>>>> abce89c8
         });
     });
 
