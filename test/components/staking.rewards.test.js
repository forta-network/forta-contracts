--- conflicted
+++ resolved
@@ -372,19 +372,11 @@
             await this.rewardsDistributor.connect(this.accounts.user2).claimRewards(DELEGATOR_SUBJECT_TYPE, SCANNER_POOL_ID, [epoch]);
         });
 
-<<<<<<< HEAD
         it('use the current accumulated value in the first epoch and the initial rate in the second epoch', async function () {
             await endCurrentEpoch();
             const firstEpoch = await this.rewardsDistributor.getCurrentEpochNumber();
 
             // deposit on the fourth day: 100 tokens deposited for four days in the epoch (100 * 4 = 400)
-=======
-        it('use the current accumulated value in the first epoch and the previous rate in the second epoch', async function () {
-            await endCurrentEpoch();
-            const firstEpoch = await this.rewardsDistributor.getCurrentEpochNumber();
-
-            // deposit on the fourth day: 100 tokens deposited for 5 days in the epoch (100 * 4 = 400)
->>>>>>> e731fd9a
             await helpers.time.increase(ONE_DAY * 3);
             await this.staking.connect(this.accounts.user1).deposit(SCANNER_POOL_SUBJECT_TYPE, SCANNER_POOL_ID, '100');
             await this.scannerPools.connect(this.accounts.user1).registerScannerNode(registration, signature);
@@ -411,7 +403,6 @@
             await this.rewardsDistributor.connect(this.accounts.user1).claimRewards(SCANNER_POOL_SUBJECT_TYPE, SCANNER_POOL_ID, [firstEpoch]);
             await this.rewardsDistributor.connect(this.accounts.user2).claimRewards(DELEGATOR_SUBJECT_TYPE, SCANNER_POOL_ID, [firstEpoch]);
 
-<<<<<<< HEAD
             // note down the current epoch as the second one
             const secondEpoch = await this.rewardsDistributor.getCurrentEpochNumber();
 
@@ -420,10 +411,6 @@
             await this.staking.connect(this.accounts.user3).deposit(DELEGATOR_SUBJECT_TYPE, SCANNER_POOL_ID, '500');
 
             // end the current epoch
-=======
-            // note down the current epoch and end it
-            const secondEpoch = await this.rewardsDistributor.getCurrentEpochNumber();
->>>>>>> e731fd9a
             await endCurrentEpoch();
 
             // reward 1000 again
@@ -433,16 +420,12 @@
             // owner had 100, delegator had 400 so the 1000 should be distributed proportionally: 200 and 800
             expect(await this.rewardsDistributor.availableReward(SCANNER_POOL_SUBJECT_TYPE, SCANNER_POOL_ID, secondEpoch, this.accounts.user1.address)).to.be.closeTo('200', '1');
             expect(await this.rewardsDistributor.availableReward(DELEGATOR_SUBJECT_TYPE, SCANNER_POOL_ID, secondEpoch, this.accounts.user2.address)).to.be.closeTo('800', '1');
-<<<<<<< HEAD
             expect(await this.rewardsDistributor.availableReward(DELEGATOR_SUBJECT_TYPE, SCANNER_POOL_ID, secondEpoch, this.accounts.user3.address)).to.be.equal('0');
-=======
->>>>>>> e731fd9a
 
             await this.rewardsDistributor.connect(this.accounts.user1).claimRewards(SCANNER_POOL_SUBJECT_TYPE, SCANNER_POOL_ID, [secondEpoch]);
             await this.rewardsDistributor.connect(this.accounts.user2).claimRewards(DELEGATOR_SUBJECT_TYPE, SCANNER_POOL_ID, [secondEpoch]);
         });
 
-<<<<<<< HEAD
         it('pool owner only, first epoch', async function () {
             await endCurrentEpoch();
             const firstEpoch = await this.rewardsDistributor.getCurrentEpochNumber();
@@ -496,7 +479,8 @@
             await this.rewardsDistributor.connect(this.accounts.user1).claimRewards(SCANNER_POOL_SUBJECT_TYPE, SCANNER_POOL_ID, [firstEpoch]);
             await this.rewardsDistributor.connect(this.accounts.user2).claimRewards(DELEGATOR_SUBJECT_TYPE, SCANNER_POOL_ID, [firstEpoch]);
             await this.rewardsDistributor.connect(this.accounts.user3).claimRewards(DELEGATOR_SUBJECT_TYPE, SCANNER_POOL_ID, [firstEpoch]);
-=======
+        });
+
         it('should be able to set delegationParamsEpochDelay', async function () {
             // Was initialized with a value of 2
             const previousDelay = await this.rewardsDistributor.delegationParamsEpochDelay();
@@ -506,7 +490,6 @@
 
             expect(await this.rewardsDistributor.delegationParamsEpochDelay()).to.not.be.equal(previousDelay);
             expect(await this.rewardsDistributor.delegationParamsEpochDelay()).to.be.equal(newDelay);
->>>>>>> e731fd9a
         });
     });
 
