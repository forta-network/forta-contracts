--- conflicted
+++ resolved
@@ -88,11 +88,7 @@
         });
 
         it('migrate node runner', async function () {
-<<<<<<< HEAD
-            await expect(this.nodeRunners.connect(this.accounts.manager).migrateToNodeRunner(this.accounts.user1.address))
-=======
             await expect(this.nodeRunners.connect(this.accounts.manager).registerMigratedNodeRunner(this.accounts.user1.address))
->>>>>>> bf731fbb
                 .to.emit(this.nodeRunners, 'Transfer')
                 .withArgs(ethers.constants.AddressZero, this.accounts.user1.address, '1');
             expect(await this.nodeRunners.isRegistered(1)).to.be.equal(true);
@@ -100,11 +96,7 @@
         });
 
         it('should not migrate node runner if not NODE_RUNNER_MIGRATOR_ROLE ', async function () {
-<<<<<<< HEAD
-            await expect(this.nodeRunners.connect(this.accounts.user1).migrateToNodeRunner(this.accounts.user1.address)).to.be.revertedWith(
-=======
             await expect(this.nodeRunners.connect(this.accounts.user1).registerMigratedNodeRunner(this.accounts.user1.address)).to.be.revertedWith(
->>>>>>> bf731fbb
                 `MissingRole("${this.roles.NODE_RUNNER_MIGRATOR}", "${this.accounts.user1.address}")`
             );
         });
@@ -112,17 +104,10 @@
         it('migrate scanner', async function () {
             const SCANNER_ADDRESS = this.accounts.scanner.address;
             await this.nodeRunners.connect(this.accounts.user1).registerNodeRunner();
-<<<<<<< HEAD
-            await expect(this.nodeRunners.connect(this.accounts.manager).migrateScannerNode(scanner1Registration))
-                .to.emit(this.nodeRunners, 'ScannerUpdated')
-                .withArgs(SCANNER_ADDRESS, 1, 'metadata', 1);
-            expect(await this.nodeRunners.getScanner(SCANNER_ADDRESS)).to.be.deep.equal([true, false, BigNumber.from(1), BigNumber.from(1), 'metadata']);
-=======
             await expect(this.nodeRunners.connect(this.accounts.manager).registerMigratedScannerNode(scanner1Registration, true))
                 .to.emit(this.nodeRunners, 'ScannerUpdated')
                 .withArgs(SCANNER_ADDRESS, 1, 'metadata', 1);
             expect(await this.nodeRunners.getScanner(SCANNER_ADDRESS)).to.be.deep.equal([true, true, BigNumber.from(1), BigNumber.from(1), 'metadata']);
->>>>>>> bf731fbb
             expect(await this.nodeRunners.isScannerRegistered(SCANNER_ADDRESS)).to.be.equal(true);
             expect(await this.nodeRunners.registeredScannerAddressAtIndex(1, 0)).to.be.equal(SCANNER_ADDRESS);
             expect(await this.nodeRunners.totalScannersRegistered(1)).to.be.equal(1);
@@ -130,11 +115,7 @@
 
         it('should not migrate scanner if not NODE_RUNNER_MIGRATOR_ROLE', async function () {
             await this.nodeRunners.connect(this.accounts.user1).registerNodeRunner();
-<<<<<<< HEAD
-            await expect(this.nodeRunners.connect(this.accounts.user1).migrateScannerNode(scanner1Registration)).to.be.revertedWith(
-=======
             await expect(this.nodeRunners.connect(this.accounts.user1).registerMigratedScannerNode(scanner1Registration, false)).to.be.revertedWith(
->>>>>>> bf731fbb
                 `MissingRole("${this.roles.NODE_RUNNER_MIGRATOR}", "${this.accounts.user1.address}")`
             );
         });
