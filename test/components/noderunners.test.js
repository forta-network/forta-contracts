--- conflicted
+++ resolved
@@ -94,38 +94,23 @@
         });
 
         it('migrate node runner', async function () {
-<<<<<<< HEAD
-            await expect(this.nodeRunners.connect(this.accounts.manager).migrateToNodeRunner(this.accounts.user1.address, 1))
-=======
-            await expect(this.nodeRunners.connect(this.accounts.manager).registerMigratedNodeRunner(this.accounts.user1.address))
->>>>>>> 0de364c5
+            await expect(this.nodeRunners.connect(this.accounts.manager).registerMigratedNodeRunner(this.accounts.user1.address, 1))
                 .to.emit(this.nodeRunners, 'Transfer')
                 .withArgs(ethers.constants.AddressZero, this.accounts.user1.address, '1');
             expect(await this.nodeRunners.isRegistered(1)).to.be.equal(true);
             expect(await this.nodeRunners.ownerOf(1)).to.be.equal(this.accounts.user1.address);
         });
 
-<<<<<<< HEAD
-        it('should not migrate node runner if not NODE_RUNNER_MIGRATOR_ROLE ', async function () {
-            await expect(this.nodeRunners.connect(this.accounts.user1).migrateToNodeRunner(this.accounts.user1.address, 1)).to.be.revertedWith(
-                `MissingRole("${this.roles.NODE_RUNNER_MIGRATOR}", "${this.accounts.user1.address}")`
-=======
         it('should not migrate node runner if not SCANNER_2_NODE_RUNNER_MIGRATOR_ROLE ', async function () {
-            await expect(this.nodeRunners.connect(this.accounts.user1).registerMigratedNodeRunner(this.accounts.user1.address)).to.be.revertedWith(
+            await expect(this.nodeRunners.connect(this.accounts.user1).registerMigratedNodeRunner(this.accounts.user1.address, 1)).to.be.revertedWith(
                 `MissingRole("${this.roles.SCANNER_2_NODE_RUNNER_MIGRATOR}", "${this.accounts.user1.address}")`
->>>>>>> 0de364c5
             );
         });
 
         it('migrate scanner', async function () {
             const SCANNER_ADDRESS = this.accounts.scanner.address;
-<<<<<<< HEAD
             await this.nodeRunners.connect(this.accounts.user1).registerNodeRunner(1);
-            await expect(this.nodeRunners.connect(this.accounts.manager).migrateScannerNode(scanner1Registration))
-=======
-            await this.nodeRunners.connect(this.accounts.user1).registerNodeRunner();
             await expect(this.nodeRunners.connect(this.accounts.manager).registerMigratedScannerNode(scanner1Registration, true))
->>>>>>> 0de364c5
                 .to.emit(this.nodeRunners, 'ScannerUpdated')
                 .withArgs(SCANNER_ADDRESS, 1, 'metadata', 1);
             expect(await this.nodeRunners.getScanner(SCANNER_ADDRESS)).to.be.deep.equal([true, true, BigNumber.from(1), BigNumber.from(1), 'metadata']);
@@ -134,17 +119,10 @@
             expect(await this.nodeRunners.totalScannersRegistered(1)).to.be.equal(1);
         });
 
-<<<<<<< HEAD
-        it('should not migrate scanner if not NODE_RUNNER_MIGRATOR_ROLE', async function () {
+        it('should not migrate scanner if not SCANNER_2_NODE_RUNNER_MIGRATOR_ROLE', async function () {
             await this.nodeRunners.connect(this.accounts.user1).registerNodeRunner(1);
-            await expect(this.nodeRunners.connect(this.accounts.user1).migrateScannerNode(scanner1Registration)).to.be.revertedWith(
-                `MissingRole("${this.roles.NODE_RUNNER_MIGRATOR}", "${this.accounts.user1.address}")`
-=======
-        it('should not migrate scanner if not SCANNER_2_NODE_RUNNER_MIGRATOR_ROLE', async function () {
-            await this.nodeRunners.connect(this.accounts.user1).registerNodeRunner();
             await expect(this.nodeRunners.connect(this.accounts.user1).registerMigratedScannerNode(scanner1Registration, false)).to.be.revertedWith(
                 `MissingRole("${this.roles.SCANNER_2_NODE_RUNNER_MIGRATOR}", "${this.accounts.user1.address}")`
->>>>>>> 0de364c5
             );
         });
     });
