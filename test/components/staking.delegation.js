--- conflicted
+++ resolved
@@ -48,13 +48,13 @@
         expect(await this.scannerPools.ownerOf('1')).to.eq(this.accounts.user1.address);
         const network = await ethers.provider.getNetwork();
         initiallyAllocated = MIN_STAKE_MANAGED * SCANNERS.length;
-        await this.staking.connect(this.accounts.user1).deposit(nodeRunnerSubjectType, nodeRunnerId, initiallyAllocated);
+        await this.staking.connect(this.accounts.user1).deposit(scannerPoolSubjectType, scannerPoolId, initiallyAllocated);
         const verifyingContractInfo = {
             address: this.scannerPools.address,
             chainId: network.chainId,
         };
         for (const scanner of SCANNERS) {
-            expect(await this.nodeRunners.willNewScannerShutdownPool(nodeRunnerId)).to.eq(false);
+            expect(await this.scannerPools.willNewScannerShutdownPool(scannerPoolId)).to.eq(false);
             const registration = {
                 scanner: scanner.address,
                 scannerPoolId: 1,
@@ -63,15 +63,10 @@
                 timestamp: (await ethers.provider.getBlock('latest')).timestamp,
             };
             const signature = await signERC712ScannerRegistration(verifyingContractInfo, registration, scanner);
-<<<<<<< HEAD
             await this.scannerPools.connect(this.accounts.user1).registerScannerNode(registration, signature);
-            expect(await this.scannerPools.isScannerOperational(scanner.address)).to.eq(false);
-=======
-            await this.nodeRunners.connect(this.accounts.user1).registerScannerNode(registration, signature);
-            expect(await this.nodeRunners.isScannerOperational(scanner.address)).to.eq(true);
->>>>>>> 3d4d358b
+            expect(await this.scannerPools.isScannerOperational(scanner.address)).to.eq(true);
         }
-        expect(await this.nodeRunners.willNewScannerShutdownPool(nodeRunnerId)).to.eq(true);
+        expect(await this.scannerPools.willNewScannerShutdownPool(scannerPoolId)).to.eq(true);
     });
 
     describe('Subject Agency', function () {
@@ -89,104 +84,45 @@
             it('should allocate between all managed subjects', async function () {
                 await expect(this.staking.connect(this.accounts.user1).deposit(scannerPoolSubjectType, scannerPoolId, '100'))
                     .to.emit(this.stakeAllocator, 'AllocatedStake')
-<<<<<<< HEAD
-                    .withArgs(scannerPoolSubjectType, scannerPoolId, true, '100', '100');
-
-                expect(await this.staking.activeStakeFor(scannerPoolSubjectType, scannerPoolId)).to.eq('100');
-                expect(await this.stakeAllocator.allocatedStakeFor(scannerPoolSubjectType, scannerPoolId)).to.eq('100');
-                expect(await this.stakeAllocator.unallocatedStakeFor(scannerPoolSubjectType, scannerPoolId)).to.eq('0');
-
-                expect(await this.stakeAllocator.allocatedStakePerManaged(2, 1)).to.eq('33');
-                expect(33).to.be.lt((await this.scannerPools.getManagedStakeThreshold(1)).min);
-                for (const scanner of SCANNERS) {
-                    expect(await this.scannerPools.isScannerOperational(scanner.address)).to.eq(false);
-                }
-                await expect(this.staking.connect(this.accounts.user1).deposit(scannerPoolSubjectType, scannerPoolId, '200'))
-                    .to.emit(this.stakeAllocator, 'AllocatedStake')
-                    .withArgs(scannerPoolSubjectType, scannerPoolId, true, '200', '300');
-                expect(await this.staking.activeStakeFor(scannerPoolSubjectType, scannerPoolId)).to.eq('300');
-                expect(await this.stakeAllocator.allocatedStakeFor(scannerPoolSubjectType, scannerPoolId)).to.eq('300');
-                expect(await this.stakeAllocator.unallocatedStakeFor(scannerPoolSubjectType, scannerPoolId)).to.eq('0');
-                expect(await this.stakeAllocator.allocatedStakePerManaged(2, 1)).to.eq('100');
-=======
-                    .withArgs(nodeRunnerSubjectType, nodeRunnerId, true, '100', 100 + initiallyAllocated);
-
-                expect(await this.staking.activeStakeFor(nodeRunnerSubjectType, nodeRunnerId)).to.eq(100 + initiallyAllocated);
-                expect(await this.stakeAllocator.allocatedStakeFor(nodeRunnerSubjectType, nodeRunnerId)).to.eq(100 + initiallyAllocated);
-                expect(await this.stakeAllocator.unallocatedStakeFor(nodeRunnerSubjectType, nodeRunnerId)).to.eq('0');
+                    .withArgs(scannerPoolSubjectType, scannerPoolId, true, '100', 100 + initiallyAllocated);
+
+                expect(await this.staking.activeStakeFor(scannerPoolSubjectType, scannerPoolId)).to.eq(100 + initiallyAllocated);
+                expect(await this.stakeAllocator.allocatedStakeFor(scannerPoolSubjectType, scannerPoolId)).to.eq(100 + initiallyAllocated);
+                expect(await this.stakeAllocator.unallocatedStakeFor(scannerPoolSubjectType, scannerPoolId)).to.eq('0');
 
                 expect(await this.stakeAllocator.allocatedStakePerManaged(2, 1)).to.eq('133');
-                expect(133).to.be.gt((await this.nodeRunners.getManagedStakeThreshold(1)).min);
->>>>>>> 3d4d358b
-                for (const scanner of SCANNERS) {
-                    expect(await this.scannerPools.isScannerOperational(scanner.address)).to.eq(true);
-                }
-<<<<<<< HEAD
-
-                await expect(this.staking.connect(this.accounts.user1).deposit(delegatorSubjectType, scannerPoolId, '100'))
-                    .to.emit(this.stakeAllocator, 'AllocatedStake')
-                    .withArgs(delegatorSubjectType, scannerPoolId, true, '100', '100');
-                expect(await this.staking.activeStakeFor(delegatorSubjectType, scannerPoolId)).to.eq('100');
-                expect(await this.stakeAllocator.allocatedStakeFor(scannerPoolSubjectType, scannerPoolId)).to.eq('300');
-                expect(await this.stakeAllocator.allocatedStakeFor(delegatorSubjectType, scannerPoolId)).to.eq('100');
-                expect(await this.stakeAllocator.unallocatedStakeFor(scannerPoolSubjectType, scannerPoolId)).to.eq('0');
-                expect(await this.stakeAllocator.allocatedStakePerManaged(2, 1)).to.eq('133');
-                expect(await this.stakeAllocator.allocatedOwnStakePerManaged(2, 1)).to.eq('100');
-                expect(await this.stakeAllocator.allocatedDelegatorsStakePerManaged(2, 1)).to.eq('33');
-            });
-
-            it('delegating over max goes to unallocated', async function () {
-                const staked = MAX_STAKE_MANAGED * 3;
-                await expect(this.staking.connect(this.accounts.user1).deposit(scannerPoolSubjectType, scannerPoolId, staked))
-                    .to.emit(this.stakeAllocator, 'AllocatedStake')
-                    .withArgs(scannerPoolSubjectType, scannerPoolId, true, staked, staked);
-
-                expect(await this.staking.activeStakeFor(scannerPoolSubjectType, scannerPoolId)).to.eq(staked);
-                expect(await this.staking.activeStakeFor(delegatorSubjectType, scannerPoolId)).to.eq('0');
-                expect(await this.stakeAllocator.allocatedStakeFor(scannerPoolSubjectType, scannerPoolId)).to.eq(staked);
-                expect(await this.stakeAllocator.unallocatedStakeFor(scannerPoolSubjectType, scannerPoolId)).to.eq('0');
-                expect(await this.stakeAllocator.allocatedStakeFor(delegatorSubjectType, scannerPoolId)).to.eq('0');
-                expect(await this.stakeAllocator.unallocatedStakeFor(delegatorSubjectType, scannerPoolId)).to.eq('0');
-=======
+                expect(133).to.be.gt((await this.scannerPools.getManagedStakeThreshold(1)).min);
+                for (const scanner of SCANNERS) {
+                    expect(await this.scannerPools.isScannerOperational(scanner.address)).to.eq(true);
+                }
             });
 
             it('delegating over max goes to unallocated', async function () {
                 const maxAllocated = MAX_STAKE_MANAGED * 3;
                 const staked = maxAllocated - initiallyAllocated;
-                await expect(this.staking.connect(this.accounts.user1).deposit(nodeRunnerSubjectType, nodeRunnerId, staked))
-                    .to.emit(this.stakeAllocator, 'AllocatedStake')
-                    .withArgs(nodeRunnerSubjectType, nodeRunnerId, true, staked, maxAllocated);
-
-                expect(await this.staking.activeStakeFor(nodeRunnerSubjectType, nodeRunnerId)).to.eq(maxAllocated);
-                expect(await this.staking.activeStakeFor(delegatorSubjectType, nodeRunnerId)).to.eq('0');
-                expect(await this.stakeAllocator.allocatedStakeFor(nodeRunnerSubjectType, nodeRunnerId)).to.eq(maxAllocated);
-                expect(await this.stakeAllocator.unallocatedStakeFor(nodeRunnerSubjectType, nodeRunnerId)).to.eq('0');
-                expect(await this.stakeAllocator.allocatedStakeFor(delegatorSubjectType, nodeRunnerId)).to.eq('0');
-                expect(await this.stakeAllocator.unallocatedStakeFor(delegatorSubjectType, nodeRunnerId)).to.eq('0');
->>>>>>> 3d4d358b
+                await expect(this.staking.connect(this.accounts.user1).deposit(scannerPoolSubjectType, scannerPoolId, staked))
+                    .to.emit(this.stakeAllocator, 'AllocatedStake')
+                    .withArgs(scannerPoolSubjectType, scannerPoolId, true, staked, maxAllocated);
+
+                expect(await this.staking.activeStakeFor(scannerPoolSubjectType, scannerPoolId)).to.eq(maxAllocated);
+                expect(await this.staking.activeStakeFor(delegatorSubjectType, scannerPoolId)).to.eq('0');
+                expect(await this.stakeAllocator.allocatedStakeFor(scannerPoolSubjectType, scannerPoolId)).to.eq(maxAllocated);
+                expect(await this.stakeAllocator.unallocatedStakeFor(scannerPoolSubjectType, scannerPoolId)).to.eq('0');
+                expect(await this.stakeAllocator.allocatedStakeFor(delegatorSubjectType, scannerPoolId)).to.eq('0');
+                expect(await this.stakeAllocator.unallocatedStakeFor(delegatorSubjectType, scannerPoolId)).to.eq('0');
                 expect(await this.stakeAllocator.allocatedStakePerManaged(2, 1)).to.eq(MAX_STAKE_MANAGED);
                 expect(await this.stakeAllocator.allocatedOwnStakePerManaged(2, 1)).to.eq(MAX_STAKE_MANAGED);
                 expect(await this.stakeAllocator.allocatedDelegatorsStakePerManaged(2, 1)).to.eq('0');
 
                 await expect(this.staking.connect(this.accounts.user1).deposit(delegatorSubjectType, scannerPoolId, '200'))
                     .to.emit(this.stakeAllocator, 'UnallocatedStake')
-<<<<<<< HEAD
                     .withArgs(delegatorSubjectType, scannerPoolId, true, '200', '200');
-                expect(await this.staking.activeStakeFor(scannerPoolSubjectType, scannerPoolId)).to.eq(staked);
+                expect(await this.staking.activeStakeFor(scannerPoolSubjectType, scannerPoolId)).to.eq(maxAllocated);
                 expect(await this.staking.activeStakeFor(delegatorSubjectType, scannerPoolId)).to.eq('200');
-                expect(await this.stakeAllocator.allocatedStakeFor(scannerPoolSubjectType, scannerPoolId)).to.eq(staked);
+                expect(await this.stakeAllocator.allocatedStakeFor(scannerPoolSubjectType, scannerPoolId)).to.eq(maxAllocated);
                 expect(await this.stakeAllocator.unallocatedStakeFor(scannerPoolSubjectType, scannerPoolId)).to.eq('0');
                 expect(await this.stakeAllocator.allocatedStakeFor(delegatorSubjectType, scannerPoolId)).to.eq('0');
                 expect(await this.stakeAllocator.unallocatedStakeFor(delegatorSubjectType, scannerPoolId)).to.eq('200');
-=======
-                    .withArgs(delegatorSubjectType, nodeRunnerId, true, '200', '200');
-                expect(await this.staking.activeStakeFor(nodeRunnerSubjectType, nodeRunnerId)).to.eq(maxAllocated);
-                expect(await this.staking.activeStakeFor(delegatorSubjectType, nodeRunnerId)).to.eq('200');
-                expect(await this.stakeAllocator.allocatedStakeFor(nodeRunnerSubjectType, nodeRunnerId)).to.eq(maxAllocated);
-                expect(await this.stakeAllocator.unallocatedStakeFor(nodeRunnerSubjectType, nodeRunnerId)).to.eq('0');
-                expect(await this.stakeAllocator.allocatedStakeFor(delegatorSubjectType, nodeRunnerId)).to.eq('0');
-                expect(await this.stakeAllocator.unallocatedStakeFor(delegatorSubjectType, nodeRunnerId)).to.eq('200');
->>>>>>> 3d4d358b
                 expect(await this.stakeAllocator.allocatedStakePerManaged(2, 1)).to.eq(MAX_STAKE_MANAGED);
                 expect(await this.stakeAllocator.allocatedOwnStakePerManaged(2, 1)).to.eq(MAX_STAKE_MANAGED);
                 expect(await this.stakeAllocator.allocatedDelegatorsStakePerManaged(2, 1)).to.eq('0');
@@ -195,28 +131,15 @@
             it('allocation should be sensitive to managed subject disabling', async function () {
                 await expect(this.staking.connect(this.accounts.user1).deposit(scannerPoolSubjectType, scannerPoolId, '200'))
                     .to.emit(this.stakeAllocator, 'AllocatedStake')
-<<<<<<< HEAD
-                    .withArgs(scannerPoolSubjectType, scannerPoolId, true, '200', '200');
-                expect(await this.staking.activeStakeFor(scannerPoolSubjectType, scannerPoolId)).to.eq('200');
-                expect(await this.stakeAllocator.allocatedStakeFor(scannerPoolSubjectType, scannerPoolId)).to.eq('200');
-                expect(await this.stakeAllocator.unallocatedStakeFor(scannerPoolSubjectType, scannerPoolId)).to.eq('0');
-                expect(await this.stakeAllocator.allocatedStakePerManaged(2, 1)).to.eq('66');
-                for (const scanner of SCANNERS) {
-                    expect(await this.scannerPools.isScannerOperational(scanner.address)).to.eq(false);
+                    .withArgs(scannerPoolSubjectType, scannerPoolId, true, '200', initiallyAllocated + 200);
+                expect(await this.staking.activeStakeFor(scannerPoolSubjectType, scannerPoolId)).to.eq(initiallyAllocated + 200);
+                expect(await this.stakeAllocator.allocatedStakeFor(scannerPoolSubjectType, scannerPoolId)).to.eq(initiallyAllocated + 200);
+                expect(await this.stakeAllocator.unallocatedStakeFor(scannerPoolSubjectType, scannerPoolId)).to.eq('0');
+                expect(await this.stakeAllocator.allocatedStakePerManaged(2, 1)).to.eq('166');
+                for (const scanner of SCANNERS) {
+                    expect(await this.scannerPools.isScannerOperational(scanner.address)).to.eq(true);
                 }
                 await this.scannerPools.connect(this.accounts.user1).disableScanner(SCANNERS[0].address);
-                expect(await this.stakeAllocator.allocatedStakePerManaged(2, 1)).to.eq('100');
-=======
-                    .withArgs(nodeRunnerSubjectType, nodeRunnerId, true, '200', initiallyAllocated + 200);
-                expect(await this.staking.activeStakeFor(nodeRunnerSubjectType, nodeRunnerId)).to.eq(initiallyAllocated + 200);
-                expect(await this.stakeAllocator.allocatedStakeFor(nodeRunnerSubjectType, nodeRunnerId)).to.eq(initiallyAllocated + 200);
-                expect(await this.stakeAllocator.unallocatedStakeFor(nodeRunnerSubjectType, nodeRunnerId)).to.eq('0');
-                expect(await this.stakeAllocator.allocatedStakePerManaged(2, 1)).to.eq('166');
-                for (const scanner of SCANNERS) {
-                    expect(await this.nodeRunners.isScannerOperational(scanner.address)).to.eq(true);
-                }
-                await this.nodeRunners.connect(this.accounts.user1).disableScanner(SCANNERS[0].address);
->>>>>>> 3d4d358b
                 for (const scanner of SCANNERS) {
                     if (scanner === SCANNERS[0]) {
                         expect(await this.scannerPools.isScannerOperational(scanner.address)).to.eq(false);
@@ -224,47 +147,27 @@
                         expect(await this.scannerPools.isScannerOperational(scanner.address)).to.eq(true);
                     }
                 }
-<<<<<<< HEAD
+                expect(await this.stakeAllocator.allocatedStakePerManaged(2, 1)).to.eq('250');
                 await this.scannerPools.connect(this.accounts.user1).enableScanner(SCANNERS[0].address);
-                expect(await this.stakeAllocator.allocatedStakePerManaged(2, 1)).to.eq('66');
-                for (const scanner of SCANNERS) {
-                    expect(await this.scannerPools.isScannerOperational(scanner.address)).to.eq(false);
-=======
-                expect(await this.stakeAllocator.allocatedStakePerManaged(2, 1)).to.eq('250');
-                await this.nodeRunners.connect(this.accounts.user1).enableScanner(SCANNERS[0].address);
                 expect(await this.stakeAllocator.allocatedStakePerManaged(2, 1)).to.eq('166');
                 for (const scanner of SCANNERS) {
-                    expect(await this.nodeRunners.isScannerOperational(scanner.address)).to.eq(true);
->>>>>>> 3d4d358b
+                    expect(await this.scannerPools.isScannerOperational(scanner.address)).to.eq(true);
                 }
             });
 
             it('allocation should be sensitive to managed subject disabling - with delegation', async function () {
                 await expect(this.staking.connect(this.accounts.user1).deposit(scannerPoolSubjectType, scannerPoolId, '200'))
                     .to.emit(this.stakeAllocator, 'AllocatedStake')
-<<<<<<< HEAD
-                    .withArgs(scannerPoolSubjectType, scannerPoolId, true, '200', '200');
+                    .withArgs(scannerPoolSubjectType, scannerPoolId, true, '200', initiallyAllocated + 200);
                 expect(await this.subjectGateway.minManagedStakeFor(scannerPoolSubjectType, scannerPoolId)).to.eq('100');
                 expect(await this.subjectGateway.totalManagedSubjects(scannerPoolSubjectType, scannerPoolId)).to.eq('3');
-=======
-                    .withArgs(nodeRunnerSubjectType, nodeRunnerId, true, '200', initiallyAllocated + 200);
-                expect(await this.subjectGateway.minManagedStakeFor(nodeRunnerSubjectType, nodeRunnerId)).to.eq('100');
-                expect(await this.subjectGateway.totalManagedSubjects(nodeRunnerSubjectType, nodeRunnerId)).to.eq('3');
->>>>>>> 3d4d358b
 
                 expect(await this.stakeAllocator.allocatedStakePerManaged(2, 1)).to.eq('166');
                 for (const scanner of SCANNERS) {
-<<<<<<< HEAD
-                    expect(await this.scannerPools.isScannerOperational(scanner.address)).to.eq(false);
+                    expect(await this.scannerPools.isScannerOperational(scanner.address)).to.eq(true);
                 }
                 await this.scannerPools.connect(this.accounts.user1).disableScanner(SCANNERS[0].address);
-                expect(await this.stakeAllocator.allocatedStakePerManaged(2, 1)).to.eq('100');
-=======
-                    expect(await this.nodeRunners.isScannerOperational(scanner.address)).to.eq(true);
-                }
-                await this.nodeRunners.connect(this.accounts.user1).disableScanner(SCANNERS[0].address);
                 expect(await this.stakeAllocator.allocatedStakePerManaged(2, 1)).to.eq('250');
->>>>>>> 3d4d358b
                 for (const scanner of SCANNERS) {
                     if (scanner === SCANNERS[0]) {
                         expect(await this.scannerPools.isScannerOperational(scanner.address)).to.eq(false);
@@ -274,71 +177,39 @@
                 }
                 await expect(this.staking.connect(this.accounts.user1).deposit(delegatorSubjectType, scannerPoolId, '100'))
                     .to.emit(this.stakeAllocator, 'AllocatedStake')
-<<<<<<< HEAD
                     .withArgs(delegatorSubjectType, scannerPoolId, true, '100', '100');
-                expect(await this.staking.activeStakeFor(scannerPoolSubjectType, scannerPoolId)).to.eq('200');
+                expect(await this.staking.activeStakeFor(scannerPoolSubjectType, scannerPoolId)).to.eq(initiallyAllocated + 200);
                 expect(await this.staking.activeStakeFor(delegatorSubjectType, scannerPoolId)).to.eq('100');
 
-                expect(await this.stakeAllocator.allocatedStakeFor(scannerPoolSubjectType, scannerPoolId)).to.eq('200');
+                expect(await this.stakeAllocator.allocatedStakeFor(scannerPoolSubjectType, scannerPoolId)).to.eq(initiallyAllocated + 200);
                 expect(await this.stakeAllocator.allocatedStakeFor(delegatorSubjectType, scannerPoolId)).to.eq('100');
-                expect(await this.stakeAllocator.allocatedManagedStake(scannerPoolSubjectType, scannerPoolId)).to.eq('300');
+                expect(await this.stakeAllocator.allocatedManagedStake(scannerPoolSubjectType, scannerPoolId)).to.eq(initiallyAllocated + 300);
 
                 await this.scannerPools.connect(this.accounts.user1).enableScanner(SCANNERS[0].address);
-                expect(await this.stakeAllocator.allocatedStakePerManaged(2, 1)).to.eq('100');
-=======
-                    .withArgs(delegatorSubjectType, nodeRunnerId, true, '100', '100');
-                expect(await this.staking.activeStakeFor(nodeRunnerSubjectType, nodeRunnerId)).to.eq(initiallyAllocated + 200);
-                expect(await this.staking.activeStakeFor(delegatorSubjectType, nodeRunnerId)).to.eq('100');
-
-                expect(await this.stakeAllocator.allocatedStakeFor(nodeRunnerSubjectType, nodeRunnerId)).to.eq(initiallyAllocated + 200);
-                expect(await this.stakeAllocator.allocatedStakeFor(delegatorSubjectType, nodeRunnerId)).to.eq('100');
-                expect(await this.stakeAllocator.allocatedManagedStake(nodeRunnerSubjectType, nodeRunnerId)).to.eq(initiallyAllocated + 300);
-
-                await this.nodeRunners.connect(this.accounts.user1).enableScanner(SCANNERS[0].address);
                 expect(await this.stakeAllocator.allocatedStakePerManaged(2, 1)).to.eq('200');
->>>>>>> 3d4d358b
                 for (const scanner of SCANNERS) {
                     expect(await this.scannerPools.isScannerOperational(scanner.address)).to.eq(true);
                 }
             });
 
             it('active stake = allocated + unallocated', async function () {
-<<<<<<< HEAD
-                const staked = Number(STAKE);
-
-                await expect(this.staking.connect(this.accounts.user1).deposit(scannerPoolSubjectType, scannerPoolId, staked))
-=======
                 const expectedStake = Number(STAKE);
                 const staked = expectedStake - initiallyAllocated;
                 const maxAllocated = Number(MAX_STAKE_MANAGED) * SCANNERS.length;
-                await expect(this.staking.connect(this.accounts.user1).deposit(nodeRunnerSubjectType, nodeRunnerId, staked))
->>>>>>> 3d4d358b
+                await expect(this.staking.connect(this.accounts.user1).deposit(scannerPoolSubjectType, scannerPoolId, staked))
                     .to.emit(this.staking, 'StakeDeposited')
                     .withArgs(scannerPoolSubjectType, scannerPoolId, this.accounts.user1.address, staked)
                     .to.emit(this.stakeAllocator, 'AllocatedStake')
-<<<<<<< HEAD
-                    .withArgs(scannerPoolSubjectType, scannerPoolId, true, `${Number(MAX_STAKE_MANAGED) * 3}`, `${Number(MAX_STAKE_MANAGED) * 3}`)
-                    .to.emit(this.stakeAllocator, 'UnallocatedStake')
-                    .withArgs(scannerPoolSubjectType, scannerPoolId, true, `${Number(STAKE) - Number(MAX_STAKE_MANAGED) * 3}`, `${Number(STAKE) - Number(MAX_STAKE_MANAGED) * 3}`);
+                    .withArgs(scannerPoolSubjectType, scannerPoolId, true, maxAllocated, maxAllocated)
+                    .to.emit(this.stakeAllocator, 'UnallocatedStake')
+                    .withArgs(scannerPoolSubjectType, scannerPoolId, true, `${expectedStake - maxAllocated}`, `${expectedStake - maxAllocated}`);
                 const active = await this.staking.activeStakeFor(scannerPoolSubjectType, scannerPoolId);
-                expect(active).to.eq(staked);
-                const maxAllocated = Number(MAX_STAKE_MANAGED) * SCANNERS.length;
+                expect(active).to.eq(expectedStake);
+
                 const allocated = await this.stakeAllocator.allocatedStakeFor(scannerPoolSubjectType, scannerPoolId);
                 expect(allocated).to.eq(`${maxAllocated}`);
                 const unallocated = await this.stakeAllocator.unallocatedStakeFor(scannerPoolSubjectType, scannerPoolId);
-                const expectedUnallocated = staked - maxAllocated;
-=======
-                    .withArgs(nodeRunnerSubjectType, nodeRunnerId, true, maxAllocated, maxAllocated)
-                    .to.emit(this.stakeAllocator, 'UnallocatedStake')
-                    .withArgs(nodeRunnerSubjectType, nodeRunnerId, true, `${expectedStake - maxAllocated}`, `${expectedStake - maxAllocated}`);
-                const active = await this.staking.activeStakeFor(nodeRunnerSubjectType, nodeRunnerId);
-                expect(active).to.eq(expectedStake);
-
-                const allocated = await this.stakeAllocator.allocatedStakeFor(nodeRunnerSubjectType, nodeRunnerId);
-                expect(allocated).to.eq(`${maxAllocated}`);
-                const unallocated = await this.stakeAllocator.unallocatedStakeFor(nodeRunnerSubjectType, nodeRunnerId);
                 const expectedUnallocated = expectedStake - maxAllocated;
->>>>>>> 3d4d358b
                 expect(unallocated).to.eq(`${expectedUnallocated}`);
                 expect(allocated.add(unallocated)).to.eq(active);
                 expect(await this.stakeAllocator.allocatedStakePerManaged(2, 1)).to.eq(MAX_STAKE_MANAGED);
@@ -362,12 +233,10 @@
 
             it('should not allow delegation if DELEGATE delegation under min', async function () {
                 const staked = '2000';
-<<<<<<< HEAD
-                await expect(this.staking.connect(this.accounts.user2).deposit(delegatorSubjectType, scannerPoolId, staked)).to.be.revertedWith('CannotDelegateStakeUnderMin(2, 1)');
-=======
-                await this.stakeAllocator.connect(this.accounts.user1).unallocateOwnStake(nodeRunnerSubjectType, nodeRunnerId, 200);
-                await expect(this.staking.connect(this.accounts.user2).deposit(delegatorSubjectType, nodeRunnerId, staked)).to.be.revertedWith('CannotDelegateStakeUnderMin(2, 1)');
->>>>>>> 3d4d358b
+                await this.stakeAllocator.connect(this.accounts.user1).unallocateOwnStake(scannerPoolSubjectType, scannerPoolId, 200);
+                await expect(this.staking.connect(this.accounts.user2).deposit(delegatorSubjectType, scannerPoolId, staked)).to.be.revertedWith(
+                    'CannotDelegateStakeUnderMin(2, 1)'
+                );
             });
 
             it('should not deposit if not owner of delegated/manager subject', async function () {
@@ -380,19 +249,11 @@
 
         describe('Unallocation and Manual Allocation', function () {
             it('should unallocate allocated stake', async function () {
-<<<<<<< HEAD
-                const staked = '3000';
+                const staked = 3000 - initiallyAllocated;
                 await this.staking.connect(this.accounts.user1).deposit(scannerPoolSubjectType, scannerPoolId, staked);
                 expect(await this.staking.activeStakeFor(scannerPoolSubjectType, scannerPoolId)).to.eq('3000');
                 expect(await this.stakeAllocator.allocatedStakeFor(scannerPoolSubjectType, scannerPoolId)).to.eq('3000');
                 expect(await this.stakeAllocator.unallocatedStakeFor(scannerPoolSubjectType, scannerPoolId)).to.eq('0');
-=======
-                const staked = 3000 - initiallyAllocated;
-                await this.staking.connect(this.accounts.user1).deposit(nodeRunnerSubjectType, nodeRunnerId, staked);
-                expect(await this.staking.activeStakeFor(nodeRunnerSubjectType, nodeRunnerId)).to.eq('3000');
-                expect(await this.stakeAllocator.allocatedStakeFor(nodeRunnerSubjectType, nodeRunnerId)).to.eq('3000');
-                expect(await this.stakeAllocator.unallocatedStakeFor(nodeRunnerSubjectType, nodeRunnerId)).to.eq('0');
->>>>>>> 3d4d358b
                 expect(await this.stakeAllocator.allocatedStakePerManaged(2, 1)).to.eq('1000');
 
                 for (const scanner of SCANNERS) {
@@ -414,19 +275,11 @@
             });
 
             it('should revert if unallocating more than allocated', async function () {
-<<<<<<< HEAD
-                const staked = '3000';
+                const staked = 3000 - initiallyAllocated;
                 await this.staking.connect(this.accounts.user1).deposit(scannerPoolSubjectType, scannerPoolId, staked);
                 const unallocated = '4000';
                 await expect(this.stakeAllocator.connect(this.accounts.user1).unallocateOwnStake(scannerPoolSubjectType, scannerPoolId, unallocated)).to.be.revertedWith(
-                    `AmountTooLarge(${unallocated}, ${staked})`
-=======
-                const staked = 3000 - initiallyAllocated;
-                await this.staking.connect(this.accounts.user1).deposit(nodeRunnerSubjectType, nodeRunnerId, staked);
-                const unallocated = '4000';
-                await expect(this.stakeAllocator.connect(this.accounts.user1).unallocateOwnStake(nodeRunnerSubjectType, nodeRunnerId, unallocated)).to.be.revertedWith(
                     `AmountTooLarge(${unallocated}, ${3000})`
->>>>>>> 3d4d358b
                 );
 
                 await this.stakeAllocator.connect(this.accounts.user1).unallocateOwnStake(scannerPoolSubjectType, scannerPoolId, '1000');
@@ -436,21 +289,12 @@
             });
 
             it('should disable managed subjects if unallocate under min managed', async function () {
-<<<<<<< HEAD
                 await this.scannerPools.connect(this.accounts.manager).setManagedStakeThreshold({ max: '10000', min: '1000', activated: true }, 1);
-                const staked = '3000';
+                const staked = 3000 - initiallyAllocated;
                 await this.staking.connect(this.accounts.user1).deposit(scannerPoolSubjectType, scannerPoolId, staked);
                 expect(await this.staking.activeStakeFor(scannerPoolSubjectType, scannerPoolId)).to.eq('3000');
                 expect(await this.stakeAllocator.allocatedStakeFor(scannerPoolSubjectType, scannerPoolId)).to.eq('3000');
                 expect(await this.stakeAllocator.unallocatedStakeFor(scannerPoolSubjectType, scannerPoolId)).to.eq('0');
-=======
-                await this.nodeRunners.connect(this.accounts.manager).setManagedStakeThreshold({ max: '10000', min: '1000', activated: true }, 1);
-                const staked = 3000 - initiallyAllocated;
-                await this.staking.connect(this.accounts.user1).deposit(nodeRunnerSubjectType, nodeRunnerId, staked);
-                expect(await this.staking.activeStakeFor(nodeRunnerSubjectType, nodeRunnerId)).to.eq('3000');
-                expect(await this.stakeAllocator.allocatedStakeFor(nodeRunnerSubjectType, nodeRunnerId)).to.eq('3000');
-                expect(await this.stakeAllocator.unallocatedStakeFor(nodeRunnerSubjectType, nodeRunnerId)).to.eq('0');
->>>>>>> 3d4d358b
                 expect(await this.stakeAllocator.allocatedStakePerManaged(2, 1)).to.eq('1000');
 
                 for (const scanner of SCANNERS) {
@@ -470,19 +314,11 @@
                 }
             });
             it('should allocate after unallocate', async function () {
-<<<<<<< HEAD
-                const staked = '3000';
+                const staked = 3000 - initiallyAllocated;
                 await this.staking.connect(this.accounts.user1).deposit(scannerPoolSubjectType, scannerPoolId, staked);
                 expect(await this.staking.activeStakeFor(scannerPoolSubjectType, scannerPoolId)).to.eq('3000');
                 expect(await this.stakeAllocator.allocatedStakeFor(scannerPoolSubjectType, scannerPoolId)).to.eq('3000');
                 expect(await this.stakeAllocator.unallocatedStakeFor(scannerPoolSubjectType, scannerPoolId)).to.eq('0');
-=======
-                const staked = 3000 - initiallyAllocated;
-                await this.staking.connect(this.accounts.user1).deposit(nodeRunnerSubjectType, nodeRunnerId, staked);
-                expect(await this.staking.activeStakeFor(nodeRunnerSubjectType, nodeRunnerId)).to.eq('3000');
-                expect(await this.stakeAllocator.allocatedStakeFor(nodeRunnerSubjectType, nodeRunnerId)).to.eq('3000');
-                expect(await this.stakeAllocator.unallocatedStakeFor(nodeRunnerSubjectType, nodeRunnerId)).to.eq('0');
->>>>>>> 3d4d358b
                 const unallocated = '2000';
                 await expect(this.stakeAllocator.connect(this.accounts.user1).unallocateOwnStake(scannerPoolSubjectType, scannerPoolId, unallocated))
                     .to.emit(this.stakeAllocator, 'UnallocatedStake')
@@ -518,21 +354,12 @@
 
         describe('On Init Withdraw', function () {
             it('burns from allocated', async function () {
-<<<<<<< HEAD
-                const staked = '3000';
+                const staked = 3000 - initiallyAllocated;
                 await this.staking.connect(this.accounts.user1).deposit(scannerPoolSubjectType, scannerPoolId, staked);
                 expect(await this.staking.activeStakeFor(scannerPoolSubjectType, scannerPoolId)).to.eq('3000');
                 expect(await this.stakeAllocator.allocatedStakeFor(scannerPoolSubjectType, scannerPoolId)).to.eq('3000');
                 expect(await this.stakeAllocator.unallocatedStakeFor(scannerPoolSubjectType, scannerPoolId)).to.eq('0');
                 await expect(this.staking.connect(this.accounts.user1).initiateWithdrawal(scannerPoolSubjectType, scannerPoolId, '2000'))
-=======
-                const staked = 3000 - initiallyAllocated;
-                await this.staking.connect(this.accounts.user1).deposit(nodeRunnerSubjectType, nodeRunnerId, staked);
-                expect(await this.staking.activeStakeFor(nodeRunnerSubjectType, nodeRunnerId)).to.eq('3000');
-                expect(await this.stakeAllocator.allocatedStakeFor(nodeRunnerSubjectType, nodeRunnerId)).to.eq('3000');
-                expect(await this.stakeAllocator.unallocatedStakeFor(nodeRunnerSubjectType, nodeRunnerId)).to.eq('0');
-                await expect(this.staking.connect(this.accounts.user1).initiateWithdrawal(nodeRunnerSubjectType, nodeRunnerId, '2000'))
->>>>>>> 3d4d358b
                     .to.emit(this.stakeAllocator, 'UnallocatedStake')
                     .withArgs(scannerPoolSubjectType, scannerPoolId, false, 0, 0)
                     .to.emit(this.stakeAllocator, 'AllocatedStake')
@@ -543,23 +370,13 @@
             });
 
             it('burns from unallocated and allocated', async function () {
-<<<<<<< HEAD
-                const staked = '3000';
+                const staked = 3000 - initiallyAllocated;
                 await this.staking.connect(this.accounts.user1).deposit(scannerPoolSubjectType, scannerPoolId, staked);
                 await this.stakeAllocator.connect(this.accounts.user1).unallocateOwnStake(scannerPoolSubjectType, scannerPoolId, '2000');
                 expect(await this.staking.activeStakeFor(scannerPoolSubjectType, scannerPoolId)).to.eq('3000');
                 expect(await this.stakeAllocator.allocatedStakeFor(scannerPoolSubjectType, scannerPoolId)).to.eq('1000');
                 expect(await this.stakeAllocator.unallocatedStakeFor(scannerPoolSubjectType, scannerPoolId)).to.eq('2000');
                 await expect(this.staking.connect(this.accounts.user1).initiateWithdrawal(scannerPoolSubjectType, scannerPoolId, '2500'))
-=======
-                const staked = 3000 - initiallyAllocated;
-                await this.staking.connect(this.accounts.user1).deposit(nodeRunnerSubjectType, nodeRunnerId, staked);
-                await this.stakeAllocator.connect(this.accounts.user1).unallocateOwnStake(nodeRunnerSubjectType, nodeRunnerId, '2000');
-                expect(await this.staking.activeStakeFor(nodeRunnerSubjectType, nodeRunnerId)).to.eq('3000');
-                expect(await this.stakeAllocator.allocatedStakeFor(nodeRunnerSubjectType, nodeRunnerId)).to.eq('1000');
-                expect(await this.stakeAllocator.unallocatedStakeFor(nodeRunnerSubjectType, nodeRunnerId)).to.eq('2000');
-                await expect(this.staking.connect(this.accounts.user1).initiateWithdrawal(nodeRunnerSubjectType, nodeRunnerId, '2500'))
->>>>>>> 3d4d358b
                     .to.emit(this.stakeAllocator, 'UnallocatedStake')
                     .withArgs(scannerPoolSubjectType, scannerPoolId, false, '2000', '2000')
                     .to.emit(this.stakeAllocator, 'AllocatedStake')
@@ -570,23 +387,13 @@
             });
 
             it('burns from unallocated', async function () {
-<<<<<<< HEAD
-                const staked = '3000';
+                const staked = 3000 - initiallyAllocated;
                 await this.staking.connect(this.accounts.user1).deposit(scannerPoolSubjectType, scannerPoolId, staked);
                 await this.stakeAllocator.connect(this.accounts.user1).unallocateOwnStake(scannerPoolSubjectType, scannerPoolId, '3000');
                 expect(await this.staking.activeStakeFor(scannerPoolSubjectType, scannerPoolId)).to.eq('3000');
                 expect(await this.stakeAllocator.allocatedStakeFor(scannerPoolSubjectType, scannerPoolId)).to.eq('0');
                 expect(await this.stakeAllocator.unallocatedStakeFor(scannerPoolSubjectType, scannerPoolId)).to.eq('3000');
                 await expect(this.staking.connect(this.accounts.user1).initiateWithdrawal(scannerPoolSubjectType, scannerPoolId, '2500'))
-=======
-                const staked = 3000 - initiallyAllocated;
-                await this.staking.connect(this.accounts.user1).deposit(nodeRunnerSubjectType, nodeRunnerId, staked);
-                await this.stakeAllocator.connect(this.accounts.user1).unallocateOwnStake(nodeRunnerSubjectType, nodeRunnerId, '3000');
-                expect(await this.staking.activeStakeFor(nodeRunnerSubjectType, nodeRunnerId)).to.eq('3000');
-                expect(await this.stakeAllocator.allocatedStakeFor(nodeRunnerSubjectType, nodeRunnerId)).to.eq('0');
-                expect(await this.stakeAllocator.unallocatedStakeFor(nodeRunnerSubjectType, nodeRunnerId)).to.eq('3000');
-                await expect(this.staking.connect(this.accounts.user1).initiateWithdrawal(nodeRunnerSubjectType, nodeRunnerId, '2500'))
->>>>>>> 3d4d358b
                     .to.emit(this.stakeAllocator, 'UnallocatedStake')
                     .withArgs(scannerPoolSubjectType, scannerPoolId, false, '2500', '500');
                 expect(await this.staking.activeStakeFor(scannerPoolSubjectType, scannerPoolId)).to.eq('500');
@@ -597,8 +404,7 @@
 
         describe('On Slashing', function () {
             it('burns from unallocated and allocated', async function () {
-<<<<<<< HEAD
-                const staked = '3000';
+                const staked = 3000 - initiallyAllocated;
                 await this.staking.connect(this.accounts.user1).deposit(scannerPoolSubjectType, scannerPoolId, staked);
                 await this.stakeAllocator.connect(this.accounts.user1).unallocateOwnStake(scannerPoolSubjectType, scannerPoolId, '2000');
                 await this.scannerPools.connect(this.accounts.manager).setManagedStakeThreshold({ max: '100000', min: '333', activated: true }, 1);
@@ -606,16 +412,6 @@
                 expect(await this.stakeAllocator.allocatedStakeFor(scannerPoolSubjectType, scannerPoolId)).to.eq('1000');
                 expect(await this.stakeAllocator.unallocatedStakeFor(scannerPoolSubjectType, scannerPoolId)).to.eq('2000');
                 expect(await this.scannerPools.isScannerOperational(SCANNERS[0].address)).to.eq(true);
-=======
-                const staked = 3000 - initiallyAllocated;
-                await this.staking.connect(this.accounts.user1).deposit(nodeRunnerSubjectType, nodeRunnerId, staked);
-                await this.stakeAllocator.connect(this.accounts.user1).unallocateOwnStake(nodeRunnerSubjectType, nodeRunnerId, '2000');
-                await this.nodeRunners.connect(this.accounts.manager).setManagedStakeThreshold({ max: '100000', min: '333', activated: true }, 1);
-                expect(await this.staking.activeStakeFor(nodeRunnerSubjectType, nodeRunnerId)).to.eq('3000');
-                expect(await this.stakeAllocator.allocatedStakeFor(nodeRunnerSubjectType, nodeRunnerId)).to.eq('1000');
-                expect(await this.stakeAllocator.unallocatedStakeFor(nodeRunnerSubjectType, nodeRunnerId)).to.eq('2000');
-                expect(await this.nodeRunners.isScannerOperational(SCANNERS[0].address)).to.eq(true);
->>>>>>> 3d4d358b
                 await this.access.connect(this.accounts.admin).grantRole(this.roles.SLASHER, this.accounts.admin.address);
                 await expect(this.staking.connect(this.accounts.admin).slash(scannerPoolSubjectType, scannerPoolId, '2500', this.accounts.user1.address, 0))
                     .to.emit(this.stakeAllocator, 'UnallocatedStake')
@@ -638,17 +434,10 @@
             });
 
             it('happy path', async function () {
-<<<<<<< HEAD
-                expect(await this.staking.activeStakeFor(scannerPoolSubjectType, scannerPoolId)).to.be.equal('0');
-                expect(await this.staking.totalActiveStake()).to.be.equal('0');
-                expect(await this.staking.sharesOf(scannerPoolSubjectType, scannerPoolId, this.accounts.user1.address)).to.be.equal('0');
-                expect(await this.staking.totalShares(scannerPoolSubjectType, scannerPoolId)).to.be.equal('0');
-=======
-                expect(await this.staking.activeStakeFor(nodeRunnerSubjectType, nodeRunnerId)).to.be.equal(initiallyAllocated);
+                expect(await this.staking.activeStakeFor(scannerPoolSubjectType, scannerPoolId)).to.be.equal(initiallyAllocated);
                 expect(await this.staking.totalActiveStake()).to.be.equal(initiallyAllocated);
-                expect(await this.staking.sharesOf(nodeRunnerSubjectType, nodeRunnerId, this.accounts.user1.address)).to.be.equal(initiallyAllocated);
-                expect(await this.staking.totalShares(nodeRunnerSubjectType, nodeRunnerId)).to.be.equal(initiallyAllocated);
->>>>>>> 3d4d358b
+                expect(await this.staking.sharesOf(scannerPoolSubjectType, scannerPoolId, this.accounts.user1.address)).to.be.equal(initiallyAllocated);
+                expect(await this.staking.totalShares(scannerPoolSubjectType, scannerPoolId)).to.be.equal(initiallyAllocated);
 
                 await expect(this.staking.connect(this.accounts.user1).deposit(scannerPoolSubjectType, scannerPoolId, '100'))
                     .to.emit(this.token, 'Transfer')
@@ -658,17 +447,10 @@
                     .to.emit(this.staking, 'StakeDeposited')
                     .withArgs(scannerPoolSubjectType, scannerPoolId, this.accounts.user1.address, '100');
 
-<<<<<<< HEAD
-                expect(await this.staking.activeStakeFor(scannerPoolSubjectType, scannerPoolId)).to.be.equal('100');
-                expect(await this.staking.totalActiveStake()).to.be.equal('100');
-                expect(await this.staking.sharesOf(scannerPoolSubjectType, scannerPoolId, this.accounts.user1.address)).to.be.equal('100');
-                expect(await this.staking.totalShares(scannerPoolSubjectType, scannerPoolId)).to.be.equal('100');
-=======
-                expect(await this.staking.activeStakeFor(nodeRunnerSubjectType, nodeRunnerId)).to.be.equal(100 + initiallyAllocated);
+                expect(await this.staking.activeStakeFor(scannerPoolSubjectType, scannerPoolId)).to.be.equal(100 + initiallyAllocated);
                 expect(await this.staking.totalActiveStake()).to.be.equal(100 + initiallyAllocated);
-                expect(await this.staking.sharesOf(nodeRunnerSubjectType, nodeRunnerId, this.accounts.user1.address)).to.be.equal(100 + initiallyAllocated);
-                expect(await this.staking.totalShares(nodeRunnerSubjectType, nodeRunnerId)).to.be.equal(100 + initiallyAllocated);
->>>>>>> 3d4d358b
+                expect(await this.staking.sharesOf(scannerPoolSubjectType, scannerPoolId, this.accounts.user1.address)).to.be.equal(100 + initiallyAllocated);
+                expect(await this.staking.totalShares(scannerPoolSubjectType, scannerPoolId)).to.be.equal(100 + initiallyAllocated);
 
                 await expect(this.staking.connect(this.accounts.user1).withdraw(scannerPoolSubjectType, scannerPoolId)).to.be.reverted;
 
@@ -690,17 +472,10 @@
                     .to.emit(this.staking, 'WithdrawalExecuted')
                     .withArgs(scannerPoolSubjectType, scannerPoolId, this.accounts.user1.address);
 
-<<<<<<< HEAD
-                expect(await this.staking.activeStakeFor(scannerPoolSubjectType, scannerPoolId)).to.be.equal('50');
-                expect(await this.staking.totalActiveStake()).to.be.equal('50');
-                expect(await this.staking.sharesOf(scannerPoolSubjectType, scannerPoolId, this.accounts.user1.address)).to.be.equal('50');
-                expect(await this.staking.totalShares(scannerPoolSubjectType, scannerPoolId)).to.be.equal('50');
-=======
-                expect(await this.staking.activeStakeFor(nodeRunnerSubjectType, nodeRunnerId)).to.be.equal(50 + initiallyAllocated);
+                expect(await this.staking.activeStakeFor(scannerPoolSubjectType, scannerPoolId)).to.be.equal(50 + initiallyAllocated);
                 expect(await this.staking.totalActiveStake()).to.be.equal(50 + initiallyAllocated);
-                expect(await this.staking.sharesOf(nodeRunnerSubjectType, nodeRunnerId, this.accounts.user1.address)).to.be.equal(50 + initiallyAllocated);
-                expect(await this.staking.totalShares(nodeRunnerSubjectType, nodeRunnerId)).to.be.equal(50 + initiallyAllocated);
->>>>>>> 3d4d358b
+                expect(await this.staking.sharesOf(scannerPoolSubjectType, scannerPoolId, this.accounts.user1.address)).to.be.equal(50 + initiallyAllocated);
+                expect(await this.staking.totalShares(scannerPoolSubjectType, scannerPoolId)).to.be.equal(50 + initiallyAllocated);
             });
         });
     });
