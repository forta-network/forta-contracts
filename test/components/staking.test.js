--- conflicted
+++ resolved
@@ -709,17 +709,6 @@
     });
   });
 
-<<<<<<< HEAD
-  describe('Minimum Stake', function () {
-    it ('happy path', async function () {
-      expect(await this.staking.getMinStake(subjectType1)).to.equal(0);
-      await expect(this.staking.connect(this.accounts.admin).setMinStake(subjectType1, '1000'))
-      .to.emit(this.staking, 'MinimumStakeChanged').withArgs('1000','0');
-      expect(await this.staking.getMinStake(subjectType1)).to.equal('1000');
-      expect(await this.staking.connect(this.accounts.user1).isStakedOverMinimum(subjectType1, subject1)).to.equal(false);
-      await expect(this.staking.connect(this.accounts.user1).deposit(subjectType1, subject1, '1000')).to.not.be.reverted;
-      expect(await this.staking.connect(this.accounts.user1).isStakedOverMinimum(subjectType1, subject1)).to.equal(true);
-=======
   describe('Min Stake', function () {
     it ('happy path', async function () {
       expect(await this.staking.getMinStake(subjectType1)).to.equal(0);
@@ -729,24 +718,16 @@
       expect(await this.staking.connect(this.accounts.user1).isStakedOverMin(subjectType1, subject1)).to.equal(false);
       await expect(this.staking.connect(this.accounts.user1).deposit(subjectType1, subject1, '1000')).to.not.be.reverted;
       expect(await this.staking.connect(this.accounts.user1).isStakedOverMin(subjectType1, subject1)).to.equal(true);
->>>>>>> 52e937c8
 
     });
 
     it ('changing general minimum stake reflects on previous staked values', async function () {
       await expect(this.staking.connect(this.accounts.user1).deposit(subjectType1, subject1, '1000')).to.not.be.reverted;
       await expect(this.staking.connect(this.accounts.admin).setMinStake(subjectType1, '1001')).to.not.be.reverted;
-<<<<<<< HEAD
-      expect(await this.staking.connect(this.accounts.user1).isStakedOverMinimum(subjectType1, subject1)).to.equal(false);
-      await expect(this.staking.connect(this.accounts.admin).setMinStake(subjectType1, '999'))
-      .to.emit(this.staking, 'MinimumStakeChanged').withArgs('999','1001');
-      expect(await this.staking.connect(this.accounts.user1).isStakedOverMinimum(subjectType1, subject1)).to.equal(true);
-=======
       expect(await this.staking.connect(this.accounts.user1).isStakedOverMin(subjectType1, subject1)).to.equal(false);
       await expect(this.staking.connect(this.accounts.admin).setMinStake(subjectType1, '999'))
       .to.emit(this.staking, 'MinStakeChanged').withArgs('999','1001');
       expect(await this.staking.connect(this.accounts.user1).isStakedOverMin(subjectType1, subject1)).to.equal(true);
->>>>>>> 52e937c8
 
     });
 
