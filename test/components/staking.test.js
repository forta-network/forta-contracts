--- conflicted
+++ resolved
@@ -67,17 +67,10 @@
         .to.emit(this.staking, 'TransferSingle')/*.withArgs(this.accounts.user1.address, this.accounts.user1.address, ethers.constants.AddressZero, subject1, '50')*/
         .to.emit(this.staking, 'TransferSingle')/*.withArgs(this.accounts.user1.address, ethers.constants.AddressZero, this.accounts.user1.address, inactive1, '50')*/
 
-<<<<<<< HEAD
         await expect(this.staking.connect(this.accounts.user1).withdraw(subject1))
         .to.emit(this.token, 'Transfer').withArgs(this.staking.address, this.accounts.user1.address, '50')
         .to.emit(this.staking, 'TransferSingle').withArgs(this.accounts.user1.address, this.accounts.user1.address, ethers.constants.AddressZero, inactive1, '50')
-        .to.emit(this.staking, 'WithdrawalInitiated').withArgs(subject1, this.accounts.user1.address, 0);
-=======
-        await expect(this.components.staking.connect(this.accounts.user1).withdraw(subject1))
-        .to.emit(this.token, 'Transfer').withArgs(this.components.staking.address, this.accounts.user1.address, '50')
-        .to.emit(this.components.staking, 'TransferSingle').withArgs(this.accounts.user1.address, this.accounts.user1.address, ethers.constants.AddressZero, inactive1, '50')
-        .to.emit(this.components.staking, 'WithdrawalExecuted').withArgs(subject1, this.accounts.user1.address);
->>>>>>> 63d4e798
+        .to.emit(this.staking, 'WithdrawalExecuted').withArgs(subject1, this.accounts.user1.address);
 
         expect(await this.staking.activeStakeFor(subject1)).to.be.equal('150');
         expect(await this.staking.totalActiveStake()).to.be.equal('150');
@@ -90,7 +83,6 @@
 
         const tx2 = await this.staking.connect(this.accounts.user2).initiateWithdrawal(subject1, '100');
         await expect(tx2)
-<<<<<<< HEAD
         .to.emit(this.staking, 'WithdrawalInitiated').withArgs(subject1, this.accounts.user2.address, await txTimestamp(tx2))
         .to.emit(this.staking, 'TransferSingle')/*.withArgs(this.accounts.user2.address, this.accounts.user2.address, ethers.constants.AddressZero, subject1, '100')*/
         .to.emit(this.staking, 'TransferSingle')/*.withArgs(this.accounts.user2.address, ethers.constants.AddressZero, this.accounts.user2.address, inactive1, '100')*/
@@ -98,7 +90,7 @@
         await expect(this.staking.connect(this.accounts.user2).withdraw(subject1))
         .to.emit(this.token, 'Transfer').withArgs(this.staking.address, this.accounts.user2.address, '100')
         .to.emit(this.staking, 'TransferSingle').withArgs(this.accounts.user2.address, this.accounts.user2.address, ethers.constants.AddressZero, inactive1, '100')
-        .to.emit(this.staking, 'WithdrawalInitiated').withArgs(subject1, this.accounts.user2.address, 0);
+        .to.emit(this.staking, 'WithdrawalExecuted').withArgs(subject1, this.accounts.user2.address);
 
         expect(await this.staking.activeStakeFor(subject1)).to.be.equal('50');
         expect(await this.staking.totalActiveStake()).to.be.equal('50');
@@ -108,25 +100,6 @@
 
         await expect(this.staking.connect(this.accounts.user1).withdraw(subject1)).to.be.reverted;
         await expect(this.staking.connect(this.accounts.user2).withdraw(subject1)).to.be.reverted;
-=======
-        .to.emit(this.components.staking, 'WithdrawalInitiated').withArgs(subject1, this.accounts.user2.address, await txTimestamp(tx2))
-        .to.emit(this.components.staking, 'TransferSingle')/*.withArgs(this.accounts.user2.address, this.accounts.user2.address, ethers.constants.AddressZero, subject1, '100')*/
-        .to.emit(this.components.staking, 'TransferSingle')/*.withArgs(this.accounts.user2.address, ethers.constants.AddressZero, this.accounts.user2.address, inactive1, '100')*/
-
-        await expect(this.components.staking.connect(this.accounts.user2).withdraw(subject1))
-        .to.emit(this.token, 'Transfer').withArgs(this.components.staking.address, this.accounts.user2.address, '100')
-        .to.emit(this.components.staking, 'TransferSingle').withArgs(this.accounts.user2.address, this.accounts.user2.address, ethers.constants.AddressZero, inactive1, '100')
-        .to.emit(this.components.staking, 'WithdrawalExecuted').withArgs(subject1, this.accounts.user2.address);
-
-        expect(await this.components.staking.activeStakeFor(subject1)).to.be.equal('50');
-        expect(await this.components.staking.totalActiveStake()).to.be.equal('50');
-        expect(await this.components.staking.sharesOf(subject1, this.accounts.user1.address)).to.be.equal('50');
-        expect(await this.components.staking.sharesOf(subject1, this.accounts.user2.address)).to.be.equal('0');
-        expect(await this.components.staking.totalShares(subject1)).to.be.equal('50');
-
-        await expect(this.components.staking.connect(this.accounts.user1).withdraw(subject1)).to.be.reverted;
-        await expect(this.components.staking.connect(this.accounts.user2).withdraw(subject1)).to.be.reverted;
->>>>>>> 63d4e798
       });
     });
 
@@ -176,17 +149,10 @@
 
         await network.provider.send('evm_increaseTime', [ 3600 ]);
 
-<<<<<<< HEAD
         await expect(this.staking.connect(this.accounts.user1).withdraw(subject1))
         .to.emit(this.token, 'Transfer').withArgs(this.staking.address, this.accounts.user1.address, '50')
         .to.emit(this.staking, 'TransferSingle').withArgs(this.accounts.user1.address, this.accounts.user1.address, ethers.constants.AddressZero, inactive1, '50')
-        .to.emit(this.staking, 'WithdrawalInitiated').withArgs(subject1, this.accounts.user1.address, 0);
-=======
-        await expect(this.components.staking.connect(this.accounts.user1).withdraw(subject1))
-        .to.emit(this.token, 'Transfer').withArgs(this.components.staking.address, this.accounts.user1.address, '50')
-        .to.emit(this.components.staking, 'TransferSingle').withArgs(this.accounts.user1.address, this.accounts.user1.address, ethers.constants.AddressZero, inactive1, '50')
-        .to.emit(this.components.staking, 'WithdrawalExecuted').withArgs(subject1, this.accounts.user1.address);
->>>>>>> 63d4e798
+        .to.emit(this.staking, 'WithdrawalExecuted').withArgs(subject1, this.accounts.user1.address);
 
         expect(await this.staking.activeStakeFor(subject1)).to.be.equal('150');
         expect(await this.staking.totalActiveStake()).to.be.equal('150');
@@ -207,17 +173,10 @@
 
         await network.provider.send('evm_increaseTime', [ 3600 ]);
 
-<<<<<<< HEAD
         await expect(this.staking.connect(this.accounts.user2).withdraw(subject1))
         .to.emit(this.token, 'Transfer').withArgs(this.staking.address, this.accounts.user2.address, '100')
         .to.emit(this.staking, 'TransferSingle').withArgs(this.accounts.user2.address, this.accounts.user2.address, ethers.constants.AddressZero, inactive1, '100')
-        .to.emit(this.staking, 'WithdrawalInitiated').withArgs(subject1, this.accounts.user2.address, 0);
-=======
-        await expect(this.components.staking.connect(this.accounts.user2).withdraw(subject1))
-        .to.emit(this.token, 'Transfer').withArgs(this.components.staking.address, this.accounts.user2.address, '100')
-        .to.emit(this.components.staking, 'TransferSingle').withArgs(this.accounts.user2.address, this.accounts.user2.address, ethers.constants.AddressZero, inactive1, '100')
-        .to.emit(this.components.staking, 'WithdrawalExecuted').withArgs(subject1, this.accounts.user2.address);
->>>>>>> 63d4e798
+        .to.emit(this.staking, 'WithdrawalExecuted').withArgs(subject1, this.accounts.user2.address);
 
         expect(await this.staking.activeStakeFor(subject1)).to.be.equal('50');
         expect(await this.staking.totalActiveStake()).to.be.equal('50');
