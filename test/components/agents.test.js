const { ethers, network } = require('hardhat');
const { expect } = require('chai');
const { prepare } = require('../fixture');

const AGENT_ID = ethers.utils.hexlify(ethers.utils.randomBytes(32));

const prepareCommit = (...args) => ethers.utils.solidityKeccak256(['bytes32', 'address', 'string', 'uint256[]'], args);

describe('Agent Registry', function () {
    prepare({ stake: { min: '100', max: '500', activated: true } });

    describe('create and update', function () {
        it('missing prepare if delay set', async function () {
            const args = [AGENT_ID, this.accounts.user1.address, 'Metadata1', [1, 3, 4, 5]];
            await expect(this.agents.connect(this.accounts.manager).setFrontRunningDelay('1800'))
                .to.emit(this.agents, 'FrontRunningDelaySet')
                .withArgs(ethers.BigNumber.from('1800'));
            await expect(this.agents.createAgent(...args)).to.be.revertedWith('CommitNotReady()');
        });

        it('setting delay is protected', async function () {
            await expect(this.agents.connect(this.accounts.other).setFrontRunningDelay('1800')).to.be.revertedWith(
                `MissingRole("${this.roles.AGENT_ADMIN}", "${this.accounts.other.address}")`
            );
        });

        describe('with prepare', async function () {
            it('early', async function () {
                const args = [AGENT_ID, this.accounts.user1.address, 'Metadata1', [1, 3, 4, 5]];
                await expect(this.agents.connect(this.accounts.manager).setFrontRunningDelay('1800'))
                    .to.emit(this.agents, 'FrontRunningDelaySet')
                    .withArgs(ethers.BigNumber.from('1800'));

                await this.agents.prepareAgent(prepareCommit(...args));

                await expect(this.agents.createAgent(...args)).to.be.revertedWith('CommitNotReady()');
            });

            it('non existing agent', async function () {
                expect(
                    await this.agents
                        .getAgent(AGENT_ID)
                        .then((agent) => [agent.created, agent.owner, agent.agentVersion.toNumber(), agent.metadata, agent.chainIds.map((chainId) => chainId.toNumber())])
                ).to.be.deep.equal([false, ethers.constants.AddressZero, 0, '', []]);
            });

            it('no delay', async function () {
                const args = [AGENT_ID, this.accounts.user1.address, 'Metadata1', [1, 3, 4, 5]];

                await expect(this.agents.connect(this.accounts.other).createAgent(...args))
                    .to.emit(this.agents, 'Transfer')
                    .withArgs(ethers.constants.AddressZero, this.accounts.user1.address, AGENT_ID)
                    .to.emit(this.agents, 'AgentUpdated')
                    .withArgs(AGENT_ID, this.accounts.other.address, 'Metadata1', [1, 3, 4, 5]);
            });

            it('on time', async function () {
                const args = [AGENT_ID, this.accounts.user1.address, 'Metadata1', [1, 3, 4, 5]];

                expect(await this.agents.getAgentCount()).to.be.equal('0');
                expect(await this.agents.getAgentCountByChain(1)).to.be.equal('0');
                expect(await this.agents.getAgentCountByChain(2)).to.be.equal('0');
                expect(await this.agents.getAgentCountByChain(3)).to.be.equal('0');
                expect(await this.agents.getAgentCountByChain(4)).to.be.equal('0');
                expect(await this.agents.getAgentCountByChain(5)).to.be.equal('0');
                await expect(this.agents.connect(this.accounts.manager).setFrontRunningDelay('100'))
                    .to.emit(this.agents, 'FrontRunningDelaySet')
                    .withArgs(ethers.BigNumber.from('100'));

                const { blockNumber } = await this.agents.prepareAgent(prepareCommit(...args));
                const { timestamp } = await ethers.provider.getBlock(blockNumber);
                expect(await this.agents.getCommitTimestamp(prepareCommit(...args))).to.be.equal(timestamp);

                await network.provider.send('evm_increaseTime', [300]);

                await expect(this.agents.connect(this.accounts.other).createAgent(...args))
                    .to.emit(this.agents, 'Transfer')
                    .withArgs(ethers.constants.AddressZero, this.accounts.user1.address, AGENT_ID)
                    .to.emit(this.agents, 'AgentUpdated')
                    .withArgs(AGENT_ID, this.accounts.other.address, 'Metadata1', [1, 3, 4, 5]);
                expect(await this.agents.isCreated(AGENT_ID)).to.be.equal(true);
                expect(await this.agents.ownerOf(AGENT_ID)).to.be.equal(this.accounts.user1.address);
                expect(
                    await this.agents
                        .getAgent(AGENT_ID)
                        .then((agent) => [agent.created, agent.owner, agent.agentVersion.toNumber(), agent.metadata, agent.chainIds.map((chainId) => chainId.toNumber())])
                ).to.be.deep.equal([true, this.accounts.user1.address, 1, args[2], args[3]]);
                expect(await this.agents.getAgentCount()).to.be.equal('1');
                expect(await this.agents.getAgentCountByChain(1)).to.be.equal('1');
                expect(await this.agents.getAgentCountByChain(2)).to.be.equal('0');
                expect(await this.agents.getAgentCountByChain(3)).to.be.equal('1');
                expect(await this.agents.getAgentCountByChain(4)).to.be.equal('1');
                expect(await this.agents.getAgentCountByChain(5)).to.be.equal('1');
                expect(await this.agents.getAgentByIndex(0)).to.be.equal(AGENT_ID);
                expect(await this.agents.getAgentByChainAndIndex(1, 0)).to.be.equal(AGENT_ID);
                expect(await this.agents.getAgentByChainAndIndex(3, 0)).to.be.equal(AGENT_ID);
                expect(await this.agents.getAgentByChainAndIndex(4, 0)).to.be.equal(AGENT_ID);
                expect(await this.agents.getAgentByChainAndIndex(5, 0)).to.be.equal(AGENT_ID);
            });

            it('unordered chainID', async function () {
                const args = [AGENT_ID, this.accounts.user1.address, 'Metadata1', [1, 42, 3, 4, 5]];

                const { blockNumber } = await this.agents.prepareAgent(prepareCommit(...args));
                const { timestamp } = await ethers.provider.getBlock(blockNumber);
                expect(await this.agents.getCommitTimestamp(prepareCommit(...args))).to.be.equal(timestamp);

                await network.provider.send('evm_increaseTime', [300]);

                await expect(this.agents.createAgent(...args)).to.be.revertedWith('UnorderedArray("chainIds")');
            });

            it('update', async function () {
                const args = [AGENT_ID, this.accounts.user1.address, 'Metadata1', [1, 3, 4]];

                expect(await this.agents.getAgentCount()).to.be.equal('0');
                expect(await this.agents.getAgentCountByChain(1)).to.be.equal('0');
                expect(await this.agents.getAgentCountByChain(2)).to.be.equal('0');
                expect(await this.agents.getAgentCountByChain(3)).to.be.equal('0');
                expect(await this.agents.getAgentCountByChain(4)).to.be.equal('0');
                expect(await this.agents.getAgentCountByChain(5)).to.be.equal('0');

                const { blockNumber } = await this.agents.prepareAgent(prepareCommit(...args));
                const { timestamp } = await ethers.provider.getBlock(blockNumber);
                expect(await this.agents.getCommitTimestamp(prepareCommit(...args))).to.be.equal(timestamp);

                await network.provider.send('evm_increaseTime', [300]);

                await expect(this.agents.connect(this.accounts.other).createAgent(...args))
                    .to.emit(this.agents, 'Transfer')
                    .withArgs(ethers.constants.AddressZero, this.accounts.user1.address, AGENT_ID)
                    .to.emit(this.agents, 'AgentUpdated')
                    .withArgs(AGENT_ID, this.accounts.other.address, 'Metadata1', [1, 3, 4]);

                expect(await this.agents.ownerOf(AGENT_ID)).to.be.equal(this.accounts.user1.address);
                expect(
                    await this.agents
                        .getAgent(AGENT_ID)
                        .then((agent) => [agent.created, agent.owner, agent.agentVersion.toNumber(), agent.metadata, agent.chainIds.map((chainId) => chainId.toNumber())])
                ).to.be.deep.equal([true, this.accounts.user1.address, 1, 'Metadata1', [1, 3, 4]]);
                expect(await this.agents.getAgentCount()).to.be.equal('1');
                expect(await this.agents.getAgentCountByChain(1)).to.be.equal('1');
                expect(await this.agents.getAgentCountByChain(2)).to.be.equal('0');
                expect(await this.agents.getAgentCountByChain(3)).to.be.equal('1');
                expect(await this.agents.getAgentCountByChain(4)).to.be.equal('1');
                expect(await this.agents.getAgentCountByChain(5)).to.be.equal('0');
                expect(await this.agents.getAgentByIndex(0)).to.be.equal(AGENT_ID);
                expect(await this.agents.getAgentByChainAndIndex(1, 0)).to.be.equal(AGENT_ID);
                expect(await this.agents.getAgentByChainAndIndex(3, 0)).to.be.equal(AGENT_ID);
                expect(await this.agents.getAgentByChainAndIndex(4, 0)).to.be.equal(AGENT_ID);

                await expect(this.agents.connect(this.accounts.user1).updateAgent(AGENT_ID, 'Metadata2', [1, 4, 5]))
                    .to.emit(this.agents, 'AgentUpdated')
                    .withArgs(AGENT_ID, this.accounts.user1.address, 'Metadata2', [1, 4, 5]);

                expect(await this.agents.ownerOf(AGENT_ID)).to.be.equal(this.accounts.user1.address);
                expect(
                    await this.agents
                        .getAgent(AGENT_ID)
                        .then((agent) => [agent.created, agent.owner, agent.agentVersion.toNumber(), agent.metadata, agent.chainIds.map((chainId) => chainId.toNumber())])
                ).to.be.deep.equal([true, this.accounts.user1.address, 2, 'Metadata2', [1, 4, 5]]);
                expect(await this.agents.getAgentCount()).to.be.equal('1');
                expect(await this.agents.getAgentCountByChain(1)).to.be.equal('1');
                expect(await this.agents.getAgentCountByChain(2)).to.be.equal('0');
                expect(await this.agents.getAgentCountByChain(3)).to.be.equal('0');
                expect(await this.agents.getAgentCountByChain(4)).to.be.equal('1');
                expect(await this.agents.getAgentCountByChain(5)).to.be.equal('1');
                expect(await this.agents.getAgentByIndex(0)).to.be.equal(AGENT_ID);
                expect(await this.agents.getAgentByChainAndIndex(1, 0)).to.be.equal(AGENT_ID);
                expect(await this.agents.getAgentByChainAndIndex(4, 0)).to.be.equal(AGENT_ID);
                expect(await this.agents.getAgentByChainAndIndex(5, 0)).to.be.equal(AGENT_ID);
            });
        });
    });

<<<<<<< HEAD
    it('isStakedOverMin false if non existant', async function () {
        expect(await this.agents.isStakedOverMin(AGENT_ID)).to.equal(false);
    });

    it('setting delay is protected', async function () {
      await expect(this.agents.connect(this.accounts.other).setFrontRunningDelay('1800'))
        .to.be.revertedWith(`MissingRole("${this.roles.AGENT_ADMIN}", "${this.accounts.other.address}")`)
    });

    describe('with prepare', async function () {
      it('early', async function () {
        const args = [ AGENT_ID, this.accounts.user1.address, 'Metadata1', [ 1 , 3, 4, 5 ] ];
        await expect(this.agents.connect(this.accounts.manager).setFrontRunningDelay('1800'))
        .to.emit(this.agents, 'FrontRunningDelaySet').withArgs(ethers.BigNumber.from('1800'));

        await this.agents.prepareAgent(prepareCommit(...args));

        await expect(this.agents.createAgent(...args))
        .to.be.revertedWith('CommitNotReady()');
      });

      it('non existing agent', async function () {
        expect(await this.agents.getAgent(AGENT_ID).then(agent => [
            agent.created,
            agent.owner,
            agent.agentVersion.toNumber(),
            agent.metadata,
            agent.chainIds.map(chainId => chainId.toNumber()),
          ])).to.be.deep.equal([
            false,
            ethers.constants.AddressZero,
            0,
            '',
            [],
          ]);
      });

      it('no delay', async function () {
        const args = [ AGENT_ID, this.accounts.user1.address, 'Metadata1', [ 1 , 3, 4, 5 ] ];

        await expect(this.agents.connect(this.accounts.other).createAgent(...args))
        .to.emit(this.agents, 'Transfer').withArgs(ethers.constants.AddressZero, this.accounts.user1.address, AGENT_ID)
        .to.emit(this.agents, 'AgentUpdated').withArgs(AGENT_ID, this.accounts.other.address, 'Metadata1', [ 1 , 3, 4, 5 ]);
      });

      it('on time', async function () {
        const args = [ AGENT_ID, this.accounts.user1.address, 'Metadata1', [ 1 , 3, 4, 5 ] ];

        expect(await this.agents.getAgentCount()).to.be.equal('0');
        expect(await this.agents.getAgentCountByChain(1)).to.be.equal('0');
        expect(await this.agents.getAgentCountByChain(2)).to.be.equal('0');
        expect(await this.agents.getAgentCountByChain(3)).to.be.equal('0');
        expect(await this.agents.getAgentCountByChain(4)).to.be.equal('0');
        expect(await this.agents.getAgentCountByChain(5)).to.be.equal('0');
        await expect(this.agents.connect(this.accounts.manager).setFrontRunningDelay('100'))
        .to.emit(this.agents, 'FrontRunningDelaySet').withArgs(ethers.BigNumber.from('100'));

        const { blockNumber } = await this.agents.prepareAgent(prepareCommit(...args));
        const { timestamp } = await ethers.provider.getBlock(blockNumber);
        expect(await this.agents.getCommitTimestamp(prepareCommit(...args))).to.be.equal(timestamp)

        await network.provider.send('evm_increaseTime', [ 300 ]);

        await expect(this.agents.connect(this.accounts.other).createAgent(...args))
        .to.emit(this.agents, 'Transfer').withArgs(ethers.constants.AddressZero, this.accounts.user1.address, AGENT_ID)
        .to.emit(this.agents, 'AgentUpdated').withArgs(AGENT_ID, this.accounts.other.address, 'Metadata1', [ 1 , 3, 4, 5 ]);
        expect(await this.agents.isCreated(AGENT_ID)).to.be.equal(true);
        expect(await this.agents.ownerOf(AGENT_ID)).to.be.equal(this.accounts.user1.address);
        expect(await this.agents.getAgent(AGENT_ID).then(agent => [
          agent.created,
          agent.owner,
          agent.agentVersion.toNumber(),
          agent.metadata,
          agent.chainIds.map(chainId => chainId.toNumber()),
        ])).to.be.deep.equal([
          true,
          this.accounts.user1.address,
          1,
          args[2],
          args[3],
        ]);
        expect(await this.agents.getAgentCount()).to.be.equal('1');
        expect(await this.agents.getAgentCountByChain(1)).to.be.equal('1');
        expect(await this.agents.getAgentCountByChain(2)).to.be.equal('0');
        expect(await this.agents.getAgentCountByChain(3)).to.be.equal('1');
        expect(await this.agents.getAgentCountByChain(4)).to.be.equal('1');
        expect(await this.agents.getAgentCountByChain(5)).to.be.equal('1');
        expect(await this.agents.getAgentByIndex(0)).to.be.equal(AGENT_ID);
        expect(await this.agents.getAgentByChainAndIndex(1, 0)).to.be.equal(AGENT_ID);
        expect(await this.agents.getAgentByChainAndIndex(3, 0)).to.be.equal(AGENT_ID);
        expect(await this.agents.getAgentByChainAndIndex(4, 0)).to.be.equal(AGENT_ID);
        expect(await this.agents.getAgentByChainAndIndex(5, 0)).to.be.equal(AGENT_ID);
      });

      it('unordered chainID', async function () {
        const args = [ AGENT_ID, this.accounts.user1.address, 'Metadata1', [ 1, 42, 3, 4, 5 ] ];

        const { blockNumber } = await this.agents.prepareAgent(prepareCommit(...args));
        const { timestamp } = await ethers.provider.getBlock(blockNumber);
        expect(await this.agents.getCommitTimestamp(prepareCommit(...args))).to.be.equal(timestamp)

        await network.provider.send('evm_increaseTime', [ 300 ]);

        await expect(this.agents.createAgent(...args))
        .to.be.revertedWith('UnorderedArray("chainIds")');
      });

      it('update', async function () {
        const args = [ AGENT_ID, this.accounts.user1.address, 'Metadata1', [ 1, 3, 4 ] ];

        expect(await this.agents.getAgentCount()).to.be.equal('0');
        expect(await this.agents.getAgentCountByChain(1)).to.be.equal('0');
        expect(await this.agents.getAgentCountByChain(2)).to.be.equal('0');
        expect(await this.agents.getAgentCountByChain(3)).to.be.equal('0');
        expect(await this.agents.getAgentCountByChain(4)).to.be.equal('0');
        expect(await this.agents.getAgentCountByChain(5)).to.be.equal('0');

        const { blockNumber } = await this.agents.prepareAgent(prepareCommit(...args));
        const { timestamp } = await ethers.provider.getBlock(blockNumber);
        expect(await this.agents.getCommitTimestamp(prepareCommit(...args))).to.be.equal(timestamp)

        await network.provider.send('evm_increaseTime', [ 300 ]);

        await expect(this.agents.connect(this.accounts.other).createAgent(...args))
        .to.emit(this.agents, 'Transfer').withArgs(ethers.constants.AddressZero, this.accounts.user1.address, AGENT_ID)
        .to.emit(this.agents, 'AgentUpdated').withArgs(AGENT_ID, this.accounts.other.address, 'Metadata1', [ 1 , 3, 4 ]);

        expect(await this.agents.ownerOf(AGENT_ID)).to.be.equal(this.accounts.user1.address);
        expect(await this.agents.getAgent(AGENT_ID).then(agent => [
            agent.created,
            agent.owner,
            agent.agentVersion.toNumber(),
            agent.metadata,
            agent.chainIds.map(chainId => chainId.toNumber()),
        ])).to.be.deep.equal([
          true,
          this.accounts.user1.address,
          1,
          'Metadata1',
          [ 1, 3, 4 ],
        ]);
        expect(await this.agents.getAgentCount()).to.be.equal('1');
        expect(await this.agents.getAgentCountByChain(1)).to.be.equal('1');
        expect(await this.agents.getAgentCountByChain(2)).to.be.equal('0');
        expect(await this.agents.getAgentCountByChain(3)).to.be.equal('1');
        expect(await this.agents.getAgentCountByChain(4)).to.be.equal('1');
        expect(await this.agents.getAgentCountByChain(5)).to.be.equal('0');
        expect(await this.agents.getAgentByIndex(0)).to.be.equal(AGENT_ID);
        expect(await this.agents.getAgentByChainAndIndex(1, 0)).to.be.equal(AGENT_ID);
        expect(await this.agents.getAgentByChainAndIndex(3, 0)).to.be.equal(AGENT_ID);
        expect(await this.agents.getAgentByChainAndIndex(4, 0)).to.be.equal(AGENT_ID);

        await expect(this.agents.connect(this.accounts.user1).updateAgent(AGENT_ID, 'Metadata2', [ 1, 4, 5 ]))
        .to.emit(this.agents, 'AgentUpdated').withArgs(AGENT_ID, this.accounts.user1.address, 'Metadata2', [ 1, 4, 5 ]);

        expect(await this.agents.ownerOf(AGENT_ID)).to.be.equal(this.accounts.user1.address);
        expect(await this.agents.getAgent(AGENT_ID).then(agent => [
          agent.created,
          agent.owner,
          agent.agentVersion.toNumber(),
          agent.metadata,
          agent.chainIds.map(chainId => chainId.toNumber()),
        ])).to.be.deep.equal([
          true,
          this.accounts.user1.address,
          2,
          'Metadata2',
          [ 1, 4, 5 ],
        ]);
        expect(await this.agents.getAgentCount()).to.be.equal('1');
        expect(await this.agents.getAgentCountByChain(1)).to.be.equal('1');
        expect(await this.agents.getAgentCountByChain(2)).to.be.equal('0');
        expect(await this.agents.getAgentCountByChain(3)).to.be.equal('0');
        expect(await this.agents.getAgentCountByChain(4)).to.be.equal('1');
        expect(await this.agents.getAgentCountByChain(5)).to.be.equal('1');
        expect(await this.agents.getAgentByIndex(0)).to.be.equal(AGENT_ID);
        expect(await this.agents.getAgentByChainAndIndex(1, 0)).to.be.equal(AGENT_ID);
        expect(await this.agents.getAgentByChainAndIndex(4, 0)).to.be.equal(AGENT_ID);
        expect(await this.agents.getAgentByChainAndIndex(5, 0)).to.be.equal(AGENT_ID);
      });
    });
  });

  describe('enable and disable', async function () {
    beforeEach(async function () {
      const args = [ AGENT_ID, this.accounts.user1.address, 'Metadata1', [ 1 , 3, 4, 5 ] ];
      await expect(this.agents.prepareAgent(prepareCommit(...args))).to.be.not.reverted;
      await network.provider.send('evm_increaseTime', [ 300 ]);
      await expect(this.agents.createAgent(...args)).to.be.not.reverted;
      await this.staking.connect(this.accounts.staker).deposit(this.stakingSubjects.AGENT_SUBJECT_TYPE, AGENT_ID, '100');

    });

    it('isEnabled is false for non registered agents, even if staked', async function() {
        const randomAgent = '123456789'
        await this.staking.connect(this.accounts.staker).deposit(this.stakingSubjects.AGENT_SUBJECT_TYPE, randomAgent, '100');
        expect(await this.agents.isEnabled(randomAgent)).to.be.equal(false);
    });

    describe('manager', async function () {
      it('disable', async function () {
        expect(await this.agents.getDisableFlags(AGENT_ID)).to.be.equal([0]);

        await expect(this.agents.connect(this.accounts.manager).disableAgent(AGENT_ID, 0))
        .to.emit(this.agents, 'AgentEnabled').withArgs(AGENT_ID, false, 0, false);

        expect(await this.agents.isEnabled(AGENT_ID)).to.be.equal(false);
        expect(await this.agents.getDisableFlags(AGENT_ID)).to.be.equal([1]);

      });

      it('re-enable', async function () {
        await expect(this.agents.connect(this.accounts.manager).disableAgent(AGENT_ID, 0))
        .to.emit(this.agents, 'AgentEnabled').withArgs(AGENT_ID, false, 0, false);

        await expect(this.agents.connect(this.accounts.manager).enableAgent(AGENT_ID, 0))
        .to.emit(this.agents, 'AgentEnabled').withArgs(AGENT_ID, true, 0, true);

        expect(await this.agents.isEnabled(AGENT_ID)).to.be.equal(true);
      });

      it('restricted', async function () {
        await expect(this.agents.connect(this.accounts.other).disableAgent(AGENT_ID, 0)).to.be.reverted;
      });
    });

    describe('owner', async function () {
      it('disable', async function () {
        expect(await this.agents.getDisableFlags(AGENT_ID)).to.be.equal([0]);

        await expect(this.agents.connect(this.accounts.user1).disableAgent(AGENT_ID, 1))
        .to.emit(this.agents, 'AgentEnabled').withArgs(AGENT_ID, false, 1, false);
        expect(await this.agents.getDisableFlags(AGENT_ID)).to.be.equal([2]);

        expect(await this.agents.isEnabled(AGENT_ID)).to.be.equal(false);
      });

      it('re-enable', async function () {
        await expect(this.agents.connect(this.accounts.user1).disableAgent(AGENT_ID, 1))
        .to.emit(this.agents, 'AgentEnabled').withArgs(AGENT_ID, false, 1, false);

        await expect(this.agents.connect(this.accounts.user1).enableAgent(AGENT_ID, 1))
        .to.emit(this.agents, 'AgentEnabled').withArgs(AGENT_ID, true, 1, true);

        expect(await this.agents.isEnabled(AGENT_ID)).to.be.equal(true);
      });

      it('restricted', async function () {
        await expect(this.agents.connect(this.accounts.other).disableAgent(AGENT_ID, 1)).to.be.reverted;
      });
    });

    describe('hybrid', async function () {
      it('owner cannot re-enable after admin disable', async function () {
        await expect(this.agents.connect(this.accounts.manager).disableAgent(AGENT_ID, 0))
        .to.emit(this.agents, 'AgentEnabled').withArgs(AGENT_ID, false, 0, false);

        await expect(this.agents.connect(this.accounts.user1).enableAgent(AGENT_ID, 1))
        .to.emit(this.agents, 'AgentEnabled').withArgs(AGENT_ID, false, 1, true);

        expect(await this.agents.isEnabled(AGENT_ID)).to.be.equal(false);
      });

      it('admin cannot re-enable after owner disable', async function () {
        await expect(this.agents.connect(this.accounts.user1).disableAgent(AGENT_ID, 1))
        .to.emit(this.agents, 'AgentEnabled').withArgs(AGENT_ID, false, 1, false);

        await expect(this.agents.connect(this.accounts.manager).enableAgent(AGENT_ID, 0))
        .to.emit(this.agents, 'AgentEnabled').withArgs(AGENT_ID, false, 0, true);

        expect(await this.agents.isEnabled(AGENT_ID)).to.be.equal(false);
      });
    });

    describe('stake', async function () {
      it('cannot enable if staked under minimum', async function () {
        await expect(this.agents.connect(this.accounts.manager).disableAgent(AGENT_ID, 0))
        .to.emit(this.agents, 'AgentEnabled').withArgs(AGENT_ID, false, 0, false);
        await this.agents.connect(this.accounts.manager).setStakeThreshold({ max: '100000', min: '10000', activated: true });
        await expect(this.agents.connect(this.accounts.manager).enableAgent(AGENT_ID, 0))
        .to.be.revertedWith(`StakedUnderMinimum(${ethers.BigNumber.from(AGENT_ID).toString()})`);
        await this.staking.connect(this.accounts.staker).deposit(this.stakingSubjects.AGENT_SUBJECT_TYPE, AGENT_ID, '10000');
        await expect(this.agents.connect(this.accounts.manager).enableAgent(AGENT_ID, 0))
        .to.emit(this.agents, 'AgentEnabled').withArgs(AGENT_ID, true, 0, true);
        expect(await this.agents.isEnabled(AGENT_ID)).to.be.equal(true);
      });

      it('isEnabled reacts to stake changes', async function () {
        expect(await this.agents.isEnabled(AGENT_ID)).to.be.equal(true);
        await this.agents.connect(this.accounts.manager).setStakeThreshold({ max: '100000', min: '10000', activated: true });
        expect(await this.agents.isEnabled(AGENT_ID)).to.be.equal(false);
        await this.staking.connect(this.accounts.staker).deposit(this.stakingSubjects.AGENT_SUBJECT_TYPE, AGENT_ID, '10000');
        expect(await this.agents.isEnabled(AGENT_ID)).to.be.equal(true);

      });
    });
  });

=======
    describe('enable and disable', async function () {
        beforeEach(async function () {
            const args = [AGENT_ID, this.accounts.user1.address, 'Metadata1', [1, 3, 4, 5]];
            await expect(this.agents.prepareAgent(prepareCommit(...args))).to.be.not.reverted;
            await network.provider.send('evm_increaseTime', [300]);
            await expect(this.agents.createAgent(...args)).to.be.not.reverted;
            await this.staking.connect(this.accounts.staker).deposit(this.stakingSubjects.AGENT_SUBJECT_TYPE, AGENT_ID, '100');
        });

        it('isEnabled is false for non registered agents, even if staked', async function () {
            const randomAgent = '123456789';
            await this.staking.connect(this.accounts.staker).deposit(this.stakingSubjects.AGENT_SUBJECT_TYPE, randomAgent, '100');
            expect(await this.agents.isEnabled(randomAgent)).to.be.equal(false);
        });

        describe('manager', async function () {
            it('disable', async function () {
                await expect(this.agents.connect(this.accounts.manager).disableAgent(AGENT_ID, 0)).to.emit(this.agents, 'AgentEnabled').withArgs(AGENT_ID, false, 0, false);

                expect(await this.agents.isEnabled(AGENT_ID)).to.be.equal(false);
            });

            it('re-enable', async function () {
                await expect(this.agents.connect(this.accounts.manager).disableAgent(AGENT_ID, 0)).to.emit(this.agents, 'AgentEnabled').withArgs(AGENT_ID, false, 0, false);

                await expect(this.agents.connect(this.accounts.manager).enableAgent(AGENT_ID, 0)).to.emit(this.agents, 'AgentEnabled').withArgs(AGENT_ID, true, 0, true);

                expect(await this.agents.isEnabled(AGENT_ID)).to.be.equal(true);
            });

            it('restricted', async function () {
                await expect(this.agents.connect(this.accounts.other).disableAgent(AGENT_ID, 0)).to.be.reverted;
            });
        });

        describe('owner', async function () {
            it('disable', async function () {
                await expect(this.agents.connect(this.accounts.user1).disableAgent(AGENT_ID, 1)).to.emit(this.agents, 'AgentEnabled').withArgs(AGENT_ID, false, 1, false);

                expect(await this.agents.isEnabled(AGENT_ID)).to.be.equal(false);
            });

            it('re-enable', async function () {
                await expect(this.agents.connect(this.accounts.user1).disableAgent(AGENT_ID, 1)).to.emit(this.agents, 'AgentEnabled').withArgs(AGENT_ID, false, 1, false);

                await expect(this.agents.connect(this.accounts.user1).enableAgent(AGENT_ID, 1)).to.emit(this.agents, 'AgentEnabled').withArgs(AGENT_ID, true, 1, true);

                expect(await this.agents.isEnabled(AGENT_ID)).to.be.equal(true);
            });

            it('restricted', async function () {
                await expect(this.agents.connect(this.accounts.other).disableAgent(AGENT_ID, 1)).to.be.reverted;
            });
        });

        describe('hybrid', async function () {
            it('owner cannot re-enable after admin disable', async function () {
                await expect(this.agents.connect(this.accounts.manager).disableAgent(AGENT_ID, 0)).to.emit(this.agents, 'AgentEnabled').withArgs(AGENT_ID, false, 0, false);

                await expect(this.agents.connect(this.accounts.user1).enableAgent(AGENT_ID, 1)).to.emit(this.agents, 'AgentEnabled').withArgs(AGENT_ID, false, 1, true);

                expect(await this.agents.isEnabled(AGENT_ID)).to.be.equal(false);
            });

            it('admin cannot re-enable after owner disable', async function () {
                await expect(this.agents.connect(this.accounts.user1).disableAgent(AGENT_ID, 1)).to.emit(this.agents, 'AgentEnabled').withArgs(AGENT_ID, false, 1, false);

                await expect(this.agents.connect(this.accounts.manager).enableAgent(AGENT_ID, 0)).to.emit(this.agents, 'AgentEnabled').withArgs(AGENT_ID, false, 0, true);

                expect(await this.agents.isEnabled(AGENT_ID)).to.be.equal(false);
            });
        });

        describe('stake', async function () {
            it('cannot enable if staked under minimum', async function () {
                await expect(this.agents.connect(this.accounts.manager).disableAgent(AGENT_ID, 0)).to.emit(this.agents, 'AgentEnabled').withArgs(AGENT_ID, false, 0, false);
                await this.agents.connect(this.accounts.manager).setStakeThreshold({ max: '100000', min: '10000', activated: true });
                await expect(this.agents.connect(this.accounts.manager).enableAgent(AGENT_ID, 0)).to.be.revertedWith(
                    `StakedUnderMinimum(${ethers.BigNumber.from(AGENT_ID).toString()})`
                );
                await this.staking.connect(this.accounts.staker).deposit(this.stakingSubjects.AGENT_SUBJECT_TYPE, AGENT_ID, '10000');
                await expect(this.agents.connect(this.accounts.manager).enableAgent(AGENT_ID, 0)).to.emit(this.agents, 'AgentEnabled').withArgs(AGENT_ID, true, 0, true);
                expect(await this.agents.isEnabled(AGENT_ID)).to.be.equal(true);
            });

            it('isEnabled reacts to stake changes', async function () {
                expect(await this.agents.isEnabled(AGENT_ID)).to.be.equal(true);
                await this.agents.connect(this.accounts.manager).setStakeThreshold({ max: '100000', min: '10000', activated: true });
                expect(await this.agents.isEnabled(AGENT_ID)).to.be.equal(false);
                await this.staking.connect(this.accounts.staker).deposit(this.stakingSubjects.AGENT_SUBJECT_TYPE, AGENT_ID, '10000');
                expect(await this.agents.isEnabled(AGENT_ID)).to.be.equal(true);
            });
        });
    });
>>>>>>> f2ec7c33
});<|MERGE_RESOLUTION|>--- conflicted
+++ resolved
@@ -173,306 +173,10 @@
         });
     });
 
-<<<<<<< HEAD
     it('isStakedOverMin false if non existant', async function () {
         expect(await this.agents.isStakedOverMin(AGENT_ID)).to.equal(false);
     });
 
-    it('setting delay is protected', async function () {
-      await expect(this.agents.connect(this.accounts.other).setFrontRunningDelay('1800'))
-        .to.be.revertedWith(`MissingRole("${this.roles.AGENT_ADMIN}", "${this.accounts.other.address}")`)
-    });
-
-    describe('with prepare', async function () {
-      it('early', async function () {
-        const args = [ AGENT_ID, this.accounts.user1.address, 'Metadata1', [ 1 , 3, 4, 5 ] ];
-        await expect(this.agents.connect(this.accounts.manager).setFrontRunningDelay('1800'))
-        .to.emit(this.agents, 'FrontRunningDelaySet').withArgs(ethers.BigNumber.from('1800'));
-
-        await this.agents.prepareAgent(prepareCommit(...args));
-
-        await expect(this.agents.createAgent(...args))
-        .to.be.revertedWith('CommitNotReady()');
-      });
-
-      it('non existing agent', async function () {
-        expect(await this.agents.getAgent(AGENT_ID).then(agent => [
-            agent.created,
-            agent.owner,
-            agent.agentVersion.toNumber(),
-            agent.metadata,
-            agent.chainIds.map(chainId => chainId.toNumber()),
-          ])).to.be.deep.equal([
-            false,
-            ethers.constants.AddressZero,
-            0,
-            '',
-            [],
-          ]);
-      });
-
-      it('no delay', async function () {
-        const args = [ AGENT_ID, this.accounts.user1.address, 'Metadata1', [ 1 , 3, 4, 5 ] ];
-
-        await expect(this.agents.connect(this.accounts.other).createAgent(...args))
-        .to.emit(this.agents, 'Transfer').withArgs(ethers.constants.AddressZero, this.accounts.user1.address, AGENT_ID)
-        .to.emit(this.agents, 'AgentUpdated').withArgs(AGENT_ID, this.accounts.other.address, 'Metadata1', [ 1 , 3, 4, 5 ]);
-      });
-
-      it('on time', async function () {
-        const args = [ AGENT_ID, this.accounts.user1.address, 'Metadata1', [ 1 , 3, 4, 5 ] ];
-
-        expect(await this.agents.getAgentCount()).to.be.equal('0');
-        expect(await this.agents.getAgentCountByChain(1)).to.be.equal('0');
-        expect(await this.agents.getAgentCountByChain(2)).to.be.equal('0');
-        expect(await this.agents.getAgentCountByChain(3)).to.be.equal('0');
-        expect(await this.agents.getAgentCountByChain(4)).to.be.equal('0');
-        expect(await this.agents.getAgentCountByChain(5)).to.be.equal('0');
-        await expect(this.agents.connect(this.accounts.manager).setFrontRunningDelay('100'))
-        .to.emit(this.agents, 'FrontRunningDelaySet').withArgs(ethers.BigNumber.from('100'));
-
-        const { blockNumber } = await this.agents.prepareAgent(prepareCommit(...args));
-        const { timestamp } = await ethers.provider.getBlock(blockNumber);
-        expect(await this.agents.getCommitTimestamp(prepareCommit(...args))).to.be.equal(timestamp)
-
-        await network.provider.send('evm_increaseTime', [ 300 ]);
-
-        await expect(this.agents.connect(this.accounts.other).createAgent(...args))
-        .to.emit(this.agents, 'Transfer').withArgs(ethers.constants.AddressZero, this.accounts.user1.address, AGENT_ID)
-        .to.emit(this.agents, 'AgentUpdated').withArgs(AGENT_ID, this.accounts.other.address, 'Metadata1', [ 1 , 3, 4, 5 ]);
-        expect(await this.agents.isCreated(AGENT_ID)).to.be.equal(true);
-        expect(await this.agents.ownerOf(AGENT_ID)).to.be.equal(this.accounts.user1.address);
-        expect(await this.agents.getAgent(AGENT_ID).then(agent => [
-          agent.created,
-          agent.owner,
-          agent.agentVersion.toNumber(),
-          agent.metadata,
-          agent.chainIds.map(chainId => chainId.toNumber()),
-        ])).to.be.deep.equal([
-          true,
-          this.accounts.user1.address,
-          1,
-          args[2],
-          args[3],
-        ]);
-        expect(await this.agents.getAgentCount()).to.be.equal('1');
-        expect(await this.agents.getAgentCountByChain(1)).to.be.equal('1');
-        expect(await this.agents.getAgentCountByChain(2)).to.be.equal('0');
-        expect(await this.agents.getAgentCountByChain(3)).to.be.equal('1');
-        expect(await this.agents.getAgentCountByChain(4)).to.be.equal('1');
-        expect(await this.agents.getAgentCountByChain(5)).to.be.equal('1');
-        expect(await this.agents.getAgentByIndex(0)).to.be.equal(AGENT_ID);
-        expect(await this.agents.getAgentByChainAndIndex(1, 0)).to.be.equal(AGENT_ID);
-        expect(await this.agents.getAgentByChainAndIndex(3, 0)).to.be.equal(AGENT_ID);
-        expect(await this.agents.getAgentByChainAndIndex(4, 0)).to.be.equal(AGENT_ID);
-        expect(await this.agents.getAgentByChainAndIndex(5, 0)).to.be.equal(AGENT_ID);
-      });
-
-      it('unordered chainID', async function () {
-        const args = [ AGENT_ID, this.accounts.user1.address, 'Metadata1', [ 1, 42, 3, 4, 5 ] ];
-
-        const { blockNumber } = await this.agents.prepareAgent(prepareCommit(...args));
-        const { timestamp } = await ethers.provider.getBlock(blockNumber);
-        expect(await this.agents.getCommitTimestamp(prepareCommit(...args))).to.be.equal(timestamp)
-
-        await network.provider.send('evm_increaseTime', [ 300 ]);
-
-        await expect(this.agents.createAgent(...args))
-        .to.be.revertedWith('UnorderedArray("chainIds")');
-      });
-
-      it('update', async function () {
-        const args = [ AGENT_ID, this.accounts.user1.address, 'Metadata1', [ 1, 3, 4 ] ];
-
-        expect(await this.agents.getAgentCount()).to.be.equal('0');
-        expect(await this.agents.getAgentCountByChain(1)).to.be.equal('0');
-        expect(await this.agents.getAgentCountByChain(2)).to.be.equal('0');
-        expect(await this.agents.getAgentCountByChain(3)).to.be.equal('0');
-        expect(await this.agents.getAgentCountByChain(4)).to.be.equal('0');
-        expect(await this.agents.getAgentCountByChain(5)).to.be.equal('0');
-
-        const { blockNumber } = await this.agents.prepareAgent(prepareCommit(...args));
-        const { timestamp } = await ethers.provider.getBlock(blockNumber);
-        expect(await this.agents.getCommitTimestamp(prepareCommit(...args))).to.be.equal(timestamp)
-
-        await network.provider.send('evm_increaseTime', [ 300 ]);
-
-        await expect(this.agents.connect(this.accounts.other).createAgent(...args))
-        .to.emit(this.agents, 'Transfer').withArgs(ethers.constants.AddressZero, this.accounts.user1.address, AGENT_ID)
-        .to.emit(this.agents, 'AgentUpdated').withArgs(AGENT_ID, this.accounts.other.address, 'Metadata1', [ 1 , 3, 4 ]);
-
-        expect(await this.agents.ownerOf(AGENT_ID)).to.be.equal(this.accounts.user1.address);
-        expect(await this.agents.getAgent(AGENT_ID).then(agent => [
-            agent.created,
-            agent.owner,
-            agent.agentVersion.toNumber(),
-            agent.metadata,
-            agent.chainIds.map(chainId => chainId.toNumber()),
-        ])).to.be.deep.equal([
-          true,
-          this.accounts.user1.address,
-          1,
-          'Metadata1',
-          [ 1, 3, 4 ],
-        ]);
-        expect(await this.agents.getAgentCount()).to.be.equal('1');
-        expect(await this.agents.getAgentCountByChain(1)).to.be.equal('1');
-        expect(await this.agents.getAgentCountByChain(2)).to.be.equal('0');
-        expect(await this.agents.getAgentCountByChain(3)).to.be.equal('1');
-        expect(await this.agents.getAgentCountByChain(4)).to.be.equal('1');
-        expect(await this.agents.getAgentCountByChain(5)).to.be.equal('0');
-        expect(await this.agents.getAgentByIndex(0)).to.be.equal(AGENT_ID);
-        expect(await this.agents.getAgentByChainAndIndex(1, 0)).to.be.equal(AGENT_ID);
-        expect(await this.agents.getAgentByChainAndIndex(3, 0)).to.be.equal(AGENT_ID);
-        expect(await this.agents.getAgentByChainAndIndex(4, 0)).to.be.equal(AGENT_ID);
-
-        await expect(this.agents.connect(this.accounts.user1).updateAgent(AGENT_ID, 'Metadata2', [ 1, 4, 5 ]))
-        .to.emit(this.agents, 'AgentUpdated').withArgs(AGENT_ID, this.accounts.user1.address, 'Metadata2', [ 1, 4, 5 ]);
-
-        expect(await this.agents.ownerOf(AGENT_ID)).to.be.equal(this.accounts.user1.address);
-        expect(await this.agents.getAgent(AGENT_ID).then(agent => [
-          agent.created,
-          agent.owner,
-          agent.agentVersion.toNumber(),
-          agent.metadata,
-          agent.chainIds.map(chainId => chainId.toNumber()),
-        ])).to.be.deep.equal([
-          true,
-          this.accounts.user1.address,
-          2,
-          'Metadata2',
-          [ 1, 4, 5 ],
-        ]);
-        expect(await this.agents.getAgentCount()).to.be.equal('1');
-        expect(await this.agents.getAgentCountByChain(1)).to.be.equal('1');
-        expect(await this.agents.getAgentCountByChain(2)).to.be.equal('0');
-        expect(await this.agents.getAgentCountByChain(3)).to.be.equal('0');
-        expect(await this.agents.getAgentCountByChain(4)).to.be.equal('1');
-        expect(await this.agents.getAgentCountByChain(5)).to.be.equal('1');
-        expect(await this.agents.getAgentByIndex(0)).to.be.equal(AGENT_ID);
-        expect(await this.agents.getAgentByChainAndIndex(1, 0)).to.be.equal(AGENT_ID);
-        expect(await this.agents.getAgentByChainAndIndex(4, 0)).to.be.equal(AGENT_ID);
-        expect(await this.agents.getAgentByChainAndIndex(5, 0)).to.be.equal(AGENT_ID);
-      });
-    });
-  });
-
-  describe('enable and disable', async function () {
-    beforeEach(async function () {
-      const args = [ AGENT_ID, this.accounts.user1.address, 'Metadata1', [ 1 , 3, 4, 5 ] ];
-      await expect(this.agents.prepareAgent(prepareCommit(...args))).to.be.not.reverted;
-      await network.provider.send('evm_increaseTime', [ 300 ]);
-      await expect(this.agents.createAgent(...args)).to.be.not.reverted;
-      await this.staking.connect(this.accounts.staker).deposit(this.stakingSubjects.AGENT_SUBJECT_TYPE, AGENT_ID, '100');
-
-    });
-
-    it('isEnabled is false for non registered agents, even if staked', async function() {
-        const randomAgent = '123456789'
-        await this.staking.connect(this.accounts.staker).deposit(this.stakingSubjects.AGENT_SUBJECT_TYPE, randomAgent, '100');
-        expect(await this.agents.isEnabled(randomAgent)).to.be.equal(false);
-    });
-
-    describe('manager', async function () {
-      it('disable', async function () {
-        expect(await this.agents.getDisableFlags(AGENT_ID)).to.be.equal([0]);
-
-        await expect(this.agents.connect(this.accounts.manager).disableAgent(AGENT_ID, 0))
-        .to.emit(this.agents, 'AgentEnabled').withArgs(AGENT_ID, false, 0, false);
-
-        expect(await this.agents.isEnabled(AGENT_ID)).to.be.equal(false);
-        expect(await this.agents.getDisableFlags(AGENT_ID)).to.be.equal([1]);
-
-      });
-
-      it('re-enable', async function () {
-        await expect(this.agents.connect(this.accounts.manager).disableAgent(AGENT_ID, 0))
-        .to.emit(this.agents, 'AgentEnabled').withArgs(AGENT_ID, false, 0, false);
-
-        await expect(this.agents.connect(this.accounts.manager).enableAgent(AGENT_ID, 0))
-        .to.emit(this.agents, 'AgentEnabled').withArgs(AGENT_ID, true, 0, true);
-
-        expect(await this.agents.isEnabled(AGENT_ID)).to.be.equal(true);
-      });
-
-      it('restricted', async function () {
-        await expect(this.agents.connect(this.accounts.other).disableAgent(AGENT_ID, 0)).to.be.reverted;
-      });
-    });
-
-    describe('owner', async function () {
-      it('disable', async function () {
-        expect(await this.agents.getDisableFlags(AGENT_ID)).to.be.equal([0]);
-
-        await expect(this.agents.connect(this.accounts.user1).disableAgent(AGENT_ID, 1))
-        .to.emit(this.agents, 'AgentEnabled').withArgs(AGENT_ID, false, 1, false);
-        expect(await this.agents.getDisableFlags(AGENT_ID)).to.be.equal([2]);
-
-        expect(await this.agents.isEnabled(AGENT_ID)).to.be.equal(false);
-      });
-
-      it('re-enable', async function () {
-        await expect(this.agents.connect(this.accounts.user1).disableAgent(AGENT_ID, 1))
-        .to.emit(this.agents, 'AgentEnabled').withArgs(AGENT_ID, false, 1, false);
-
-        await expect(this.agents.connect(this.accounts.user1).enableAgent(AGENT_ID, 1))
-        .to.emit(this.agents, 'AgentEnabled').withArgs(AGENT_ID, true, 1, true);
-
-        expect(await this.agents.isEnabled(AGENT_ID)).to.be.equal(true);
-      });
-
-      it('restricted', async function () {
-        await expect(this.agents.connect(this.accounts.other).disableAgent(AGENT_ID, 1)).to.be.reverted;
-      });
-    });
-
-    describe('hybrid', async function () {
-      it('owner cannot re-enable after admin disable', async function () {
-        await expect(this.agents.connect(this.accounts.manager).disableAgent(AGENT_ID, 0))
-        .to.emit(this.agents, 'AgentEnabled').withArgs(AGENT_ID, false, 0, false);
-
-        await expect(this.agents.connect(this.accounts.user1).enableAgent(AGENT_ID, 1))
-        .to.emit(this.agents, 'AgentEnabled').withArgs(AGENT_ID, false, 1, true);
-
-        expect(await this.agents.isEnabled(AGENT_ID)).to.be.equal(false);
-      });
-
-      it('admin cannot re-enable after owner disable', async function () {
-        await expect(this.agents.connect(this.accounts.user1).disableAgent(AGENT_ID, 1))
-        .to.emit(this.agents, 'AgentEnabled').withArgs(AGENT_ID, false, 1, false);
-
-        await expect(this.agents.connect(this.accounts.manager).enableAgent(AGENT_ID, 0))
-        .to.emit(this.agents, 'AgentEnabled').withArgs(AGENT_ID, false, 0, true);
-
-        expect(await this.agents.isEnabled(AGENT_ID)).to.be.equal(false);
-      });
-    });
-
-    describe('stake', async function () {
-      it('cannot enable if staked under minimum', async function () {
-        await expect(this.agents.connect(this.accounts.manager).disableAgent(AGENT_ID, 0))
-        .to.emit(this.agents, 'AgentEnabled').withArgs(AGENT_ID, false, 0, false);
-        await this.agents.connect(this.accounts.manager).setStakeThreshold({ max: '100000', min: '10000', activated: true });
-        await expect(this.agents.connect(this.accounts.manager).enableAgent(AGENT_ID, 0))
-        .to.be.revertedWith(`StakedUnderMinimum(${ethers.BigNumber.from(AGENT_ID).toString()})`);
-        await this.staking.connect(this.accounts.staker).deposit(this.stakingSubjects.AGENT_SUBJECT_TYPE, AGENT_ID, '10000');
-        await expect(this.agents.connect(this.accounts.manager).enableAgent(AGENT_ID, 0))
-        .to.emit(this.agents, 'AgentEnabled').withArgs(AGENT_ID, true, 0, true);
-        expect(await this.agents.isEnabled(AGENT_ID)).to.be.equal(true);
-      });
-
-      it('isEnabled reacts to stake changes', async function () {
-        expect(await this.agents.isEnabled(AGENT_ID)).to.be.equal(true);
-        await this.agents.connect(this.accounts.manager).setStakeThreshold({ max: '100000', min: '10000', activated: true });
-        expect(await this.agents.isEnabled(AGENT_ID)).to.be.equal(false);
-        await this.staking.connect(this.accounts.staker).deposit(this.stakingSubjects.AGENT_SUBJECT_TYPE, AGENT_ID, '10000');
-        expect(await this.agents.isEnabled(AGENT_ID)).to.be.equal(true);
-
-      });
-    });
-  });
-
-=======
     describe('enable and disable', async function () {
         beforeEach(async function () {
             const args = [AGENT_ID, this.accounts.user1.address, 'Metadata1', [1, 3, 4, 5]];
@@ -490,9 +194,12 @@
 
         describe('manager', async function () {
             it('disable', async function () {
-                await expect(this.agents.connect(this.accounts.manager).disableAgent(AGENT_ID, 0)).to.emit(this.agents, 'AgentEnabled').withArgs(AGENT_ID, false, 0, false);
-
-                expect(await this.agents.isEnabled(AGENT_ID)).to.be.equal(false);
+                expect(await this.agents.getDisableFlags(AGENT_ID)).to.be.equal([0]);
+
+                await expect(this.agents.connect(this.accounts.manager).disableAgent(AGENT_ID, 0)).to.emit(this.agents, 'AgentEnabled').withArgs(AGENT_ID, false, 0, false);
+
+                expect(await this.agents.isEnabled(AGENT_ID)).to.be.equal(false);
+                expect(await this.agents.getDisableFlags(AGENT_ID)).to.be.equal([1]);
             });
 
             it('re-enable', async function () {
@@ -510,7 +217,10 @@
 
         describe('owner', async function () {
             it('disable', async function () {
-                await expect(this.agents.connect(this.accounts.user1).disableAgent(AGENT_ID, 1)).to.emit(this.agents, 'AgentEnabled').withArgs(AGENT_ID, false, 1, false);
+                expect(await this.agents.getDisableFlags(AGENT_ID)).to.be.equal([0]);
+
+                await expect(this.agents.connect(this.accounts.user1).disableAgent(AGENT_ID, 1)).to.emit(this.agents, 'AgentEnabled').withArgs(AGENT_ID, false, 1, false);
+                expect(await this.agents.getDisableFlags(AGENT_ID)).to.be.equal([2]);
 
                 expect(await this.agents.isEnabled(AGENT_ID)).to.be.equal(false);
             });
@@ -567,5 +277,99 @@
             });
         });
     });
->>>>>>> f2ec7c33
+
+    describe('enable and disable', async function () {
+        beforeEach(async function () {
+            const args = [AGENT_ID, this.accounts.user1.address, 'Metadata1', [1, 3, 4, 5]];
+            await expect(this.agents.prepareAgent(prepareCommit(...args))).to.be.not.reverted;
+            await network.provider.send('evm_increaseTime', [300]);
+            await expect(this.agents.createAgent(...args)).to.be.not.reverted;
+            await this.staking.connect(this.accounts.staker).deposit(this.stakingSubjects.AGENT_SUBJECT_TYPE, AGENT_ID, '100');
+        });
+
+        it('isEnabled is false for non registered agents, even if staked', async function () {
+            const randomAgent = '123456789';
+            await this.staking.connect(this.accounts.staker).deposit(this.stakingSubjects.AGENT_SUBJECT_TYPE, randomAgent, '100');
+            expect(await this.agents.isEnabled(randomAgent)).to.be.equal(false);
+        });
+
+        describe('manager', async function () {
+            it('disable', async function () {
+                await expect(this.agents.connect(this.accounts.manager).disableAgent(AGENT_ID, 0)).to.emit(this.agents, 'AgentEnabled').withArgs(AGENT_ID, false, 0, false);
+
+                expect(await this.agents.isEnabled(AGENT_ID)).to.be.equal(false);
+            });
+
+            it('re-enable', async function () {
+                await expect(this.agents.connect(this.accounts.manager).disableAgent(AGENT_ID, 0)).to.emit(this.agents, 'AgentEnabled').withArgs(AGENT_ID, false, 0, false);
+
+                await expect(this.agents.connect(this.accounts.manager).enableAgent(AGENT_ID, 0)).to.emit(this.agents, 'AgentEnabled').withArgs(AGENT_ID, true, 0, true);
+
+                expect(await this.agents.isEnabled(AGENT_ID)).to.be.equal(true);
+            });
+
+            it('restricted', async function () {
+                await expect(this.agents.connect(this.accounts.other).disableAgent(AGENT_ID, 0)).to.be.reverted;
+            });
+        });
+
+        describe('owner', async function () {
+            it('disable', async function () {
+                await expect(this.agents.connect(this.accounts.user1).disableAgent(AGENT_ID, 1)).to.emit(this.agents, 'AgentEnabled').withArgs(AGENT_ID, false, 1, false);
+
+                expect(await this.agents.isEnabled(AGENT_ID)).to.be.equal(false);
+            });
+
+            it('re-enable', async function () {
+                await expect(this.agents.connect(this.accounts.user1).disableAgent(AGENT_ID, 1)).to.emit(this.agents, 'AgentEnabled').withArgs(AGENT_ID, false, 1, false);
+
+                await expect(this.agents.connect(this.accounts.user1).enableAgent(AGENT_ID, 1)).to.emit(this.agents, 'AgentEnabled').withArgs(AGENT_ID, true, 1, true);
+
+                expect(await this.agents.isEnabled(AGENT_ID)).to.be.equal(true);
+            });
+
+            it('restricted', async function () {
+                await expect(this.agents.connect(this.accounts.other).disableAgent(AGENT_ID, 1)).to.be.reverted;
+            });
+        });
+
+        describe('hybrid', async function () {
+            it('owner cannot re-enable after admin disable', async function () {
+                await expect(this.agents.connect(this.accounts.manager).disableAgent(AGENT_ID, 0)).to.emit(this.agents, 'AgentEnabled').withArgs(AGENT_ID, false, 0, false);
+
+                await expect(this.agents.connect(this.accounts.user1).enableAgent(AGENT_ID, 1)).to.emit(this.agents, 'AgentEnabled').withArgs(AGENT_ID, false, 1, true);
+
+                expect(await this.agents.isEnabled(AGENT_ID)).to.be.equal(false);
+            });
+
+            it('admin cannot re-enable after owner disable', async function () {
+                await expect(this.agents.connect(this.accounts.user1).disableAgent(AGENT_ID, 1)).to.emit(this.agents, 'AgentEnabled').withArgs(AGENT_ID, false, 1, false);
+
+                await expect(this.agents.connect(this.accounts.manager).enableAgent(AGENT_ID, 0)).to.emit(this.agents, 'AgentEnabled').withArgs(AGENT_ID, false, 0, true);
+
+                expect(await this.agents.isEnabled(AGENT_ID)).to.be.equal(false);
+            });
+        });
+
+        describe('stake', async function () {
+            it('cannot enable if staked under minimum', async function () {
+                await expect(this.agents.connect(this.accounts.manager).disableAgent(AGENT_ID, 0)).to.emit(this.agents, 'AgentEnabled').withArgs(AGENT_ID, false, 0, false);
+                await this.agents.connect(this.accounts.manager).setStakeThreshold({ max: '100000', min: '10000', activated: true });
+                await expect(this.agents.connect(this.accounts.manager).enableAgent(AGENT_ID, 0)).to.be.revertedWith(
+                    `StakedUnderMinimum(${ethers.BigNumber.from(AGENT_ID).toString()})`
+                );
+                await this.staking.connect(this.accounts.staker).deposit(this.stakingSubjects.AGENT_SUBJECT_TYPE, AGENT_ID, '10000');
+                await expect(this.agents.connect(this.accounts.manager).enableAgent(AGENT_ID, 0)).to.emit(this.agents, 'AgentEnabled').withArgs(AGENT_ID, true, 0, true);
+                expect(await this.agents.isEnabled(AGENT_ID)).to.be.equal(true);
+            });
+
+            it('isEnabled reacts to stake changes', async function () {
+                expect(await this.agents.isEnabled(AGENT_ID)).to.be.equal(true);
+                await this.agents.connect(this.accounts.manager).setStakeThreshold({ max: '100000', min: '10000', activated: true });
+                expect(await this.agents.isEnabled(AGENT_ID)).to.be.equal(false);
+                await this.staking.connect(this.accounts.staker).deposit(this.stakingSubjects.AGENT_SUBJECT_TYPE, AGENT_ID, '10000');
+                expect(await this.agents.isEnabled(AGENT_ID)).to.be.equal(true);
+            });
+        });
+    });
 });