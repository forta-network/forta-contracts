--- conflicted
+++ resolved
@@ -161,15 +161,12 @@
       await expect(this.agents.createAgent(...args)).to.be.not.reverted;
       await this.staking.connect(this.accounts.staker).deposit(this.stakingSubjects.AGENT_SUBJECT_TYPE, AGENT_ID, '100');
 
-<<<<<<< HEAD
-=======
     });
 
     it('isEnabled is false for non registered agents, even if staked', async function() {
         const randomAgent = '123456789'
         await this.staking.connect(this.accounts.staker).deposit(this.stakingSubjects.AGENT_SUBJECT_TYPE, randomAgent, '100');
         expect(await this.agents.isEnabled(randomAgent)).to.be.equal(false);
->>>>>>> 52e937c8
     });
 
     describe('manager', async function () {
