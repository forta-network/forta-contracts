{
  "name": "@openzeppelin/forta",
  "version": "1.0.0",
  "description": "Forta token & utils",
  "author": "OpenZeppelin Community <maintainers@openzeppelin.org>",
  "license": "MIT",
  "scripts": {
    "compile": "hardhat compile",
    "coverage": "hardhat coverage",
    "test": "hardhat test"
  },
  "repository": {
    "type": "git",
    "url": "git+https://github.com/OpenZeppelin/forta-token.git"
  },
  "homepage": "https://github.com/OpenZeppelin/forta-token#readme",
  "bugs": {
    "url": "https://github.com/OpenZeppelin/forta-token/issues"
  },
  "dependencies": {
    "@openzeppelin/contracts": "^4.3.1",
    "@openzeppelin/contracts-upgradeable": "^4.3.1"
  },
  "devDependencies": {
    "@ensdomains/ens-contracts": "^0.0.7",
    "@ethersproject/experimental": "^5.4.0",
    "@nomiclabs/hardhat-ethers": "^2.0.1",
    "@nomiclabs/hardhat-etherscan": "^2.1.6",
    "@nomiclabs/hardhat-waffle": "^2.0.1",
<<<<<<< HEAD
    "@openzeppelin/hardhat-upgrades": "file:./openzeppelin-hardhat-upgrades-1.10.0.tgz",
=======
    "@openzeppelin/hardhat-upgrades": "^1.11.0",
>>>>>>> 9452b2f5
    "chai": "^4.3.4",
    "conf": "^10.0.2",
    "dotenv": "^10.0.0",
    "ethereum-waffle": "^3.3.0",
    "ethers": "^5.4.6",
    "hardhat": "^2.6.2",
    "hardhat-gas-reporter": "^1.0.4",
    "solidity-coverage": "^0.7.17"
  }
}<|MERGE_RESOLUTION|>--- conflicted
+++ resolved
@@ -27,11 +27,7 @@
     "@nomiclabs/hardhat-ethers": "^2.0.1",
     "@nomiclabs/hardhat-etherscan": "^2.1.6",
     "@nomiclabs/hardhat-waffle": "^2.0.1",
-<<<<<<< HEAD
-    "@openzeppelin/hardhat-upgrades": "file:./openzeppelin-hardhat-upgrades-1.10.0.tgz",
-=======
     "@openzeppelin/hardhat-upgrades": "^1.11.0",
->>>>>>> 9452b2f5
     "chai": "^4.3.4",
     "conf": "^10.0.2",
     "dotenv": "^10.0.0",
