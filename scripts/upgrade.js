--- conflicted
+++ resolved
@@ -59,12 +59,6 @@
 /*
     const contracts = await Promise.all(Object.entries({
         access:    utils.attach('AccessManager',   'access.forta.eth'             ).then(contract => contract.connect(deployer)),
-<<<<<<< HEAD
-        dispatch:  utils.attach('Dispatch',        'dispatch.forta.eth'           ).then(contract => contract.connect(deployer)),
-        router:    utils.attach('Router',          'router.forta.eth'             ).then(contract => contract.connect(deployer)),
-        // staking:   utils.attach('FortaStaking',    'staking.forta.eth'            ).then(contract => contract.connect(deployer)),
-=======
->>>>>>> 52e937c8
         forwarder: utils.attach('Forwarder',       'forwarder.forta.eth'          ).then(contract => contract.connect(deployer)),
     }).map(entry => Promise.all(entry))).then(Object.fromEntries);
 
@@ -74,39 +68,8 @@
     }).map(entry => Promise.all(entry))).then(Object.fromEntries);
 
     // await contracts.access.grantRole(roles.UPGRADER,      deployer.address        ).then(tx => tx.wait());
-<<<<<<< HEAD
-    // await contracts.access.grantRole(roles.AGENT_ADMIN,   deployer.address        ).then(tx => tx.wait());
-    // await contracts.access.grantRole(roles.SCANNER_ADMIN, deployer.address        ).then(tx => tx.wait());
-    // await contracts.access.grantRole(roles.DISPATCHER,    deployer.address        ).then(tx => tx.wait());
-    // await contracts.token .grantRole(roles.MINTER,        deployer.address        ).then(tx => tx.wait());
-    // await contracts.token .grantRole(roles.WHITELISTER,   deployer.address        ).then(tx => tx.wait());
-    // await contracts.token .grantRole(roles.WHITELIST,     contract.staking.address).then(tx => tx.wait());
-
-    // await contracts.access.grantRole(roles.UPGRADER, deployer.address).then(tx => tx.wait());
-    // await contracts.access.grantRole(roles.DISPATCHER, '0x9e857a04ebde96351878ddf3ad40164ff68c1ee1').then(tx => tx.wait());
-    // await Promise.all(Object.values(contracts).map(contract => contract.setName(provider.network.ensAddress, contract.address).then(tx => tx.wait())));
-
-    // await provider.resolveName(contracts.access.address  ).then(address => utils.getFactory('AccessManager'  ).then(factory => utils.performUpgrade({ address }, factory.connect(deployer), { constructorArgs: [ contracts.forwarder.address ], unsafeAllow: 'delegatecall' })));
-    // await provider.resolveName(contracts.router.address  ).then(address => utils.getFactory('Router'         ).then(factory => utils.performUpgrade({ address }, factory.connect(deployer), { constructorArgs: [ contracts.forwarder.address ], unsafeAllow: 'delegatecall' })));
-    // await provider.resolveName(contracts.staking.address ).then(address => utils.getFactory('FortaStaking'   ).then(factory => utils.performUpgrade({ address }, factory.connect(deployer), { constructorArgs: [ contracts.forwarder.address ], unsafeAllow: 'delegatecall' })));
-    // await provider.resolveName(contracts.agents.address  ).then(address => utils.getFactory('AgentRegistry'  ).then(factory => utils.performUpgrade({ address }, factory.connect(deployer), { constructorArgs: [ contracts.forwarder.address ], unsafeAllow: 'delegatecall' })));
-    // await provider.resolveName(contracts.scanners.address).then(address => utils.getFactory('ScannerRegistry').then(factory => utils.performUpgrade({ address }, factory.connect(deployer), { constructorArgs: [ contracts.forwarder.address ], unsafeAllow: 'delegatecall' })));
-    // await provider.resolveName(contracts.dispatch.address).then(address => utils.getFactory('Dispatch'       ).then(factory => utils.performUpgrade({ address }, factory.connect(deployer), { constructorArgs: [ contracts.forwarder.address ], unsafeAllow: 'delegatecall' })));
-
-    await Promise.all(
-        Object.entries(contracts).map(([ name, contracts ]) => provider.resolveName(contracts.address)
-        .then(address => upgrades.erc1967.getImplementationAddress(address)
-            .then(implementation => [ name, { ens: contracts.address, address, implementation} ])
-            .catch(() => [ name, { ens: contracts.address, address } ])
-        ))
-    )
-    .then(Object.fromEntries)
-    .then(result => JSON.stringify(result, 0, 4))
-    .then(DEBUG);
-=======
    */
     //upgrade()
->>>>>>> 52e937c8
 }
 /*
 main()
