const { ethers } = require('hardhat');
<<<<<<< HEAD
const DEBUG                = require('debug')('forta:upgrade');
const utils                = require('./utils');

const CHILD_FOR_PARENT_CHAIN_ID = {
    1: 137,
    5: 80001
}

=======
const DEBUG                = require('debug')('forta');
const utils                = require('./utils');

>>>>>>> 9ec44988
const CHILD_CHAIN_MANAGER_PROXY = {
    137:   '0xA6FA4fB5f76172d178d61B04b0ecd319C5d1C0aa',
    80001: '0xb5505a6d998549090530911180f38aC5130101c6',
};

<<<<<<< HEAD
const ROOT_CHAIN_MANAGER = {
    1:     '0x0D29aDA4c818A9f089107201eaCc6300e56E0d5c',
    5:     '0xBbD7cBFA79faee899Eaf900F13C9065bF03B1A74',
};

const CONTRACTS_TO_UPGRADE = ['vesting-0x233BAc002bF01DA9FEb9DE57Ff7De5B3820C1a24']
=======
const CONTRACTS_TO_UPGRADE = ['scanners']
>>>>>>> 9ec44988

async function main() {
    const provider = await utils.getDefaultProvider();
    const deployer = await utils.getDefaultDeployer(provider);

    const { name, chainId } = await provider.getNetwork();

    const childChainManagerProxy = CHILD_CHAIN_MANAGER_PROXY[chainId] ?? false;
    const CACHE = new utils.AsyncConf({ cwd: __dirname, configName: `.cache-${chainId}` });

    if (!provider.network.ensAddress) {
        provider.network.ensAddress = await CACHE.get('ens-registry');
    }

    DEBUG(`Network:  ${name} (${chainId})`);
    DEBUG(`ENS:      ${provider.network.ensAddress ?? 'undetected'}`);
    DEBUG(`Deployer: ${deployer.address}`);
    DEBUG(`childChainManagerProxy: ${childChainManagerProxy}`);
    DEBUG('----------------------------------------------------');

    if (name !== 'hardhat' && deployer.address === '0xf39Fd6e51aad88F6F4ce6aB8827279cffFb92266') {
        throw new Error('using hardhat key for other network')
    }
<<<<<<< HEAD
    const l2Contracts = childChainManagerProxy ? {
=======
    const l2Contracts = childChainManagerProxy || true ? {
>>>>>>> 9ec44988
        forwarder: utils.attach('Forwarder',  await CACHE.get('forwarder.address') ).then(contract => contract.connect(deployer)),
        access: utils.attach('AccessManager',  await CACHE.get('access.address') ).then(contract => contract.connect(deployer)),
        staking: utils.attach('FortaStaking', await CACHE.get('staking.address')           ).then(contract => contract.connect(deployer)),
        agents: utils.attach('AgentRegistry',  await CACHE.get('agents.address')  ).then(contract => contract.connect(deployer)),
        scanners: utils.attach('ScannerRegistry',await CACHE.get('scanners.address')  ).then(contract => contract.connect(deployer)),
        dispatch: utils.attach('Dispatch', await CACHE.get('dispatch.address') ).then(contract => contract.connect(deployer)),
        router: utils.attach('Router',  await CACHE.get('router.address') ).then(contract => contract.connect(deployer)),
        scannerNodeVersion: utils.attach('ScannerNodeVersion', await CACHE.get('scanner-node-version.address') ).then(contract => contract.connect(deployer)),

    } : {}
<<<<<<< HEAD

=======
    
>>>>>>> 9ec44988
    const contracts = await Promise.all(Object.entries({
        forta: utils.attach(childChainManagerProxy ? 'FortaBridgedPolygon' : 'Forta',  await CACHE.get('forta.address') ).then(contract => contract.connect(deployer)),
        ...l2Contracts
    }).map(entry => Promise.all(entry))).then(Object.fromEntries);

    const UPGRADER_ROLE = ethers.utils.id('UPGRADER_ROLE')
    const isUpgrader = await contracts.access?.hasRole(UPGRADER_ROLE, deployer.address)
    if (!isUpgrader && contracts.access) {
        await contracts.access.grantRole(UPGRADER_ROLE,      deployer.address        ).then(tx => tx.wait());
        DEBUG('Granted upgrader role to: ', deployer.address)
<<<<<<< HEAD
    }
    if (CONTRACTS_TO_UPGRADE.includes('forta')) {
      const Forta = await ethers.getContractFactory(childChainManagerProxy ? 'FortaBridgedPolygon' : 'Forta');
      DEBUG('Upgrading ',childChainManagerProxy ? 'FortaBridgedPolygon' : 'Forta')
      const newForta = await utils.performUpgrade(
          contracts.forta,
          Forta.connect(deployer),
          {
              constructorArgs: [ childChainManagerProxy ].filter(Boolean),
              unsafeAllow: ['delegatecall'],
              //unsafeSkipStorageCheck: true
          },
          CACHE,
          'forta'
      );
      DEBUG('newForta: ', await upgrades.erc1967.getImplementationAddress(newForta.address))
      
      if (!childChainManagerProxy) {
          DEBUG('Upgraded for L1, exiting...');
          return
      }
    }
    
    // L2 Components --------------------------------------------------------------------------------------------
    DEBUG(CONTRACTS_TO_UPGRADE.includes('access'))
    if (CONTRACTS_TO_UPGRADE.includes('access')) {
        DEBUG('what')
=======
    }
    /*
    const Forta = await ethers.getContractFactory(childChainManagerProxy ? 'FortaBridgedPolygon' : 'Forta');
    DEBUG('Upgrading ',childChainManagerProxy ? 'FortaBridgedPolygon' : 'Forta')
    const newForta = await utils.performUpgrade(
        contracts.forta,
        Forta.connect(deployer),
        {
            constructorArgs: [ childChainManagerProxy ].filter(Boolean),
            unsafeAllow: ['delegatecall'],
            //unsafeSkipStorageCheck: true
        },
        CACHE,
        'forta'
    );
    DEBUG('newForta: ', await upgrades.erc1967.getImplementationAddress(newForta.address))
    
    if (!childChainManagerProxy) {
        DEBUG('Upgraded for L1, exiting...');
        return
    }*/
    // L2 Components --------------------------------------------------------------------------------------------
    if (CONTRACTS_TO_UPGRADE.includes('access')) {
>>>>>>> 9ec44988
      const AccessManager = await ethers.getContractFactory('AccessManager');
      const newAccessManager = await utils.performUpgrade(
          contracts.access,
          AccessManager.connect(deployer),
          {
              constructorArgs: [ contracts.forwarder.address ],
              unsafeAllow: ['delegatecall'],
          },
          CACHE,
          'access'
      );
      DEBUG('newAccessManager: ', await upgrades.erc1967.getImplementationAddress(newAccessManager.address))
    } 
    
    if (CONTRACTS_TO_UPGRADE.includes('router')) {
      const Router = await ethers.getContractFactory('Router');
      const newRouter = await utils.performUpgrade(
          contracts.router,
          Router.connect(deployer),
          {
              constructorArgs: [ contracts.forwarder.address ],
              unsafeAllow: ['delegatecall'],
              unsafeSkipStorageCheck: true
          },
          CACHE,
          'router'
      );
      DEBUG('newRouter: ', await upgrades.erc1967.getImplementationAddress(newRouter.address))
    }

    if (CONTRACTS_TO_UPGRADE.includes('agents')) {
<<<<<<< HEAD
        console.log('what')
=======
>>>>>>> 9ec44988
        const AgentRegistry = await ethers.getContractFactory('AgentRegistry');
        const newAgentRegistry = await utils.performUpgrade(
            contracts.agents,
            AgentRegistry.connect(deployer),
            {
                call: {
                    fn:'setStakeController(address)',
                    args: [contracts.staking.address]
                },
                constructorArgs: [ contracts.forwarder.address ],
                unsafeAllow: ['delegatecall'],
                unsafeSkipStorageCheck: true
            },
            CACHE,
            'agents'
        );
        DEBUG('new Agent Registry: ', await upgrades.erc1967.getImplementationAddress(newAgentRegistry.address))
    }
<<<<<<< HEAD

    if (CONTRACTS_TO_UPGRADE.includes('scanners')) {
        const ScannerRegistry = await ethers.getContractFactory('ScannerRegistry');
        const newScannerRegistry = await utils.performUpgrade(
            contracts.scanners,
            ScannerRegistry.connect(deployer),
            {
                call: {
                    fn:'setStakeController(address)',
                    args: [contracts.staking.address]
                },
                constructorArgs: [ contracts.forwarder.address ],
                unsafeAllow: ['delegatecall'],
                unsafeSkipStorageCheck: true
            },
            CACHE,
            'scanners'
        );
        DEBUG('newScannerRegistry: ', await upgrades.erc1967.getImplementationAddress(newScannerRegistry.address))
    }

=======

    if (CONTRACTS_TO_UPGRADE.includes('scanners')) {
        const ScannerRegistry = await ethers.getContractFactory('ScannerRegistry');
        const newScannerRegistry = await utils.performUpgrade(
            contracts.scanners,
            ScannerRegistry.connect(deployer),
            {
                call: {
                    fn:'setStakeController(address)',
                    args: [contracts.staking.address]
                },
                constructorArgs: [ contracts.forwarder.address ],
                unsafeAllow: ['delegatecall'],
                unsafeSkipStorageCheck: true
            },
            CACHE,
            'scanners'
        );
        DEBUG('newScannerRegistry: ', await upgrades.erc1967.getImplementationAddress(newScannerRegistry.address))
    }

>>>>>>> 9ec44988
    if (CONTRACTS_TO_UPGRADE.includes('dispatch')) {
        const Dispatch = await ethers.getContractFactory('Dispatch');
        const newDispatch = await utils.performUpgrade(
            contracts.dispatch,
            Dispatch.connect(deployer),
            {
<<<<<<< HEAD

                constructorArgs: [ contracts.forwarder.address ],
                unsafeAllow: ['delegatecall'],
            },
            CACHE,
            'dispatch'
        );

=======

                constructorArgs: [ contracts.forwarder.address ],
                unsafeAllow: ['delegatecall'],
            },
            CACHE,
            'dispatch'
        );

>>>>>>> 9ec44988
        DEBUG('newDispatch: ', await upgrades.erc1967.getImplementationAddress(newDispatch.address))
    }

    if (CONTRACTS_TO_UPGRADE.includes('scanner-node-version')) {
        const ScannerNodeVersion = await ethers.getContractFactory('ScannerNodeVersion');
        const newScannerNodeVersion = await utils.performUpgrade(
            contracts.scannerNodeVersion,
            ScannerNodeVersion.connect(deployer),
            {

                constructorArgs: [ contracts.forwarder.address ],
                unsafeAllow: ['delegatecall'],
            },
            CACHE,
            'scanner-node-version'
        );
        
        DEBUG('newScannerNodeVersion: ', await upgrades.erc1967.getImplementationAddress(newScannerNodeVersion.address))
    }
<<<<<<< HEAD
    const vestingWallets = CONTRACTS_TO_UPGRADE.filter(x => x.match(/vesting-.+/));
    if (vestingWallets.length > 0) {
        if (chainId !== 5 && chainId !== 1) throw new Error('Vesting wallets only in layer 1');
        const CACHE_L2 = new utils.AsyncConf({ cwd: __dirname, configName: `.cache-${CHILD_FOR_PARENT_CHAIN_ID[chainId]}` });

        for (const vestingWallet of vestingWallets) {
            const vestingContract = await utils.attach('VestingWalletV2', await CACHE.get(`${vestingWallet}.address`)).then(contract => contract.connect(deployer))
            const VestingWalletV2 = await ethers.getContractFactory('VestingWalletV2');
            const newWallet = await utils.performUpgrade(
                vestingContract,
                VestingWalletV2.connect(deployer),
                {
                    constructorArgs: [
                        ROOT_CHAIN_MANAGER[chainId],
                        await CACHE.get('forta.address'),
                        await CACHE_L2.get('escrow-factory.address'),
                        await CACHE_L2.get('escrow-template.address'),
                    ],
                    unsafeAllow: ['delegatecall'],
                },
                CACHE,
                vestingWallet
            );
            DEBUG(`new: ${vestingWallet} impl`, await upgrades.erc1967.getImplementationAddress(newWallet.address))
                
        }
    }
=======
>>>>>>> 9ec44988
}

main()
    .then(() => process.exit(0))
    .catch(error => {
        console.error(error);
        process.exit(1);
    });<|MERGE_RESOLUTION|>--- conflicted
+++ resolved
@@ -1,5 +1,4 @@
 const { ethers } = require('hardhat');
-<<<<<<< HEAD
 const DEBUG                = require('debug')('forta:upgrade');
 const utils                = require('./utils');
 
@@ -8,26 +7,17 @@
     5: 80001
 }
 
-=======
-const DEBUG                = require('debug')('forta');
-const utils                = require('./utils');
-
->>>>>>> 9ec44988
 const CHILD_CHAIN_MANAGER_PROXY = {
     137:   '0xA6FA4fB5f76172d178d61B04b0ecd319C5d1C0aa',
     80001: '0xb5505a6d998549090530911180f38aC5130101c6',
 };
 
-<<<<<<< HEAD
 const ROOT_CHAIN_MANAGER = {
     1:     '0x0D29aDA4c818A9f089107201eaCc6300e56E0d5c',
     5:     '0xBbD7cBFA79faee899Eaf900F13C9065bF03B1A74',
 };
 
 const CONTRACTS_TO_UPGRADE = ['vesting-0x233BAc002bF01DA9FEb9DE57Ff7De5B3820C1a24']
-=======
-const CONTRACTS_TO_UPGRADE = ['scanners']
->>>>>>> 9ec44988
 
 async function main() {
     const provider = await utils.getDefaultProvider();
@@ -51,11 +41,7 @@
     if (name !== 'hardhat' && deployer.address === '0xf39Fd6e51aad88F6F4ce6aB8827279cffFb92266') {
         throw new Error('using hardhat key for other network')
     }
-<<<<<<< HEAD
     const l2Contracts = childChainManagerProxy ? {
-=======
-    const l2Contracts = childChainManagerProxy || true ? {
->>>>>>> 9ec44988
         forwarder: utils.attach('Forwarder',  await CACHE.get('forwarder.address') ).then(contract => contract.connect(deployer)),
         access: utils.attach('AccessManager',  await CACHE.get('access.address') ).then(contract => contract.connect(deployer)),
         staking: utils.attach('FortaStaking', await CACHE.get('staking.address')           ).then(contract => contract.connect(deployer)),
@@ -66,11 +52,7 @@
         scannerNodeVersion: utils.attach('ScannerNodeVersion', await CACHE.get('scanner-node-version.address') ).then(contract => contract.connect(deployer)),
 
     } : {}
-<<<<<<< HEAD
-
-=======
     
->>>>>>> 9ec44988
     const contracts = await Promise.all(Object.entries({
         forta: utils.attach(childChainManagerProxy ? 'FortaBridgedPolygon' : 'Forta',  await CACHE.get('forta.address') ).then(contract => contract.connect(deployer)),
         ...l2Contracts
@@ -81,7 +63,6 @@
     if (!isUpgrader && contracts.access) {
         await contracts.access.grantRole(UPGRADER_ROLE,      deployer.address        ).then(tx => tx.wait());
         DEBUG('Granted upgrader role to: ', deployer.address)
-<<<<<<< HEAD
     }
     if (CONTRACTS_TO_UPGRADE.includes('forta')) {
       const Forta = await ethers.getContractFactory(childChainManagerProxy ? 'FortaBridgedPolygon' : 'Forta');
@@ -109,31 +90,6 @@
     DEBUG(CONTRACTS_TO_UPGRADE.includes('access'))
     if (CONTRACTS_TO_UPGRADE.includes('access')) {
         DEBUG('what')
-=======
-    }
-    /*
-    const Forta = await ethers.getContractFactory(childChainManagerProxy ? 'FortaBridgedPolygon' : 'Forta');
-    DEBUG('Upgrading ',childChainManagerProxy ? 'FortaBridgedPolygon' : 'Forta')
-    const newForta = await utils.performUpgrade(
-        contracts.forta,
-        Forta.connect(deployer),
-        {
-            constructorArgs: [ childChainManagerProxy ].filter(Boolean),
-            unsafeAllow: ['delegatecall'],
-            //unsafeSkipStorageCheck: true
-        },
-        CACHE,
-        'forta'
-    );
-    DEBUG('newForta: ', await upgrades.erc1967.getImplementationAddress(newForta.address))
-    
-    if (!childChainManagerProxy) {
-        DEBUG('Upgraded for L1, exiting...');
-        return
-    }*/
-    // L2 Components --------------------------------------------------------------------------------------------
-    if (CONTRACTS_TO_UPGRADE.includes('access')) {
->>>>>>> 9ec44988
       const AccessManager = await ethers.getContractFactory('AccessManager');
       const newAccessManager = await utils.performUpgrade(
           contracts.access,
@@ -165,10 +121,6 @@
     }
 
     if (CONTRACTS_TO_UPGRADE.includes('agents')) {
-<<<<<<< HEAD
-        console.log('what')
-=======
->>>>>>> 9ec44988
         const AgentRegistry = await ethers.getContractFactory('AgentRegistry');
         const newAgentRegistry = await utils.performUpgrade(
             contracts.agents,
@@ -187,7 +139,6 @@
         );
         DEBUG('new Agent Registry: ', await upgrades.erc1967.getImplementationAddress(newAgentRegistry.address))
     }
-<<<<<<< HEAD
 
     if (CONTRACTS_TO_UPGRADE.includes('scanners')) {
         const ScannerRegistry = await ethers.getContractFactory('ScannerRegistry');
@@ -209,37 +160,12 @@
         DEBUG('newScannerRegistry: ', await upgrades.erc1967.getImplementationAddress(newScannerRegistry.address))
     }
 
-=======
-
-    if (CONTRACTS_TO_UPGRADE.includes('scanners')) {
-        const ScannerRegistry = await ethers.getContractFactory('ScannerRegistry');
-        const newScannerRegistry = await utils.performUpgrade(
-            contracts.scanners,
-            ScannerRegistry.connect(deployer),
-            {
-                call: {
-                    fn:'setStakeController(address)',
-                    args: [contracts.staking.address]
-                },
-                constructorArgs: [ contracts.forwarder.address ],
-                unsafeAllow: ['delegatecall'],
-                unsafeSkipStorageCheck: true
-            },
-            CACHE,
-            'scanners'
-        );
-        DEBUG('newScannerRegistry: ', await upgrades.erc1967.getImplementationAddress(newScannerRegistry.address))
-    }
-
->>>>>>> 9ec44988
     if (CONTRACTS_TO_UPGRADE.includes('dispatch')) {
         const Dispatch = await ethers.getContractFactory('Dispatch');
         const newDispatch = await utils.performUpgrade(
             contracts.dispatch,
             Dispatch.connect(deployer),
             {
-<<<<<<< HEAD
-
                 constructorArgs: [ contracts.forwarder.address ],
                 unsafeAllow: ['delegatecall'],
             },
@@ -247,16 +173,6 @@
             'dispatch'
         );
 
-=======
-
-                constructorArgs: [ contracts.forwarder.address ],
-                unsafeAllow: ['delegatecall'],
-            },
-            CACHE,
-            'dispatch'
-        );
-
->>>>>>> 9ec44988
         DEBUG('newDispatch: ', await upgrades.erc1967.getImplementationAddress(newDispatch.address))
     }
 
@@ -276,7 +192,6 @@
         
         DEBUG('newScannerNodeVersion: ', await upgrades.erc1967.getImplementationAddress(newScannerNodeVersion.address))
     }
-<<<<<<< HEAD
     const vestingWallets = CONTRACTS_TO_UPGRADE.filter(x => x.match(/vesting-.+/));
     if (vestingWallets.length > 0) {
         if (chainId !== 5 && chainId !== 1) throw new Error('Vesting wallets only in layer 1');
@@ -304,8 +219,6 @@
                 
         }
     }
-=======
->>>>>>> 9ec44988
 }
 
 main()
