require('dotenv/config');

const { ethers } = require('hardhat');
const utils = require('../utils');
const DEBUG = require('debug')('forta:enter');
const { use } = require('@maticnetwork/maticjs');
const { Web3ClientPlugin } = require('@maticnetwork/maticjs-ethers');

use(Web3ClientPlugin);

<<<<<<< HEAD
const AMOUNT = ethers.utils.parseEther('424999');
=======
const AMOUNT = ethers.utils.parseEther('29999');
>>>>>>> 84cdd333

async function main() {
    const provider = await utils.getDefaultProvider();
    const deployer = await utils.getDefaultDeployer(provider);
    const { name, chainId } = await provider.getNetwork();
    DEBUG(`Network:  ${name} (${chainId})`);
    DEBUG(`Deployer: ${deployer.address}`);
    DEBUG(`Balance:  ${await provider.getBalance(deployer.address).then(ethers.utils.formatEther)}${ethers.constants.EtherSymbol}`);
    DEBUG('----------------------------------------------------');
    utils.assertNotUsingHardhatKeys(chainId, deployer);
    const CACHE = new utils.AsyncConf({ cwd: __dirname, configName: `../.cache-${chainId}` });
    let network;
    if (chainId === 1) {
        network = 'mainnet';
    } else {
        network = 'testnet';
    }

    const CONFIG = require(`./config-${network}.json`);

    const FortaL1 = await ethers.getContractFactory('Forta', deployer);
    const l1FortaAddress = await CACHE.get('forta.address');
    console.log(l1FortaAddress);
    const fortaL1 = await FortaL1.attach(l1FortaAddress);
    const fortL1Balance = await fortaL1.balanceOf(deployer.address);

    const rootChainManager = new ethers.Contract(CONFIG.Main.POSContracts.RootChainManagerProxy, require('./root-chain-manager.json'), deployer);

    if (name !== 'mainnet') {
        if (fortL1Balance.lt(AMOUNT)) {
            DEBUG('minting...');
            DEBUG(await fortaL1.mint(deployer.address, AMOUNT));
        }
    }

    console.log('approving...');
    const tx = await fortaL1.approve(CONFIG.Main.POSContracts.ERC20PredicateProxy, AMOUNT);
    console.log(await tx.wait());

    console.log('depositing...');
    const encodedAmount = ethers.utils.defaultAbiCoder.encode(['uint256'], [AMOUNT]);
    console.log(await rootChainManager.depositFor(deployer.address, fortaL1.address, encodedAmount));
}

main()
    .then(() => process.exit(0))
    .catch((error) => {
        console.error(error);
        process.exit(1);
    });<|MERGE_RESOLUTION|>--- conflicted
+++ resolved
@@ -8,11 +8,7 @@
 
 use(Web3ClientPlugin);
 
-<<<<<<< HEAD
-const AMOUNT = ethers.utils.parseEther('424999');
-=======
 const AMOUNT = ethers.utils.parseEther('29999');
->>>>>>> 84cdd333
 
 async function main() {
     const provider = await utils.getDefaultProvider();
