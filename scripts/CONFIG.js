--- conflicted
+++ resolved
@@ -2,105 +2,16 @@
 const multisig = '0xC0eb11fBC755D31c6FECEaAc8760ddCb88C64fE1';
 
 const vesting = {
-<<<<<<< HEAD
-  // start: '2021-09-01T00:00:00Z',
-  cliff: '1 year',
-  duration: '4 years',
-  upgrader: multisig,
-};
-
-
-function vestedAllocation(beneficiary, etherAmount, start) {
-  const vestingStart = start ?? '2021-09-01T00:00:00Z'
-  const amount = ethers.utils.parseEther(etherAmount);
-  return { beneficiary, amount, start: vestingStart, type: 'vesting', ...vesting };
-}
-
-module.exports = {
-  admins: [ multisig ],
-  minters: [ multisig ],
-  whitelisters: [ multisig ],
-  allocations: [
-    vestedAllocation('0x13732239Cee1a2F3392C6BdCAa2865DC6D25093b',   '200000.00'),
-    vestedAllocation('0x8b29986f5Eb439196bf6b8bbC902c7ad6847e6F4',   '200000.00'),
-    vestedAllocation('0x598Dbe6738E0AcA4eAbc22feD2Ac737dbd13Fb8F', '16000000.00'),
-    vestedAllocation('0x6c3c7839f2f58C322e35Fb5771C199d2FBf808b9', '13000000.00'),
-    vestedAllocation('0x5D56635AA1883e92F6dd85F85A3ea781FFc4eDfE',   '180000.00'),
-    vestedAllocation('0x526f2cAa9A0E7bD7D506591a904e7DD91a62c315',   '100000.00'),
-    vestedAllocation('0x1E2B3E14148487D26923BeEcb94b251C0A09ba5D',   '303800.00'),
-    vestedAllocation('0xD1419ba4Aaa2f00FB52F877bD1d8CC7708980fbe',  '2500000.00'),
-    vestedAllocation('0xfBe281f98E70fFB9B880ffe09c3c34b984C3Bb8C',    '40000.00'),
-    vestedAllocation('0xa0a489B906f361D9759BAA82a7953549aEDa0cc6',   '920000.00'),
-    vestedAllocation('0xDfA6549f88cd9FAa49546B3177bb4F61C9B91aE9', '12000000.00'),
-    vestedAllocation('0xef7a8A14B0BA86141BA8C4d132ec0f774FbF42db',   '833333.00'),
-    vestedAllocation('0x2625aBd49597A9F9C0941B98Fc130a6eAa45D40d',   '833333.33'),
-    vestedAllocation('0xE6DFEE0E3eF73774B9f2E115476308601f5C313A',    '40000.00'),
-    vestedAllocation('0x0C199ebd4D61A28861B47792ADf200DE2b48bC82',   '500000.00'),
-    vestedAllocation('0xFF303Ce91E7a43153FFEcd9dbd42C98e47640E17',  '4000000.00'),
-    vestedAllocation('0xF0e4A659461a1fb29F49f275a59309C2CACf83d7',   '100000.00'),
-    vestedAllocation('0xd30d1A4549b1DC011C346037DeB8B07b9D7464Ea',   '170000.00'),
-    vestedAllocation('0x17EBD000c5354AcaDe95fCD63a90eb8e6d464b14',  '1000000.00'),
-    vestedAllocation('0x21ba37e2483423614B560F5a1faAFF88efb3AAcE',   '426900.00'),
-    vestedAllocation('0x087d22A8e72f99679DaA4C08BfeeB7E6f688E593',   '426900.00'),
-    vestedAllocation('0x683e85B4679AcFD8f7B4a565D5af20a87ECe8911',    '40000.00'),
-    vestedAllocation('0xF40E98Bf62b4Ff0E24F2F631AC3bcc7170099dFa', '10000000.00'),
-    vestedAllocation('0xfFC4343F4E67557f6Ad1Af243EC970e7b782ede7',  '1000000.00'),
-    vestedAllocation('0x25d9f2FFf747ECa0157fF1af3fdf74e2af74C93d', '30000000.00'),
-    vestedAllocation('0x1C55B1691FE2342Efe1dAcbe5d133eE5e0853287',   '964000.00'),
-    vestedAllocation('0x0f581388D26A7CaA84e7633980b5dBb2CEB5e054',    '36000.00'),
-    vestedAllocation('0x9F58F2e5674BD676aF8FE2907BF0aD0eFE3Ff510',  '2000000.00'),
-    vestedAllocation('0xC1DEA3E396288513896bfeF77ef66b2eb1Ad7626',    '40000.00'),
-    vestedAllocation('0x8AAbdBFDb5516567aeeA78ABaDdc58B0a6F145E7',   '100000.00'),
-    vestedAllocation('0x8A765382DdCE5249758895f9cdC2719C2eC99554',   '303800.00'),
-    vestedAllocation('0xe17D2B842fF6455829d9785D1997ef55FFAA28Bf',   '100000.00'),
-    vestedAllocation('0x1F5F6aE072e849c258E9cCf988Ba6aCC53592dc1',   '100000.00'),
-    vestedAllocation('0x54EA190259876Fd6D507a27e4da5e257Fd08e494',  '5700000.00'),
-    vestedAllocation('0x2F2754EC2bA80AbA2CA15125a1aD31675F795ecf',  '1000000.00'),
-    vestedAllocation('0xf222e1A7f77505CcCA74aac31A493faf510D4c6c',   '825000.00'),
-    vestedAllocation('0x805c95D060adf457BbAcac23d367f6dAe53b4588',   '500000.00'),
-    vestedAllocation('0xa7F31721c66CBb9E2E0E2B29AaFC5d87137D8e79',   '250000.00'),
-    vestedAllocation('0xaBd2d43D76E243793C4E7a5E3EB8dd075cA61508',    '40000.00'),
-    vestedAllocation('0x182D949B2f98bed88A99A0e1eA00D651f2bDc783', '10000000.00'),
-    vestedAllocation('0x6D21C2832AD1197c63638Aa63abA03feCad81b18',   '863400.00'),
-    vestedAllocation('0x05F099018D2bb1b4A5E7c80E04209A6061d4D1D2',  '6349000.00'),
-    vestedAllocation('0xC29Af06142138F893e3f1C1D11Aa98C3313B8C1f',  '1200000.00'),
-    vestedAllocation('0xc1Fc5cA835d3107437AC6Fa959a2E385d7CCE3e8',   '100000.00'),
-    vestedAllocation('0xF3359E5B89f7804c8c9283781A23133BBd979c9D',   '100000.00'),
-    vestedAllocation('0x97ffe6BC362faF0127affA2A9CdC625a6746ECc3',   '833333.33'),
-    vestedAllocation('0xf4E8FbF6cd208b88acC39aA39f3C4Da5aD0A9e99',   '500000.00'),
-    vestedAllocation('0x1898ec6B3d007fEe7D94E71A19b93b49374987A1',    '43400.00'),
-    vestedAllocation('0x5f241712169EF9521Cc04d05EfFBdF287D303cE1',    '50000000'),
-    vestedAllocation('0x6CC6D78128da020ED4E2401607b0AA351417e44e',     '7000000'),
-    vestedAllocation('0x7d7B43e1271B020bBf9e9eE517742696Ffda8008',     '3600000'),
-    vestedAllocation('0xE6EfB93a852074D56e6a610836d34dD890944d84',     '1000000'),
-    vestedAllocation('0x1512cc8DCe2394D597473c92b44707D57E1E02c7',      '220000'),
-    vestedAllocation('0xf62d4936Bb61BB340a5788d5ab4e3A587dFB7f6A',      '100000'),
-    vestedAllocation('0xBC6f9d0636F61d2Ef763D54b4D96334Cde48cE72',    '40000000'),
-    vestedAllocation('0x9Ea114d3f9Ed56294bb0aE537B86cfC0911Ca904',     '6666667'),
-    vestedAllocation('0x96AB697D0Dbd61A6068A35203cA7F090E98107cd',     '1250000'),
-    vestedAllocation('0x2Eca594E41CaB2511855c5c0319e3ad4459b08dc',     '1000000'),
-    vestedAllocation('0x61F270F698a0E00D9b7feee27D806b0CFC05A1d7',      '100000'),
-    vestedAllocation('0x875998f98049A6E8d8Ea93c15be5B27fd4094aDA',       '50000'),
-    vestedAllocation('0x446AeE9479901B30838fF442187C9C6a139d9260',           '0'), // only deploy vesting, no allocation
-    vestedAllocation('0xF5Fb27b912D987B5b6e02A1B1BE0C1F0740E2c6f',           '0'), // only deploy vesting, no allocation
-  ],
-  allocations_29042020: [
-    vestedAllocation('0xf65eebb411211a2c0348f71d1b89646819159035',      '2500000'),
-    vestedAllocation('0x7A8b8bFC9Cf860b4EC8Ef725567048185ef6ED93',      '4000000'),
-    vestedAllocation('0x218AE10DA9695b7E38381f22685603Be605Ad371',      '205127', '2021-11-01T00:00:00Z'),
-    vestedAllocation('0xf0F5D6F95e97A207434510799E346180B81356D1',      '76000'),
-  ],
-  dummy_wallet: [vestedAllocation('0x9b0A8A8e6B2c23d572D7145F3dA14438FEd35374',      '1', '2021-11-01T00:00:00Z')]
-=======
-    start: '2021-09-01T00:00:00Z',
+    // start: '2021-09-01T00:00:00Z',
     cliff: '1 year',
     duration: '4 years',
     upgrader: multisig,
 };
 
-function vestedAllocation(beneficiary, etherAmount) {
+function vestedAllocation(beneficiary, etherAmount, start) {
+    const vestingStart = start ?? '2021-09-01T00:00:00Z';
     const amount = ethers.utils.parseEther(etherAmount);
-    return { beneficiary, amount, type: 'vesting', ...vesting };
+    return { beneficiary, amount, start: vestingStart, type: 'vesting', ...vesting };
 }
 
 module.exports = {
@@ -171,5 +82,11 @@
         vestedAllocation('0x446AeE9479901B30838fF442187C9C6a139d9260', '0'), // only deploy vesting, no allocation
         vestedAllocation('0xF5Fb27b912D987B5b6e02A1B1BE0C1F0740E2c6f', '0'), // only deploy vesting, no allocation
     ],
->>>>>>> 8db44aa6
+    allocations_29042020: [
+        vestedAllocation('0xf65eebb411211a2c0348f71d1b89646819159035', '2500000'),
+        vestedAllocation('0x7A8b8bFC9Cf860b4EC8Ef725567048185ef6ED93', '4000000'),
+        vestedAllocation('0x218AE10DA9695b7E38381f22685603Be605Ad371', '205127', '2021-11-01T00:00:00Z'),
+        vestedAllocation('0xf0F5D6F95e97A207434510799E346180B81356D1', '76000'),
+    ],
+    dummy_wallet: [vestedAllocation('0x9b0A8A8e6B2c23d572D7145F3dA14438FEd35374', '1', '2021-11-01T00:00:00Z')],
 };