--- conflicted
+++ resolved
@@ -4,11 +4,8 @@
 const utils = require('./utils');
 const SCANNER_SUBJECT = 0;
 const AGENT_SUBJECT = 1;
-<<<<<<< HEAD
 const NODE_RUNNER_SUBJECT = 2;
-=======
-const NODE_RUNNER_SUBJECT = 3;
->>>>>>> 6bdda083
+
 const semver = require('semver');
 const deployEnv = require('./loadEnv');
 
@@ -148,7 +145,6 @@
             })
         );
 
-<<<<<<< HEAD
         DEBUG(`[${Object.keys(contracts).length}.1] stake subject handler: ${contracts.subjectHandler.address}`);
 
         contracts.stakeAllocator = await ethers.getContractFactory('StakeAllocator', deployer).then((factory) =>
@@ -157,28 +153,13 @@
                 unsafeAllow: ['delegatecall'],
             })
         );
-=======
-        DEBUG(`[${Object.keys(contracts).length}.1] staking parameters: ${contracts.stakingParameters.address}`);
-        DEBUG('setFortaStaking?');
-        const stakingUpdatedLogs = await utils.getEventsFromContractCreation(CACHE, 'staking-parameters', 'FortaStakingChanged', contracts.stakingParameters);
-        if (stakingUpdatedLogs[stakingUpdatedLogs.length - 1]?.args[0] !== contracts.staking.address) {
-            DEBUG('settingFortaStaking');
-            await contracts.stakingParameters.connect(deployer).setFortaStaking(contracts.staking.address);
-        } else {
-            DEBUG('Not neededed');
-        }
->>>>>>> 6bdda083
 
         DEBUG(`[${Object.keys(contracts).length}.1] stake allocator: ${contracts.stakeAllocator.address}`);
 
         await contracts.subjectHandler.connect(deployer).setFortaStaking(contracts.staking.address);
         await contracts.staking.configureStakingHelpers(contracts.subjectHandler.address, contracts.stakeAllocator.address);
 
-<<<<<<< HEAD
         DEBUG(`[${Object.keys(contracts).length}.2] configured Staking`);
-=======
-        DEBUG(`[${Object.keys(contracts).length}.2] connected staking params and staking`);
->>>>>>> 6bdda083
 
         const forwarderAddress = await CACHE.get('forwarder.address');
         const stakingAddress = await CACHE.get('staking.address');
@@ -229,16 +210,10 @@
         if (semver.gte(scannersVersion, '0.1.1')) {
             DEBUG('Configuring stake controller...');
             await contracts.scanners.connect(deployer).setSubjectHandler(contracts.subjectHandler.address);
-
-<<<<<<< HEAD
         }
 
         DEBUG(`[${Object.keys(contracts).length}.1] staking for scanners configured`);
 
-=======
-        DEBUG(`[${Object.keys(contracts).length}.1] staking for scanners configured`);
-
->>>>>>> 6bdda083
         DEBUG(`[${Object.keys(contracts).length}] Deploying ScannerNodeVersion...`);
 
         contracts.scannerNodeVersion = await ethers.getContractFactory('ScannerNodeVersion', deployer).then((factory) =>
@@ -271,11 +246,7 @@
                 [
                     contracts.access.address,
                     contracts.staking.address,
-<<<<<<< HEAD
                     contracts.subjectHandler.address,
-=======
-                    contracts.stakingParameters.address,
->>>>>>> 6bdda083
                     deployEnv.SLASHING_DEPOSIT_AMOUNT(chainId),
                     deployEnv.SLASH_PERCENT_TO_PROPOSER(chainId),
                     reasonIds,
@@ -300,24 +271,17 @@
                 'node-runners',
                 factory,
                 'uups',
-<<<<<<< HEAD
                 [contracts.access.address, 'Forta Node Runners', 'FNodeRunners', contracts.subjectHandler.address, deployEnv.SCANNER_REGISTRATION_DELAY(chainId)],
-=======
-                [contracts.access.address, 'Forta Node Runners', 'FNodeRunners', contracts.stakingParameters.address, deployEnv.SCANNER_REGISTRATION_DELAY(chainId)],
->>>>>>> 6bdda083
                 {
                     constructorArgs: [contracts.forwarder.address, contracts.stakeAllocator.address],
                     unsafeAllow: 'delegatecall',
                 }
             )
         );
-<<<<<<< HEAD
         await contracts.subjectHandler.connect(deployer).setStakeSubject(SCANNER_SUBJECT, contracts.scanners.address);
         await contracts.subjectHandler.connect(deployer).setStakeSubject(AGENT_SUBJECT, contracts.agents.address);
         await contracts.subjectHandler.connect(deployer).setStakeSubject(NODE_RUNNER_SUBJECT, contracts.nodeRunners.address);
 
-=======
->>>>>>> 6bdda083
         DEBUG(`[${Object.keys(contracts).length}] nodeRunners: ${contracts.nodeRunners.address}`);
         if (semver.gte(scannersVersion, '0.1.4')) {
             await contracts.scanners.configureMigration(
@@ -325,21 +289,7 @@
                 contracts.nodeRunners.address
             );
         }
-<<<<<<< HEAD
-
-
-=======
-
-        DEBUG('Configuring stake controller...');
-
-        if ((await contracts.stakingParameters.getStakeSubjectHandler(NODE_RUNNER_SUBJECT)) !== contracts.nodeRunners.address) {
-            await contracts.stakingParameters.connect(deployer).setStakeSubjectHandler(NODE_RUNNER_SUBJECT, contracts.nodeRunners.address);
-            DEBUG('Configured stake controller');
-        } else {
-            DEBUG('Not needed');
-        }
-
->>>>>>> 6bdda083
+
         DEBUG(`Deploying Dispatch...`);
         contracts.dispatch = await ethers.getContractFactory('Dispatch', deployer).then((factory) =>
             utils.tryFetchProxy(
