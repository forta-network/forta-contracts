/* eslint-disable no-unexpected-multiline */
const { ethers, upgrades } = require('hardhat');
const DEBUG = require('debug')('forta:migration');
const utils = require('./utils');
const SCANNER_SUBJECT = 0;
const AGENT_SUBJECT = 1;
const NODE_RUNNER_SUBJECT = 3;
const semver = require('semver');
<<<<<<< HEAD
const deployEnv = require('./loadEnv');
=======
const { DELAY, TREASURY, SLASH_PERCENT_TO_PROPOSER, SLASHING_DEPOSIT_AMOUNT, SCANNER_REGISTRATION_DELAY, CHILD_CHAIN_MANAGER_PROXY } = require('./loadEnv');
>>>>>>> bf731fbb

upgrades.silenceWarnings();

const registerNode = async (name, owner, opts = {}) => {
    const resolved = opts.resolved;
    const registry = opts.registry; //?? contracts.ens.registry;
    const resolver = opts.resolver; //?? contracts.ens.resolver;
    const signer = opts.signer ?? registry.signer ?? resolver.signer;
    const signerAddress = await signer.getAddress();
    utils.assertNotUsingHardhatKeys(opts.chainId, signerAddress);

    const [label, ...self] = name.split('.');
    const parent = self.join('.');
    DEBUG('registerNode', name);
    const parentOwner = await registry.owner(ethers.utils.namehash(parent));
    if (parentOwner != signerAddress) {
        DEBUG('Unauthorized signer, owner is: ', parentOwner);
        DEBUG('parent is: ', parent);
        DEBUG('namehash is: ', ethers.utils.namehash(parent));

        throw new Error('Unauthorized signer');
    }
    const currentOwner = await registry.owner(ethers.utils.namehash(name));
    if (currentOwner == ethers.constants.AddressZero) {
        await registry
            .connect(signer)
            .setSubnodeRecord(ethers.utils.namehash(parent), ethers.utils.id(label), resolved ? signerAddress : owner, resolver.address, 0)
            .then((tx) => tx.wait())
            .catch((e) => DEBUG(e));
    }
    if (resolved) {
        const currentResolved = await signer.provider.resolveName(name);
        DEBUG(resolved, currentResolved);

        if (resolved != currentResolved) {
            await resolver
                .connect(signer)
                ['setAddr(bytes32,address)'](ethers.utils.namehash(name), resolved)
                .then((tx) => tx.wait())
                .catch((e) => DEBUG(e));
        }

        if (signerAddress != owner) {
            await registry
                .connect(signer)
                .setOwner(ethers.utils.namehash(name), owner)
                .then((tx) => tx.wait())
                .catch((e) => DEBUG(e));
        }
    }
};

const reverseRegister = async (contract, name) => {
    const reverseResolved = await contract.provider.lookupAddress(contract.address);
    if (reverseResolved != name) {
        await contract
            .setName(contract.provider.network.ensAddress, name)
            .then((tx) => tx.wait())
            .catch((e) => DEBUG(e));
    }
};

/*********************************************************************************************************************
 *                                                Migration workflow                                                 *
 *********************************************************************************************************************/
async function migrate(config = {}) {
    const provider = config?.provider ?? config?.deployer?.provider ?? (await utils.getDefaultProvider());
    const deployer = config?.deployer ?? (await utils.getDefaultDeployer(provider));
    const { name, chainId } = await provider.getNetwork();
    const delay = deployEnv.DELAY[chainId] ?? 0;

    DEBUG(`Network:  ${name} (${chainId})`);
    DEBUG(`ENS:      ${provider.network.ensAddress ?? 'undetected'}`);
    DEBUG(`Deployer: ${deployer.address}`);
    DEBUG(`Balance:  ${await provider.getBalance(deployer.address).then(ethers.utils.formatEther)}${ethers.constants.EtherSymbol}`);
    DEBUG('----------------------------------------------------');
    utils.assertNotUsingHardhatKeys(chainId, deployer);

    //const CACHE = new utils.AsyncConf({ cwd: __dirname, configName: `.cache-${chainId}` });
    const configName = `${chainId === 5 ? './_old/' : ''}.cache-${chainId}${chainId === 5 ? '-with-components' : ''}`;
    console.log('configName:', configName);
    const CACHE = new utils.AsyncConf({ cwd: __dirname, configName: configName });

    if (config?.force) {
        CACHE.clear();
    }
    config.childChain = config.childChain ? config.childChain : !!deployEnv.CHILD_CHAIN_MANAGER_PROXY[chainId];
    config.childChainManagerProxy = config.childChainManagerProxy ?? deployEnv.CHILD_CHAIN_MANAGER_PROXY[chainId];
    config.chainsToDeploy = config.chainsToDeploy ?? ['L1', 'L2'];
    const contracts = {};
    const slashParams = {};

    const hardhatDeployment = chainId === 31337;
    contracts.forwarder = await ethers.getContractFactory('Forwarder', deployer).then((factory) => utils.tryFetchContract(CACHE, 'forwarder', factory, []));

    DEBUG(`[${Object.keys(contracts).length}] forwarder: ${contracts.forwarder.address}`);

    const fortaConstructorArgs = [];
    DEBUG('config.childChain', config.childChain);
    DEBUG('config.childChainManagerProxy', config.childChainManagerProxy);

    // For test compatibility: since we need to mint and FortaBridgedPolygon does not mint(), we base our decision to deploy
    // FortaBridgedPolygon is based on the existence of childChainManagerProxy, not childChain
    config.childChainManagerProxy ? fortaConstructorArgs.push(config.childChainManagerProxy) : null;
    DEBUG(`Deploying token: ${config.childChainManagerProxy ? 'FortaBridgedPolygon' : 'Forta'}`);

    contracts.token = await ethers
        .getContractFactory(config.childChainManagerProxy ? 'FortaBridgedPolygon' : 'Forta', deployer)
        .then((factory) => utils.tryFetchProxy(CACHE, 'forta', factory, 'uups', [deployer.address], { constructorArgs: fortaConstructorArgs }));

    DEBUG(`[${Object.keys(contracts).length}] forta: ${contracts.token.address}`);

    if (config.childChain || chainId === 31337) {
        contracts.access = await ethers
            .getContractFactory('AccessManager', deployer)
            .then((factory) =>
                utils.tryFetchProxy(CACHE, 'access', factory, 'uups', [deployer.address], { constructorArgs: [contracts.forwarder.address], unsafeAllow: 'delegatecall' })
            );

        DEBUG(`[${Object.keys(contracts).length}] access: ${contracts.access.address}`);

        contracts.staking = await ethers.getContractFactory('FortaStaking', deployer).then((factory) =>
            utils.tryFetchProxy(CACHE, 'staking', factory, 'uups', [contracts.access.address, contracts.token.address, delay, deployEnv.TREASURY(chainId, deployer)], {
                constructorArgs: [contracts.forwarder.address],
                unsafeAllow: ['delegatecall'],
            })
        );

        DEBUG(`[${Object.keys(contracts).length}] staking: ${contracts.staking.address}`);

        contracts.stakingParameters = await ethers.getContractFactory('FortaStakingParameters', deployer).then((factory) =>
            utils.tryFetchProxy(CACHE, 'staking-parameters', factory, 'uups', [contracts.access.address, contracts.staking.address], {
                constructorArgs: [contracts.forwarder.address],
                unsafeAllow: ['delegatecall'],
            })
        );

        DEBUG(`[${Object.keys(contracts).length}.1] staking parameters: ${contracts.stakingParameters.address}`);
        DEBUG('setFortaStaking?');
        const stakingUpdatedLogs = await utils.getEventsFromContractCreation(CACHE, 'staking-parameters', 'FortaStakingChanged', contracts.stakingParameters);
        if (stakingUpdatedLogs[stakingUpdatedLogs.length - 1]?.args[0] !== contracts.staking.address) {
            DEBUG('settingFortaStaking');
            await contracts.stakingParameters.connect(deployer).setFortaStaking(contracts.staking.address);
        } else {
            DEBUG('Not neededed');
        }

        const paramsUpdatedLogs = await utils.getEventsFromContractCreation(CACHE, 'staking', 'StakeParamsManagerSet', contracts.staking);
        DEBUG('setStakingParametersManager?');

        if (paramsUpdatedLogs[paramsUpdatedLogs.length - 1]?.args[0] !== contracts.stakingParameters.address) {
            await contracts.staking.connect(deployer).setStakingParametersManager(contracts.stakingParameters.address);
            DEBUG('setStakingParametersManager');
        } else {
            DEBUG('Not neededed');
        }

        DEBUG(`[${Object.keys(contracts).length}.2] connected staking params and staking`);

        const forwarderAddress = await CACHE.get('forwarder.address');
        const stakingAddress = await CACHE.get('staking.address');
        contracts.escrowFactory = await ethers
            .getContractFactory('StakingEscrowFactory', deployer)
            .then((factory) => utils.tryFetchContract(CACHE, 'escrow-factory', factory, [forwarderAddress, stakingAddress]));

        DEBUG(`[${Object.keys(contracts).length}.3] escrow factory: ${contracts.escrowFactory.address}`);

        contracts.agents = await ethers.getContractFactory('AgentRegistry', deployer).then((factory) =>
            utils.tryFetchProxy(CACHE, 'agents', factory, 'uups', [contracts.access.address, 'Forta Agents', 'FAgents'], {
                constructorArgs: [contracts.forwarder.address],
                unsafeAllow: 'delegatecall',
            })
        );

        DEBUG(`[${Object.keys(contracts).length}] agents: ${contracts.agents.address}`);

        // Upgrades
        // Agents v0.1.2

        const agentVersion = await utils.getContractVersion(contracts.agents);
        DEBUG('agentVersion', agentVersion);

        if (semver.gte(agentVersion, '0.1.2')) {
            DEBUG('Configuring stake controller...');

            if ((await contracts.agents.getStakeController()) !== contracts.stakingParameters.address) {
                await contracts.agents.connect(deployer).setStakeController(contracts.stakingParameters.address);
                await contracts.stakingParameters.connect(deployer).setStakeSubjectHandler(AGENT_SUBJECT, contracts.agents.address);
                DEBUG('Configured stake controller');
            } else {
                DEBUG('Not needed');
            }
        }

        DEBUG(`[${Object.keys(contracts).length}.1] staking for agents configured`);

        contracts.scanners = await ethers.getContractFactory('ScannerRegistry', deployer).then((factory) =>
            utils.tryFetchProxy(CACHE, 'scanners', factory, 'uups', [contracts.access.address, 'Forta Scanners', 'FScanners'], {
                constructorArgs: [contracts.forwarder.address],
                unsafeAllow: 'delegatecall',
            })
        );

        DEBUG(`[${Object.keys(contracts).length}] scanners: ${contracts.scanners.address}`);

        // Scanners v0.1.1

        const scannersVersion = await utils.getContractVersion(contracts.scanners);
        DEBUG('scannersVersion', scannersVersion);

        if (semver.gte(scannersVersion, '0.1.1')) {
            DEBUG('Configuring stake controller...');
            if ((await contracts.scanners.getStakeController()) !== contracts.stakingParameters.address) {
                await contracts.scanners.connect(deployer).setStakeController(contracts.stakingParameters.address);
                await contracts.stakingParameters.connect(deployer).setStakeSubjectHandler(SCANNER_SUBJECT, contracts.scanners.address);
                DEBUG('Configured stake controller');
            } else {
                DEBUG('Not needed');
            }
        }

        DEBUG(`[${Object.keys(contracts).length}.1] staking for scanners configured`);

        DEBUG(`[${Object.keys(contracts).length}] Deploying ScannerNodeVersion...`);

        contracts.scannerNodeVersion = await ethers.getContractFactory('ScannerNodeVersion', deployer).then((factory) =>
            utils.tryFetchProxy(CACHE, 'scanner-node-version', factory, 'uups', [contracts.access.address], {
                constructorArgs: [contracts.forwarder.address],
                unsafeAllow: 'delegatecall',
            })
        );

        DEBUG(`[${Object.keys(contracts).length}] scanner node version: ${contracts.scannerNodeVersion.address}`);
        const penaltyModes = {};
        penaltyModes.UNDEFINED = 0;
        penaltyModes.MIN_STAKE = 1;
        penaltyModes.CURRENT_STAKE = 2;
        const reasons = {};
        reasons.OPERATIONAL_SLASH = ethers.utils.id('OPERATIONAL_SLASH');
        reasons.MALICIOUS_SUBJECT_SLASH = ethers.utils.id('MALICIOUS_SUBJECT_SLASH');

        const penalties = {};
        penalties[reasons.OPERATIONAL_SLASH] = { mode: penaltyModes.MIN_STAKE, percentSlashed: '15' };
        penalties[reasons.MALICIOUS_SUBJECT_SLASH] = { mode: penaltyModes.CURRENT_STAKE, percentSlashed: '90' };
        const reasonIds = Object.keys(reasons).map((reason) => reasons[reason]);

        contracts.slashing = await ethers.getContractFactory('SlashingController', deployer).then((factory) =>
            utils.tryFetchProxy(
                CACHE,
                'slashing',
                factory,
                'uups',
                [
                    contracts.access.address,
                    contracts.staking.address,
                    contracts.stakingParameters.address,
                    deployEnv.SLASHING_DEPOSIT_AMOUNT(chainId),
                    deployEnv.SLASH_PERCENT_TO_PROPOSER(chainId),
                    reasonIds,
                    Object.keys(reasons).map((reason) => penalties[reasons[reason]]),
                ],
                {
                    constructorArgs: [contracts.forwarder.address, contracts.token.address],
                    unsafeAllow: 'delegatecall',
                }
            )
        );
        slashParams.penaltyModes = penaltyModes;
        slashParams.reasons = reasons;
        slashParams.penalties = penalties;
        DEBUG(`[${Object.keys(contracts).length}] slashing controller: ${contracts.slashing.address}`);

        DEBUG(`Deploying node runner registry...`);

        contracts.nodeRunners = await ethers.getContractFactory('NodeRunnerRegistry', deployer).then((factory) =>
            utils.tryFetchProxy(
                CACHE,
                'node-runners',
                factory,
                'uups',
                [contracts.access.address, 'Forta Node Runners', 'FNodeRunners', contracts.stakingParameters.address, deployEnv.SCANNER_REGISTRATION_DELAY(chainId)],
                {
                    constructorArgs: [contracts.forwarder.address],
                    unsafeAllow: 'delegatecall',
                }
            )
        );
        DEBUG(`[${Object.keys(contracts).length}] nodeRunners: ${contracts.nodeRunners.address}`);

        DEBUG('Configuring stake controller...');

        if ((await contracts.stakingParameters.getStakeSubjectHandler(NODE_RUNNER_SUBJECT)) !== contracts.nodeRunners.address) {
            await contracts.stakingParameters.connect(deployer).setStakeSubjectHandler(NODE_RUNNER_SUBJECT, contracts.nodeRunners.address);
            DEBUG('Configured stake controller');
        } else {
            DEBUG('Not needed');
        }

        DEBUG(`Deploying Dispatch...`);
        contracts.dispatch = await ethers.getContractFactory('Dispatch', deployer).then((factory) =>
            utils.tryFetchProxy(
                CACHE,
                'dispatch',
                factory,
                'uups',
                [contracts.access.address, contracts.agents.address, contracts.scanners.address, contracts.nodeRunners.address],
                {
                    constructorArgs: [contracts.forwarder.address],
                    unsafeAllow: 'delegatecall',
                }
            )
        );
        DEBUG(`[${Object.keys(contracts).length}] dispatch: ${contracts.dispatch.address}`);

        DEBUG(`Deploying ScannerToNodeRunnerMigration...`);
        const now = await ethers.provider.getBlock('latest').then(({ timestamp }) => timestamp);
        contracts.registryMigration = await ethers.getContractFactory('ScannerToNodeRunnerMigration', deployer).then((factory) =>
            utils.tryFetchProxy(
                CACHE,
                'node-runner-migration',
                factory,
                'uups',
                [contracts.access.address, contracts.scanners.address, contracts.nodeRunners.address, now + deployEnv.MIGRATION_DURATION(chainId)],
                {
                    constructorArgs: [contracts.forwarder.address],
                    unsafeAllow: 'delegatecall',
                }
            )
        );
        DEBUG(`[${Object.keys(contracts).length}] scannerToNodeRunnerMigration: ${contracts.registryMigration.address}`);
    }

    // Roles dictionary
    const roles = await Promise.all(
        Object.entries({
            DEFAULT_ADMIN: ethers.constants.HashZero,
            ADMIN: ethers.utils.id('ADMIN_ROLE'),
            MINTER: ethers.utils.id('MINTER_ROLE'),
            ENS_MANAGER: ethers.utils.id('ENS_MANAGER_ROLE'),
            UPGRADER: ethers.utils.id('UPGRADER_ROLE'),
            AGENT_ADMIN: ethers.utils.id('AGENT_ADMIN_ROLE'),
            SCANNER_ADMIN: ethers.utils.id('SCANNER_ADMIN_ROLE'),
            NODE_RUNNER_ADMIN: ethers.utils.id('NODE_RUNNER_ADMIN_ROLE'),
            DISPATCHER: ethers.utils.id('DISPATCHER_ROLE'),
            SLASHER: ethers.utils.id('SLASHER_ROLE'),
            SLASHING_ARBITER: ethers.utils.id('SLASHING_ARBITER_ROLE'),
            STAKING_ADMIN: ethers.utils.id('STAKING_ADMIN_ROLE'),
            SWEEPER: ethers.utils.id('SWEEPER_ROLE'),
            REWARDS_ADMIN: ethers.utils.id('REWARDS_ADMIN_ROLE'),
            SCANNER_VERSION: ethers.utils.id('SCANNER_VERSION_ROLE'),
            SCANNER_BETA_VERSION: ethers.utils.id('SCANNER_BETA_VERSION_ROLE'),
            NODE_RUNNER_MIGRATOR: ethers.utils.id('NODE_RUNNER_MIGRATOR_ROLE'),
            MIGRATION_EXECUTOR: ethers.utils.id('MIGRATION_EXECUTOR_ROLE'),
        }).map((entry) => Promise.all(entry))
    ).then(Object.fromEntries);

<<<<<<< HEAD
    DEBUG(`roles fetched`);
=======
    DEBUG('[13] roles fetched');
>>>>>>> bf731fbb
    if (config.childChain && contracts.access && chainId !== 1 && chainId !== 137) {
        await contracts.access
            .hasRole(roles.ENS_MANAGER, deployer.address)
            .then((result) => result || contracts.access.grantRole(roles.ENS_MANAGER, deployer.address).then((tx) => tx.wait()));
    }

    if (!hardhatDeployment) {
        if (!provider.network.ensAddress) {
            contracts.ens = {};

            contracts.ens.registry = await ethers.getContractFactory('ENSRegistry', deployer).then((factory) => utils.tryFetchContract(CACHE, 'ens-registry', factory, []));

<<<<<<< HEAD
            DEBUG(`registry: ${contracts.ens.registry.address}`);
=======
            DEBUG(`[14.1] registry: ${contracts.ens.registry.address}`);
>>>>>>> bf731fbb

            contracts.ens.resolver = await ethers
                .getContractFactory('PublicResolver', deployer)
                .then((factory) => utils.tryFetchContract(CACHE, 'ens-resolver', factory, [contracts.ens.registry.address, ethers.constants.AddressZero]));

<<<<<<< HEAD
            DEBUG(`resolver: ${contracts.ens.resolver.address}`);
=======
            DEBUG(`[14.2] resolver: ${contracts.ens.resolver.address}`);
>>>>>>> bf731fbb

            contracts.ens.reverse = await ethers
                .getContractFactory('ReverseRegistrar', deployer)
                .then((factory) => utils.tryFetchContract(CACHE, 'ens-reverse', factory, [contracts.ens.registry.address, contracts.ens.resolver.address]));

<<<<<<< HEAD
            DEBUG(`reverse: ${contracts.ens.reverse.address}`);
=======
            DEBUG(`[14.3] reverse: ${contracts.ens.reverse.address}`);
>>>>>>> bf731fbb

            // link provider to registry
            provider.network.ensAddress = contracts.ens.registry.address;

            // ens registration
            await registerNode('reverse', deployer.address, { ...contracts.ens, chainId: chainId });
            await registerNode('addr.reverse', contracts.ens.reverse.address, { ...contracts.ens, chainId: chainId });
            await registerNode('eth', deployer.address, { ...contracts.ens, chainId: chainId });
            await registerNode('forta.eth', deployer.address, { ...contracts.ens, resolved: contracts.token.address, chainId: chainId });
            if (config.childChain) {
                await registerNode('registries.forta.eth', deployer.address, { ...contracts.ens, chainId: chainId });
                await Promise.all([
                    registerNode('access.forta.eth', deployer.address, { ...contracts.ens, resolved: contracts.access.address, chainId: chainId }),
                    registerNode('dispatch.forta.eth', deployer.address, { ...contracts.ens, resolved: contracts.dispatch.address, chainId: chainId }),
                    registerNode('forwarder.forta.eth', deployer.address, { ...contracts.ens, resolved: contracts.forwarder.address, chainId: chainId }),
                    registerNode('staking.forta.eth', deployer.address, { ...contracts.ens, resolved: contracts.staking.address, chainId: chainId }),
                    registerNode('slashing.forta.eth', deployer.address, { ...contracts.ens, resolved: contracts.staking.address, chainId: chainId }),
                    registerNode('staking-params.forta.eth', deployer.address, { ...contracts.ens, resolved: contracts.stakingParameters.address, chainId: chainId }),
                    registerNode('agents.registries.forta.eth', deployer.address, { ...contracts.ens, resolved: contracts.agents.address, chainId: chainId }),
                    registerNode('scanners.registries.forta.eth', deployer.address, { ...contracts.ens, resolved: contracts.scanners.address, chainId: chainId }),
                    registerNode('node-runners.registries.forta.eth', deployer.address, { ...contracts.ens, resolved: contracts.nodeRunners.address, chainId: chainId }),
                    registerNode('scanner-node-version.forta.eth', deployer.address, { ...contracts.ens, resolved: contracts.scannerNodeVersion.address, chainId: chainId }),
                    registerNode('escrow.forta.eth', deployer.address, { ...contracts.ens, resolved: contracts.escrowFactory.address, chainId: chainId }),
                ]);
            }

<<<<<<< HEAD
            DEBUG('ens configuration');
=======
            DEBUG('[14.4] ens configuration');
>>>>>>> bf731fbb
        } else {
            contracts.ens = {};
            const ensRegistryAddress = await CACHE.get('ens-registry');
            contracts.ens.registry = ensRegistryAddress ? await utils.attach('ENSRegistry', ensRegistryAddress) : null;
            const ensResolverAddress = await CACHE.get('ens-resolver');
            contracts.ens.resolver = ensRegistryAddress ? await utils.attach('PublicResolver', ensResolverAddress) : null;
        }
        DEBUG('Starting reverse registration...');
        var reverseRegisters = [reverseRegister(contracts.token, 'forta.eth')];
        if (config.childChain) {
            reverseRegisters = reverseRegisters.concat([
                reverseRegister(contracts.access, 'access.forta.eth'),
                reverseRegister(contracts.dispatch, 'dispatch.forta.eth'),
                reverseRegister(contracts.staking, 'staking.forta.eth'),
                reverseRegister(contracts.slashing, 'slashing.forta.eth'),
                reverseRegister(contracts.stakingParameters, 'staking-params.forta.eth'),
                reverseRegister(contracts.agents, 'agents.registries.forta.eth'),
                reverseRegister(contracts.scanners, 'scanners.registries.forta.eth'),
                reverseRegister(contracts.nodeRunners, 'node-runners.registries.forta.eth'),
                reverseRegister(contracts.scannerNodeVersion, 'scanner-node-version.forta.eth'),
                // contract.escrow doesn't support reverse registration (not a component)
            ]);
        }
        await Promise.all(reverseRegisters);

<<<<<<< HEAD
        DEBUG('reverse registration');
=======
        DEBUG('[14.5] reverse registration');
>>>>>>> bf731fbb
    }

    await CACHE.set('contracts', Object.keys(contracts).map(utils.kebabize));

    return {
        provider,
        deployer,
        contracts,
        roles,
        slashParams,
    };
}

if (require.main === module) {
    migrate()
        .then(() => process.exit(0))
        .catch((error) => {
            console.error(error);
            process.exit(1);
        });
}

module.exports = migrate;<|MERGE_RESOLUTION|>--- conflicted
+++ resolved
@@ -6,11 +6,7 @@
 const AGENT_SUBJECT = 1;
 const NODE_RUNNER_SUBJECT = 3;
 const semver = require('semver');
-<<<<<<< HEAD
 const deployEnv = require('./loadEnv');
-=======
-const { DELAY, TREASURY, SLASH_PERCENT_TO_PROPOSER, SLASHING_DEPOSIT_AMOUNT, SCANNER_REGISTRATION_DELAY, CHILD_CHAIN_MANAGER_PROXY } = require('./loadEnv');
->>>>>>> bf731fbb
 
 upgrades.silenceWarnings();
 
@@ -324,23 +320,6 @@
             )
         );
         DEBUG(`[${Object.keys(contracts).length}] dispatch: ${contracts.dispatch.address}`);
-
-        DEBUG(`Deploying ScannerToNodeRunnerMigration...`);
-        const now = await ethers.provider.getBlock('latest').then(({ timestamp }) => timestamp);
-        contracts.registryMigration = await ethers.getContractFactory('ScannerToNodeRunnerMigration', deployer).then((factory) =>
-            utils.tryFetchProxy(
-                CACHE,
-                'node-runner-migration',
-                factory,
-                'uups',
-                [contracts.access.address, contracts.scanners.address, contracts.nodeRunners.address, now + deployEnv.MIGRATION_DURATION(chainId)],
-                {
-                    constructorArgs: [contracts.forwarder.address],
-                    unsafeAllow: 'delegatecall',
-                }
-            )
-        );
-        DEBUG(`[${Object.keys(contracts).length}] scannerToNodeRunnerMigration: ${contracts.registryMigration.address}`);
     }
 
     // Roles dictionary
@@ -367,11 +346,7 @@
         }).map((entry) => Promise.all(entry))
     ).then(Object.fromEntries);
 
-<<<<<<< HEAD
     DEBUG(`roles fetched`);
-=======
-    DEBUG('[13] roles fetched');
->>>>>>> bf731fbb
     if (config.childChain && contracts.access && chainId !== 1 && chainId !== 137) {
         await contracts.access
             .hasRole(roles.ENS_MANAGER, deployer.address)
@@ -384,31 +359,19 @@
 
             contracts.ens.registry = await ethers.getContractFactory('ENSRegistry', deployer).then((factory) => utils.tryFetchContract(CACHE, 'ens-registry', factory, []));
 
-<<<<<<< HEAD
             DEBUG(`registry: ${contracts.ens.registry.address}`);
-=======
-            DEBUG(`[14.1] registry: ${contracts.ens.registry.address}`);
->>>>>>> bf731fbb
 
             contracts.ens.resolver = await ethers
                 .getContractFactory('PublicResolver', deployer)
                 .then((factory) => utils.tryFetchContract(CACHE, 'ens-resolver', factory, [contracts.ens.registry.address, ethers.constants.AddressZero]));
 
-<<<<<<< HEAD
             DEBUG(`resolver: ${contracts.ens.resolver.address}`);
-=======
-            DEBUG(`[14.2] resolver: ${contracts.ens.resolver.address}`);
->>>>>>> bf731fbb
 
             contracts.ens.reverse = await ethers
                 .getContractFactory('ReverseRegistrar', deployer)
                 .then((factory) => utils.tryFetchContract(CACHE, 'ens-reverse', factory, [contracts.ens.registry.address, contracts.ens.resolver.address]));
 
-<<<<<<< HEAD
             DEBUG(`reverse: ${contracts.ens.reverse.address}`);
-=======
-            DEBUG(`[14.3] reverse: ${contracts.ens.reverse.address}`);
->>>>>>> bf731fbb
 
             // link provider to registry
             provider.network.ensAddress = contracts.ens.registry.address;
@@ -435,11 +398,7 @@
                 ]);
             }
 
-<<<<<<< HEAD
             DEBUG('ens configuration');
-=======
-            DEBUG('[14.4] ens configuration');
->>>>>>> bf731fbb
         } else {
             contracts.ens = {};
             const ensRegistryAddress = await CACHE.get('ens-registry');
@@ -465,11 +424,7 @@
         }
         await Promise.all(reverseRegisters);
 
-<<<<<<< HEAD
         DEBUG('reverse registration');
-=======
-        DEBUG('[14.5] reverse registration');
->>>>>>> bf731fbb
     }
 
     await CACHE.set('contracts', Object.keys(contracts).map(utils.kebabize));
