--- conflicted
+++ resolved
@@ -170,24 +170,10 @@
         DEBUG(`[3] access: ${contracts.access.address}`);
 
         contracts.staking = await ethers.getContractFactory('FortaStaking', deployer).then((factory) =>
-<<<<<<< HEAD
             utils.tryFetchProxy(CACHE, 'staking', factory, 'uups', [contracts.access.address, contracts.token.address, delay, TREASURY(chainId, deployer)], {
                 constructorArgs: [contracts.forwarder.address],
                 unsafeAllow: ['delegatecall'],
             })
-=======
-            utils.tryFetchProxy(
-                CACHE,
-                'staking',
-                factory,
-                'uups',
-                [contracts.access.address, contracts.router.address, delay, TREASURY(chainId, deployer), contracts.token.address],
-                {
-                    constructorArgs: [contracts.forwarder.address],
-                    unsafeAllow: ['delegatecall'],
-                }
-            )
->>>>>>> 3fdecbf5
         );
 
         DEBUG(`[4.0] staking: ${contracts.staking.address}`);
@@ -339,11 +325,7 @@
         slashParams.penaltyModes = penaltyModes;
         slashParams.reasons = reasons;
         slashParams.penalties = penalties;
-<<<<<<< HEAD
         DEBUG(`[9] slashing proposal: ${contracts.slashing.address}`);
-=======
-        DEBUG(`[10] slashing proposal: ${contracts.slashing.address}`);
->>>>>>> 3fdecbf5
     }
 
     // Roles dictionary
