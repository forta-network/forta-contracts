const hre = require('hardhat');
const { ethers, defender, upgrades } = hre;
const DEBUG = require('debug')('forta');
const utils = require('./utils');

async function main() {
    const provider = await utils.getDefaultProvider();
    const deployer = await utils.getDefaultDeployer(provider);

    const { name, chainId } = await provider.getNetwork();

    const CACHE = new utils.AsyncConf({ cwd: __dirname, configName: `${chainId === 5 ? './_old/' : ''}.cache-${chainId}${chainId === 5 ? '-with-components' : ''}` });

    if (!provider.network.ensAddress) {
        provider.network.ensAddress = await CACHE.get('ens-registry');
    }
    const MULTISIG_ADDRESS = process.env[`${hre.network.name.toUpperCase()}_MULTISIG`];
    console.log(MULTISIG_ADDRESS);
    DEBUG(`Network:  ${name} (${chainId})`);
    DEBUG(`ENS:      ${provider.network.ensAddress ?? 'undetected'}`);
    DEBUG(`Deployer: ${deployer.address}`);
    DEBUG('----------------------------------------------------');

    if (name !== 'hardhat' && deployer.address === '0xf39Fd6e51aad88F6F4ce6aB8827279cffFb92266') {
        throw new Error('using hardhat key for other network');
    }

    const contracts = {
        forwarder: await utils.attach('Forwarder', await CACHE.get('forwarder.address')).then((contract) => contract.connect(deployer)),
        staking: await utils.attach('FortaStaking', await CACHE.get('staking.address')).then((contract) => contract.connect(deployer)),
        subjectGateway: await utils.attach('StakeSubjectGateway', await CACHE.get('staking-parameters.address')).then((contract) => contract.connect(deployer)),
        agents: await utils.attach('AgentRegistry', await CACHE.get('agents.address')).then((contract) => contract.connect(deployer)),
        scanners: await utils.attach('ScannerRegistry', await CACHE.get('scanners.address')).then((contract) => contract.connect(deployer)),
        dispatch: await utils.attach('Dispatch', await CACHE.get('dispatch.address')).then((contract) => contract.connect(deployer)),
        scannerNodeVersion: await utils.attach('ScannerNodeVersion', await CACHE.get('scanner-node-version.address')).then((contract) => contract.connect(deployer)),
    };

    const proposals = [];

    console.log('upgrading ScannerNodeVersion...');
    proposals.push(
        await upgrades.prepareUpgrade(contracts.scannerNodeVersion.address, await ethers.getContractFactory('ScannerNodeVersion', deployer), {
            unsafeAllow: ['delegatecall'],
            multisig: MULTISIG_ADDRESS,
            constructorArgs: [contracts.forwarder.address],
        })
    );
    console.log(proposals);
    console.log('ScannerNodeVersion proposed!');

    console.log('upgrading AgentRegistry...');

    proposals.push(
        await defender.proposeUpgrade(contracts.agents.address, await ethers.getContractFactory('AgentRegistry', deployer), {
            unsafeAllow: ['delegatecall'],
            multisig: MULTISIG_ADDRESS,
            constructorArgs: [contracts.forwarder.address],
            //proxyAdmin?: string,
        })
    );
    console.log('AgentRegistry proposed!');

    console.log('upgrading ScannerRegistry...');
    proposals.push(
        await defender.proposeUpgrade(contracts.scanners.address, await ethers.getContractFactory('ScannerRegistry', deployer), {
            unsafeAllow: ['delegatecall'],
            multisig: MULTISIG_ADDRESS,
            constructorArgs: [contracts.forwarder.address],
            //proxyAdmin?: string,
        })
    );
    console.log('ScannerRegistry proposed!');

    console.log('upgrading Dispatch...');

    proposals.push(
        await defender.proposeUpgrade(contracts.dispatch.address, await ethers.getContractFactory('Dispatch', deployer), {
            unsafeAllow: ['delegatecall'],
            multisig: MULTISIG_ADDRESS,
            constructorArgs: [contracts.forwarder.address],
            //proxyAdmin?: string,
        })
    );
    console.log('Dispatch proposed!');

    console.log('upgrading FortaStaking...');

    proposals.push(
        await defender.proposeUpgrade(contracts.staking.address, await ethers.getContractFactory('FortaStaking', deployer), {
            unsafeAllow: ['delegatecall'],
            multisig: MULTISIG_ADDRESS,
            constructorArgs: [contracts.forwarder.address],
            //proxyAdmin?: string,
        })
    );
    console.log('FortaStaking proposed!');
<<<<<<< HEAD
    */
    console.log('upgrading StakeSubjectGateway...');
=======

    console.log('upgrading FortaStakingParameters...');
>>>>>>> 7b9831ab

    proposals.push(
        await defender.proposeUpgrade(contracts.subjectGateway.address, await ethers.getContractFactory('StakeSubjectGateway', deployer), {
            unsafeAllow: ['delegatecall'],
            multisig: MULTISIG_ADDRESS,
            constructorArgs: [contracts.forwarder.address],
            //proxyAdmin?: string,
        })
    );
    console.log('StakeSubjectGateway proposed!');

    console.log(proposals.map((x) => x.url));
}

main()
    .then(() => process.exit(0))
    .catch((error) => {
        console.error(error);
        process.exit(1);
    });<|MERGE_RESOLUTION|>--- conflicted
+++ resolved
@@ -94,13 +94,8 @@
         })
     );
     console.log('FortaStaking proposed!');
-<<<<<<< HEAD
-    */
+
     console.log('upgrading StakeSubjectGateway...');
-=======
-
-    console.log('upgrading FortaStakingParameters...');
->>>>>>> 7b9831ab
 
     proposals.push(
         await defender.proposeUpgrade(contracts.subjectGateway.address, await ethers.getContractFactory('StakeSubjectGateway', deployer), {
