--- conflicted
+++ resolved
@@ -2,33 +2,15 @@
 const DEBUG = require('debug')('forta:migration');
 const utils = require('./utils');
 const assert = require('assert');
-<<<<<<< HEAD
-
-=======
->>>>>>> 8db44aa6
 
 upgrades.silenceWarnings();
 
 const ROOT_CHAIN_MANAGER = {
-<<<<<<< HEAD
-    1:     '0xA0c68C638235ee32657e8f720a23ceC1bFc77C77',
-    5:     '0xBbD7cBFA79faee899Eaf900F13C9065bF03B1A74',
+    1: '0xA0c68C638235ee32657e8f720a23ceC1bFc77C77',
+    5: '0xBbD7cBFA79faee899Eaf900F13C9065bF03B1A74',
 };
 
 const allocations = require('./CONFIG.js').allocations_29042020;
-=======
-    1: '0x0D29aDA4c818A9f089107201eaCc6300e56E0d5c',
-    5: '0xBbD7cBFA79faee899Eaf900F13C9065bF03B1A74',
-};
-
-const allocation = {
-    beneficiary: null,
-    upgrader: null,
-    start: '2022-03-21T00:00:00Z',
-    cliff: '30 minutes',
-    duration: '30 days',
-};
->>>>>>> 8db44aa6
 
 const MODE = 'UPGRADE';
 
@@ -40,38 +22,26 @@
     DEBUG(`ENS:      ${provider.network.ensAddress ?? 'undetected'}`);
     DEBUG(`Deployer: ${deployer.address}`);
     DEBUG(`Balance:  ${await provider.getBalance(deployer.address).then(ethers.utils.formatEther)}${ethers.constants.EtherSymbol}`);
-    DEBUG(allocations)
-    
+    DEBUG(allocations);
+
     DEBUG('----------------------------------------------------');
     utils.assertNotUsingHardhatKeys(chainId, deployer);
 
     const CACHE_L1 = new utils.AsyncConf({ cwd: __dirname, configName: `.cache-${chainId}` });
-<<<<<<< HEAD
-    let CACHE_L2
-    const parameters = allocations.map(allocation => {
+    let CACHE_L2;
+    const parameters = allocations.map((allocation) => {
         return {
             beneficiary: allocation.beneficiary,
             upgrader: allocation.upgrader,
             start: utils.dateToTimestamp(allocation.start),
             cliff: utils.durationToSeconds(allocation.cliff),
-            duration: utils.durationToSeconds(allocation.duration)
-        }
-    })
-    DEBUG(parameters)
-    const l1Token = await CACHE_L1.get('forta.address');
-
-    let rootChainManager
-=======
-    let CACHE_L2;
-    const beneficiary = allocation.beneficiary ?? deployer.address;
-    const upgrader = allocation.upgrader ?? deployer.address;
-    const start = utils.dateToTimestamp(allocation.start);
-    const cliff = utils.durationToSeconds(allocation.cliff);
-    const duration = utils.durationToSeconds(allocation.duration);
+            duration: utils.durationToSeconds(allocation.duration),
+        };
+    });
+    DEBUG(parameters);
     const l1Token = await CACHE_L1.get('forta.address');
 
     let rootChainManager;
->>>>>>> 8db44aa6
     switch (chainId) {
         case 1:
             rootChainManager = ROOT_CHAIN_MANAGER[1];
@@ -84,34 +54,24 @@
         default:
             throw new Error(`Unsupported chain ${chainId}`);
     }
-    DEBUG('l1Token', l1Token)
-    DEBUG('rootChainManager', rootChainManager)
+    DEBUG('l1Token', l1Token);
+    DEBUG('rootChainManager', rootChainManager);
 
     const l2EscrowFactory = await CACHE_L2.get('escrow-factory.address');
     const l2EscrowTemplate = await CACHE_L2.get('escrow-template.address');
-<<<<<<< HEAD
-    DEBUG('l2EscrowFactory', l2EscrowFactory)
-    DEBUG('l2EscrowTemplate', l2EscrowTemplate)
-    
+    DEBUG('l2EscrowFactory', l2EscrowFactory);
+    DEBUG('l2EscrowTemplate', l2EscrowTemplate);
+
     var index = 0;
-    for(const params of parameters) {
-        console.log('Deploying for:', params.beneficiary)
+    for (const params of parameters) {
+        console.log('Deploying for:', params.beneficiary);
 
-        const vesting = await ethers.getContractFactory('VestingWalletV2', deployer).then(factory => utils.tryFetchProxy(
-            CACHE_L1,
-            `vesting-${params.beneficiary}`,
-            factory,
-            'uups',
-            [ params.beneficiary, params.upgrader, params.start, params.cliff, params.duration ],
-            {
-                constructorArgs: [
-                    rootChainManager,
-                    l1Token,
-                    l2EscrowFactory,
-                    l2EscrowTemplate,
-                ],
-                unsafeAllow: 'delegatecall' },
-        ));
+        const vesting = await ethers.getContractFactory('VestingWalletV2', deployer).then((factory) =>
+            utils.tryFetchProxy(CACHE_L1, `vesting-${params.beneficiary}`, factory, 'uups', [params.beneficiary, params.upgrader, params.start, params.cliff, params.duration], {
+                constructorArgs: [rootChainManager, l1Token, l2EscrowFactory, l2EscrowTemplate],
+                unsafeAllow: 'delegatecall',
+            })
+        );
         /*
         const vesting = await utils.performUpgrade(
             await utils.attach('VestingWalletV2', await CACHE_L1.get(`vesting-${deployer.address}.address`)),
@@ -128,10 +88,10 @@
             CACHE_L1,
             `vesting-${deployer.address}`
         );*/
-    
+
         console.log('Deployed vesting wallet:', vesting.address);
         console.log('Post deployment checks...');
-    
+
         const results = await Promise.all([
             vesting.start(),
             vesting.cliff(),
@@ -142,79 +102,23 @@
             vesting.l1Token(),
             vesting.l2EscrowFactory(),
             vesting.l2EscrowTemplate(),
-            vesting.historicalBalanceMin()
-        ])
-        const [ start, cliff, duration, beneficiary, owner, vRootChainManager, vL1Token, vL2EscrowFactory, vL2EscrowTemplate, historicalBalanceMin] = results;
-        assert(start.eq(utils.dateToTimestamp(allocations[index].start)),         `Wrong start for vested allocation to ${beneficiary}`);
-        assert(cliff.eq(utils.durationToSeconds(allocations[index].cliff)),       `Wrong cliff for vested allocation to ${beneficiary}`);
+            vesting.historicalBalanceMin(),
+        ]);
+        const [start, cliff, duration, beneficiary, owner, vRootChainManager, vL1Token, vL2EscrowFactory, vL2EscrowTemplate, historicalBalanceMin] = results;
+        assert(start.eq(utils.dateToTimestamp(allocations[index].start)), `Wrong start for vested allocation to ${beneficiary}`);
+        assert(cliff.eq(utils.durationToSeconds(allocations[index].cliff)), `Wrong cliff for vested allocation to ${beneficiary}`);
         assert(duration.eq(utils.durationToSeconds(allocations[index].duration)), `Wrong duration for vested allocation to ${beneficiary}`);
         assert.strictEqual(beneficiary.toLowerCase(), allocations[index].beneficiary.toLowerCase(), `Wrong beneficiary for vested allocation to ${beneficiary}`);
-        assert.strictEqual(owner.toLowerCase(), allocations[index].upgrader.toLowerCase(),    `Wrong admin for direct allocation to ${beneficiary}`);
-        assert.strictEqual(vRootChainManager.toLowerCase(), rootChainManager.toLowerCase(),  `Wrong rootChainManager for ${beneficiary}`);
-        assert.strictEqual(vL1Token.toLowerCase(), l1Token.toLowerCase(),    `Wrong l1Token for direct allocation to ${l1Token}`);
-        assert.strictEqual(vL2EscrowFactory.toLowerCase(), l2EscrowFactory.toLowerCase(),    `Wrong l2EscrowFactory to ${beneficiary}`);
-        assert.strictEqual(vL2EscrowTemplate.toLowerCase(), l2EscrowTemplate.toLowerCase(),    `Wrong l2EscrowFactory to ${beneficiary}`);
-        assert(historicalBalanceMin.eq(ethers.BigNumber.from(0)),       `historicalBalanceMin != 0 ${beneficiary}`);
+        assert.strictEqual(owner.toLowerCase(), allocations[index].upgrader.toLowerCase(), `Wrong admin for direct allocation to ${beneficiary}`);
+        assert.strictEqual(vRootChainManager.toLowerCase(), rootChainManager.toLowerCase(), `Wrong rootChainManager for ${beneficiary}`);
+        assert.strictEqual(vL1Token.toLowerCase(), l1Token.toLowerCase(), `Wrong l1Token for direct allocation to ${l1Token}`);
+        assert.strictEqual(vL2EscrowFactory.toLowerCase(), l2EscrowFactory.toLowerCase(), `Wrong l2EscrowFactory to ${beneficiary}`);
+        assert.strictEqual(vL2EscrowTemplate.toLowerCase(), l2EscrowTemplate.toLowerCase(), `Wrong l2EscrowFactory to ${beneficiary}`);
+        assert(historicalBalanceMin.eq(ethers.BigNumber.from(0)), `historicalBalanceMin != 0 ${beneficiary}`);
         console.log('Checks!...');
 
         index++;
     }
-=======
-    console.log(l2EscrowFactory, l2EscrowTemplate);
-
-    console.log('Deploying:');
-    //console.log(Object.entries(allocation))
-    Object.entries(allocation).forEach((x) => console.log(x));
-
-    let vesting;
-
-    if (MODE === 'DEPLOY') {
-        vesting = await ethers.getContractFactory('VestingWalletV2', deployer).then((factory) =>
-            utils.tryFetchProxy(CACHE_L1, `vesting-${beneficiary}`, factory, 'uups', [beneficiary, upgrader, start, cliff, duration], {
-                constructorArgs: [rootChainManager, l1Token, l2EscrowFactory, l2EscrowTemplate],
-                unsafeAllow: 'delegatecall',
-            })
-        );
-    } else if (MODE === 'UPGRADE') {
-        vesting = await utils.performUpgrade(
-            await utils.attach('VestingWalletV2', await CACHE_L1.get(`vesting-${deployer.address}.address`)),
-            await ethers.getContractFactory('VestingWalletV2', deployer),
-            {
-                constructorArgs: [rootChainManager, l1Token, l2EscrowFactory, l2EscrowTemplate],
-                unsafeAllow: 'delegatecall',
-            },
-            CACHE_L1,
-            `vesting-${deployer.address}`
-        );
-    }
-
-    console.log('Deployed vesting wallet:', vesting.address);
-    console.log('Post deployment checks...');
-
-    await Promise.all([
-        vesting.start(),
-        vesting.cliff(),
-        vesting.duration(),
-        vesting.beneficiary(),
-        vesting.owner(),
-        vesting.rootChainManager(),
-        vesting.l1Token(),
-        vesting.l2EscrowFactory(),
-        vesting.l2EscrowTemplate(),
-        vesting.historicalBalanceMin(),
-    ]).then(([start, cliff, duration, beneficiary, owner, rootChainManager, l1Token, l2EscrowFactory, l2EscrowTemplate, historicalBalanceMin]) => {
-        assert(start.eq(utils.dateToTimestamp(allocation.start)), `Wrong start for vested allocation to ${beneficiary}`);
-        assert(cliff.eq(utils.durationToSeconds(allocation.cliff)), `Wrong cliff for vested allocation to ${beneficiary}`);
-        assert(duration.eq(utils.durationToSeconds(allocation.duration)), `Wrong duration for vested allocation to ${beneficiary}`);
-        assert.strictEqual(beneficiary.toLowerCase(), beneficiary.toLowerCase(), `Wrong beneficiary for vested allocation to ${beneficiary}`);
-        assert.strictEqual(owner.toLowerCase(), upgrader.toLowerCase(), `Wrong admin for direct allocation to ${beneficiary}`);
-        assert.strictEqual(rootChainManager.toLowerCase(), rootChainManager.toLowerCase(), `Wrong rootChainManager for ${beneficiary}`);
-        assert.strictEqual(l1Token.toLowerCase(), l1Token.toLowerCase(), `Wrong l1Token for direct allocation to ${l1Token}`);
-        assert.strictEqual(l2EscrowFactory.toLowerCase(), l2EscrowFactory.toLowerCase(), `Wrong l2EscrowFactory to ${beneficiary}`);
-        assert.strictEqual(l2EscrowTemplate.toLowerCase(), l2EscrowTemplate.toLowerCase(), `Wrong l2EscrowFactory to ${beneficiary}`);
-        assert(historicalBalanceMin.eq(ethers.BigNumber.from(0)), `historicalBalanceMin != 0 ${beneficiary}`);
-    });
->>>>>>> 8db44aa6
 }
 
 if (require.main === module) {
