![image](https://user-images.githubusercontent.com/2632384/162202240-f42f201a-7871-442d-af51-9e5e8b5ddbe4.png)

# Forta Network Contracts

Smart Contracts of the [Forta Network](https://forta.org/)
This repo uses Hardhat as a development environment.

## What is Forta?

Forta is a decentralized, community-based monitoring network to detect threats and anomalies on DeFi, NFT, governance, bridges and other Web3 systems in real-time.

Given timely and relevant alerts about the security and health of owned or dependent systems, protocols and investors can react quickly to neutralize threats and prevent or minimize loss of funds.

Forta comprises a decentralized network of independent node operators that scan all transactions and block-by-block state changes for outlier transactions and threats. When an issue is detected, node operators send alerts to subscribers of potential risks, which enables them to take action

Leveraging Forta, developers can build detection bots and machine learning models, and run them on the decentralized Forta network to uncover anomalous activity on every blockchain transaction.

The contracts coordinate and govern Forta Network's Detection Bots (formerly Agents) and Scanner Nodes.

# Contracts

## FORT token

- [Folder](https://github.com/forta-network/forta-contracts/tree/master/contracts/token)

FORT is the ERC-20 Token of the Forta Network. It acts as:
- Governance token (see our [path to decentralization](https://forta.org/blog/decentralizing-governance/))
- Network security mechanism via staking and slashing on participating subjects (Bots and Scanner Nodes).
- Network rewards.

FORT is deployed on Ethereum Mainnet and bridged to Polygon using [Polygon's PoS Bridge](https://docs.polygon.technology/docs/develop/ethereum-polygon/pos/getting-started/).

## Agent Registry (Bot registry)

- [Folder](https://github.com/forta-network/forta-contracts/tree/master/contracts/components/agents)

Contract responsible of Agent registration, updates, enabling, disabling and defining the Staking Threshold for agents.
Agents are identified by `uint256(keccak256(UUIDv4))`
Compliant with ERC-721 standard.

## Scanner Node Registry

- [Folder](https://github.com/forta-network/forta-contracts/tree/master/contracts/components/scanners)

Contract responsible of Scanner Node registration, updates, enabling, disabling and defining the Staking Threshold for Scanner Nodes.
Scanners are identified by their EOA Address casted to `uint256`
Compliant with ERC-721 standard.

## Dispatch

- [Folder](https://github.com/forta-network/forta-contracts/blob/master/contracts/components/dispatch/Dispatch.sol)

Register of the assignments of Agents and Scanners, governed by the Assigner Software.

## Staking

- [Folder](https://github.com/forta-network/forta-contracts/tree/master/contracts/components/staking)

Contract handling staking of FORT tokens on subjects (participant of the network), slashing and reward distribution.
Deposited stake is represented by ERC-1155 shares, for active and inactive (withdrawal initiated, non-transferrable) stake.
Share ID is derived from the subject type, subject ID and it being active or inactive.

## ScannerNodeVersion

- [Folder](https://github.com/forta-network/forta-contracts/blob/master/contracts/components/scanners/ScannerNodeVersion.sol)

Holds the accepted Scanner Node software image IPFS hash. A change in the version will trigger Scanner Node autoupdate. New versions will be proposed by governance.

## Utils

### AccessManager

- [File](https://github.com/forta-network/forta-contracts/blob/master/contracts/components/access/AccessManager.sol)

[Access Control](https://docs.openzeppelin.com/contracts/4.x/api/access#AccessControl) Singleton for all contracts except Token and VestingWallets

### Router

- [File](https://github.com/forta-network/forta-contracts/blob/master/contracts/components/router/Router.sol)

Observer pattern allowing actions in contracts to have side effects. Currently unused.

### Forwarder

- [File](https://github.com/forta-network/forta-contracts/blob/master/contracts/components/metatx/Forwarder.sol)

Meta tx contract, based on the [Permit Singleton](https://github.com/amxx/permit).

## Vesting

### VestingWallet

- [Folder](https://github.com/forta-network/forta-contracts/tree/master/contracts/vesting)

Vesting contracts. Can bridge tokens to Polygon to a `StakingEscrow` contract destination so they can participate on staking.

### StakingEscrow

- [Folder](https://github.com/forta-network/forta-contracts/tree/master/contracts/vesting/escrow)

Contracts that allow vested token holders to stake on `FortaStaking`

# Audits

[Openzeppelin](https://github.com/forta-network/forta-contracts/blob/readme/audits/Forta%20Audit%20-%20Shared%20Report.pdf)

# Development



## Contract Versioning.

- Interface implementations previously deployed are under `_old` folders, for upgrade testing.
- Contracts no longer in use are under `_deprecated` folder.


## Deployments

Deployment addresses are listed in `scripts/.cache-<chainID>.json`

To deploy the platform's contracts:

`npx hardhat run --network <network> scripts/deploy-platform.js`

To see debug logs, we are using [debug package](https://www.npmjs.com/package/debug)

`DEBUG=* npx hardhat run --network <network> scripts/deploy-platform.js`

## Development of upgrades.

This network is under active development, [so most of the components are `UUPSUpgradeable`](https://forum.openzeppelin.com/t/uups-proxies-tutorial-solidity-javascript/7786) and new implementations are deployed from time to time.

Upgrading a contract is a process with risk, storage layout collision might happen.
We follow good practices for [writing upgradeable contracts](https://docs.openzeppelin.com/upgrades-plugins/1.x/writing-upgradeable), using storage __gaps to "reserve" 50 storage slots per contract initially.
The process to develop, test and deploy new implementations are as follow:

1. Ensure that the contract inherits from `IVersioned` (if it is `BaseControllerUpgradeable` it will).
2. Bump the version accordingly.
3. Develop according to good practices, modify __gap length to accommodate new state, add comments with storage accounting in contract variables and __gap values.
4. Write an upgradeability test in `test/components/upgrades.test.js`.
4.1 Deploy an upgradeable proxy with the base implementation, found in `components/_old/<component_folder>/<ComponentName>_X_Y_Z`. 
    If not there, either:
    - Use `hardhat flattener` to generate one.
    - If the contracts is deployed and the repo is not tagged and you are not sure if the exact files are in the current commit, generate a flattened version obtained from verified contracts in relevant block explorer (Etherscan, Polyscan...) and add it.
    - Rename main component in flattened file to `<ComponentName>_X_Y_Z`.
4.2 Initialize all the state of the contract, assert the values are there.
4.3 Upgrade to the new implementation
4.4 Check the output from `upgrades-plugin`. If gap sizes changed, you may need to activate the flag `unsafeSkipStorageCheck` to deploy.
4.5 Assert the values of the state have not changed.
5. Execute the script `scripts/storageToTable` to print a markdown table of the before and after implementations 
    - You may need to execute `test/components/upgrades.test.js` with `it.only(<relevant_test>)` so both old and new implementations are present in `.openzeppelin/unknown-31337.json`. Delete delete `.openzeppelin/unknown-31337.json` before executing the test so `storageToTable` finds the correct implementations.
6. Visualize and assert that the sum of the storage reserved is the same before and after, and that the new gaps are adjusted correctly. If the test in 4.5 passes this is probably correct, if that test fails, something will not add up.
7. Write a script to deploy the upgrade and execute the initializing methods needed.
8. Add a flattened version of the deployed implementation to `components/_old/<component_folder>/<ComponentName>_X_Y_Z`.


## Exporting ABIs for software that does not support custom errors.

Forta contracts use [Solidity's Custom Errors](https://blog.soliditylang.org/2021/04/21/custom-errors/) instead of `require(<test>, '<Error String>')`.

Some other parts of the system do not support this feature in ABIs yet. To generate compatible ABIs:

1. Compile contracts
2. `npx hardhat run scripts/abis-without-custom-errors.js`
3. Check `.abis-no-errors` folder.


## Mint and bridge TEST FORT L1 -> L2
<<<<<<< HEAD
1. Open `scripts/matic/enter.js` and edit `AMOUNT` to set the FORT to mint and bridge
2. `npx hardhat run --network goerli scripts/matic/enter.js`
3. Eventually, Polygon PoS Bridge will send the tokens to your wallet. It may take a while (10+ mins).
4. To stake, call `deposit(uint8 subjectType, uint256 subject, uint256 stakeValue)` in `FortaStaking` instance (check `scripts/.cache-80001.json -> staking -> address`)
=======
1. Make sure the wallets in `.env` has `WHITELIST_ROLE` in Goerli and Mumbai and `MINTER_ROLE` in Goerli (see `env.example` for reference`). FORT will be sent in Mumbai to the same wallet you provided in `.env -> GOERLI_MNEMONIC`
2. Open `scripts/matic/enter.js` and edit `AMOUNT` to set the FORT to mint and bridge
3. `npx hardhat run --network goerli scripts/matic/enter.js`
4. Eventually, Polygon PoS Bridge will send the tokens to your wallet. It may take a while (10+ mins).
5. To stake, call `deposit(uint8 subjectType, uint256 subject, uint256 stakeValue)` in `FortaStaking` instance (check `scripts/.cache-80001.json -> staking -> address`)

## Bug Bounty

We have a [bug bounty program on Immunefi](https://immunefi.com/bounty/forta). Please report any security issues you find through the Immunefi dashboard, or reach out to (tech@forta.org)[mailto:tech@forta.org]
>>>>>>> c940dc39
<|MERGE_RESOLUTION|>--- conflicted
+++ resolved
@@ -166,19 +166,12 @@
 
 
 ## Mint and bridge TEST FORT L1 -> L2
-<<<<<<< HEAD
 1. Open `scripts/matic/enter.js` and edit `AMOUNT` to set the FORT to mint and bridge
 2. `npx hardhat run --network goerli scripts/matic/enter.js`
 3. Eventually, Polygon PoS Bridge will send the tokens to your wallet. It may take a while (10+ mins).
 4. To stake, call `deposit(uint8 subjectType, uint256 subject, uint256 stakeValue)` in `FortaStaking` instance (check `scripts/.cache-80001.json -> staking -> address`)
-=======
-1. Make sure the wallets in `.env` has `WHITELIST_ROLE` in Goerli and Mumbai and `MINTER_ROLE` in Goerli (see `env.example` for reference`). FORT will be sent in Mumbai to the same wallet you provided in `.env -> GOERLI_MNEMONIC`
-2. Open `scripts/matic/enter.js` and edit `AMOUNT` to set the FORT to mint and bridge
-3. `npx hardhat run --network goerli scripts/matic/enter.js`
-4. Eventually, Polygon PoS Bridge will send the tokens to your wallet. It may take a while (10+ mins).
-5. To stake, call `deposit(uint8 subjectType, uint256 subject, uint256 stakeValue)` in `FortaStaking` instance (check `scripts/.cache-80001.json -> staking -> address`)
+
 
 ## Bug Bounty
 
-We have a [bug bounty program on Immunefi](https://immunefi.com/bounty/forta). Please report any security issues you find through the Immunefi dashboard, or reach out to (tech@forta.org)[mailto:tech@forta.org]
->>>>>>> c940dc39
+We have a [bug bounty program on Immunefi](https://immunefi.com/bounty/forta). Please report any security issues you find through the Immunefi dashboard, or reach out to (tech@forta.org)[mailto:tech@forta.org]