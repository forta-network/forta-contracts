--- conflicted
+++ resolved
@@ -57,10 +57,6 @@
             .map((name) => [name, { url: argv[`${name}Node`], accounts: accountsForNetwork(name) }])
             .filter(([, { url }]) => url)
     ),
-<<<<<<< HEAD
-    argv.slow && { hardhat: { mining: { auto: false, interval: [500, 1000] } } }, // Simulate a slow chain locally
-=======
     argv.slow && { hardhat: { mining: { auto: false, interval: [3000, 6000] } } }, // Simulate a slow chain locally
->>>>>>> 84cdd333
     argv.fork && { hardhat: { forking: { url: argv.forkNode, block: argv.blockNumber } } } // Simulate a mainnet fork
 );